--- conflicted
+++ resolved
@@ -43,15 +43,8 @@
     # Create the RPDO and TPDO maps
     rpdo_map, tpdo_map = mc.capture.pdo.create_pdo_maps([position_set_point], [actual_position])
     # Callbacks subscriptions for TPDO and RPDO map items
-<<<<<<< HEAD
     tpdo_map.subscribe_to_process_data_event(partial(notify_actual_value, actual_position))
     rpdo_map.subscribe_to_process_data_event(partial(update_position_set_point, position_set_point))
-=======
-    mc.capture.pdo.subscribe_to_receive_process_data(partial(notify_actual_value, actual_position))
-    mc.capture.pdo.subscribe_to_send_process_data(
-        partial(update_position_set_point, position_set_point)
-    )
->>>>>>> 07170db1
     # Map the PDO maps to the slave
     mc.capture.pdo.set_pdo_maps_to_slave(rpdo_map, tpdo_map)
     # Start the PDO exchange
