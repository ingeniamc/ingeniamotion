# Changelog

## [Unreleased]
### Added
- connect_servo_eoe_service, connect_servo_eoe_service_interface_index and connect_servo_eoe_service_interface_ip functions.

### Changed
- Removed ``boot_in_app`` argument from load_firmware_ecat and load_firmware_ecat_interface_index functions. It is not necessary anymore.

### Removed
- connect_servo_ecat, connect_servo_ecat_interface_index and connect_servo_ecat_interface_ip functions.
- get_sdo_register, get_sdo_register_complete_access and set_sdo_register functions.

### Fixed
<<<<<<< HEAD
- is_alive function in MotionController.
=======
- subscribe_net_status and unsubscribe_net_status works for Ethernet based communication.
>>>>>>> 0b3e55b9

## [0.6.0] - 2023-01-23
### Added
- Pull request template.
- Functions get_actual_current_direct and get_actual_current_quadrature.
- Test improvements.
- Code formatting tool.

### Changed
- README image.
- Improve load_FWs script for canopen.

## [0.5.7] - 2022-12-16
### Added
- Brake tuning.

## [0.5.6] - 2022-11-10
### Fixed
- On capture.disable_disturbance, disturbance data is removed.


## [0.5.5] - 2022-07-26
### Added
- Support monitoring/disturbance with CANopen protocol.
- Feedback tests.
- Monitoring/disturbance tests.


## [0.5.4] - 2022-03-17
### Changed
- Connection status listeners are all set to False by default.
- Function set_max_velocity no longer changes the profile velocity, instead it changes velocity.

### Added
- Support to multi-slave Ethernet, EoE and CANopen connections.
- Function connect_servo_ecat_interface_ip in communication.
- Function get_ifname_from_interface_ip in communication.
- Function get_current_loop_rate in configuration.
- Function set_profiler in configuration.
- Function set_max_profile_acceleration in configuration.
- Function set_max_profile_deceleration in configuration.
- Function set_max_profile_velocity in configuration.

### Fixed
- Commutation analysis feedback now returns the proper drive errors.

### Deprecated 
- Deprecated set_max_acceleration in configuration use set_profiler or set_max_profile_acceleration.


## [0.5.3] - 2022-02-16
### Changed
- Replaced ILerror exception with IMRegisterNotExist exception in base monitoring and disturbance.
- Moved SeverityLevel enum from base test to enums module.
- Moved disturbance_max_size_sample_size and monitoring_max_size_sample_size functions to capture.
- Read power stage frequency directly from registers.

### Added
- IMRegisterWrongAccess and IMTimeoutError exceptions.
- Ingenialink enums to enums module.
- IMTimeoutError exception to move_to_position and set_velocity functions.-

## [0.5.2] - 2021-11-23
### Added
- Compatibility with Python 3.7, 3.8 and 3.9.

### Fixed
- Fixed code autocompletion.

## [0.5.1] - 2021-11-17
### Added
- Compatibility with monitoring for Everest and Capitan 2.0.0.

### Changed
- Increase default monitoring timeout.
- Disable monitoring and disturbance have no effect if they are already disabled.

## [0.5.0] - 2021-10-15
### Added
- Compatibility with System Errors.
- Function register_exists in info module.
- Load firmware and boot_mode functions.
- Store and restore configuration functions.
- Add disconnect function.

## [0.4.1] - 2021-09-02
### Added
- Capture mcb_synchronization function.
- Add exceptions module.
- Phasing Check test.
- STO test.
- Create enable_monitoring_disturbance and 
  disable_monitoring_disturbance in Capture module.
- Create Info module.
- Add fault_reset function.
- Add Monitoring read function for forced trigger mode.
- Add Brake test.
- Add CANOpen communications.

### Changed
- MonitoringError and DisturbanceError exceptions to 
  IMMonitoringError and IMDisturbanceError.
- Functions motor_enable and motor_disable add error messages
  to raised exception.
- Add timeout param to read_monitoring_data.
- Update Commutation test.
- Update stop test functions.

### Removed
- Removed enable_monitoring from Monitoring class.
- Removed enable_disturbance from Disturbance class.

### Fixed
- Disturbance class and create_disturbance functions
  allow numpy arrays as a disturbance data.
- Fixed servo alias bug. Some functions were not allow
  with no default alias.

## [0.4.0] - 2021-06-28
### Added
- Error module.
- Homing functions.
- Servo connection and motor enabled checker.
- Add capability to map more than one register into disturbance.

### Changed
- Update ingeniamotion feedback test

## [0.3.1] - 2021-06-15
### Added
- Add disturbance functionality for all summit and custom drives.
- Implement feedback resolution reading and feedback type set and get.

## [0.3.0] - 2021-06-09
### Added
- Add SOEM communications as a way to connect to the drive.
- Add the possibility to use SDO read/writes when using SOEM.

## [0.2.0] - 2021-05-20
### Added
- Functions get_register and set_register.
- Functions create_poller.
- Monitoring class and create_monitoring function.
- Set and get power stage frequency and get position and velocity loop rate functions
  in configuration.

## [0.1.1] - 2021-03-18
### Added
- Connect servo via EOE and Ethernet.
- Add drive test: digital_halls_test, incremental_encoder_1_test, incremental_encoder_2_test
  and commutation.
- Brake configuration functions.
- Load and save configuration functions.
- Set max velocity and max acceleration functions.
- Motion functions: enable and disable motor, move_to_position, set_velocity,
  set_current_quadrature, set_operation_mode, target_latch, etc...
  <|MERGE_RESOLUTION|>--- conflicted
+++ resolved
@@ -12,11 +12,8 @@
 - get_sdo_register, get_sdo_register_complete_access and set_sdo_register functions.
 
 ### Fixed
-<<<<<<< HEAD
 - is_alive function in MotionController.
-=======
 - subscribe_net_status and unsubscribe_net_status works for Ethernet based communication.
->>>>>>> 0b3e55b9
 
 ## [0.6.0] - 2023-01-23
 ### Added
