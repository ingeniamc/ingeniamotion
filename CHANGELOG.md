# Changelog

# Unreleased
<<<<<<< HEAD
### Fixed
- Wait for the PDO Thread to finish before exiting operational state
=======
### Added
- Added Model for safety functions and safe parameters.
>>>>>>> f0b74658

## [0.9.1] - 2025-05-07
### Added
- Methods to scan Ethernet drives.
- Error-raised timeout to motor_enable
- No-GIL support for EtherCAT functions.
- TemperatureSensor and MetaEnum classes.

### Changed
- Renamed the `TYPE_SUBNODES` and `COMMUNICATION_TYPE` enums to follow CapWords convention. Old names are still supported, but will soon be deprecated.
- Renamed the `IMException`, `IMRegisterNotExist` and `IMRegisterWrongAccess` exceptions to `IMError`, `IMRegisterNotExistError` and `IMRegisterWrongAccessError` respectively. Old names are still supported, but will soon be deprecated.
- Feedback test to perform a full revolution.

### Fixed
- Abnormal STO Latched check. Add missing cases and change return type to enum.

## [0.9.0] - 2025-01-29
### Added
- Method to subscribe to register value updates.
- Method to subscribe to emergency messages.
- Method to get a servo's network state.
- Methods to get/set a servo's MAC address.
- Retrieve IP-less network adapters information (on Windows).

### Changed
- is_sto1_active and is_sto2_active return booleans instead of integers

### Fixed
- Feedback symmetry check calculation.
- Phasing test when the commutation feedback is a Halls sensor.

### Deprecated 
- check_sto_abnormal_fault in configuration. Use is_sto_abnormal_fault instead.

### Removed
- The set_max_acceleration (deprecated in v0.5.4).


## [0.8.5] - 2024-08-27
### Fixed
- Remove SBC registers that have been removed on FW

## [0.8.4] - 2024-08-23
### Added
- Method to check if drive is connected via a COM-KIT.
- Property to check if the PDOs are active.
- Method to get a servo's FSoE master handler state.
- Method to subscribe to the FSoE errors.

### Changed
- BaseTest class typing
- The loading of several CANopen firmware files (ensemble) is done sequentially.

### Fixed
- Notify process data before start PDO
- Fix set_gpo_voltage_level and get_gpi_voltage_level functions
- Adapt changes of function get_available_devices from ingenialink 
- ZFU file can only install the same firmware

## [0.8.3] - 2024-07-26
### Changed
- Make fsoe_master an optional requirement

## [0.8.2] - 2024-07-15
### Added
- FSoE module.
- STO example for Safe servo drives.
- Use only one queue in the PDO Poller to store both the timestamps and the register values.
- Check that registers to be mapped in monitoring are CYCLIC_TX.
- Method to get the available CAN devices.
- GPIO module.
- Optional password for the FOE bootloader.

### Fix
- Bug retrieving interface adapter name in Linux.
- The stoppable_sleep method of the wizard tests does not block the main thread.
- Set feedbacks to internal generator during brake testing.

## [0.8.1] - 2024-06-05
### Added
- Function to check if a configuration has been applied to the drive.
- Set the boot_in_app flag according to the file extension.

## [0.8.0] - 2024-04-23
### Added
- PDOs for the EtherCAT protocol.
- Register Poller using PDOs.
- Callbacks to notify exceptions in the ProcessDataThread.
- A method in the PDOPoller to subscribe to exceptions in the ProcessDataThread.
- Set the watchdog timeout of the PDO exchange.

### Changed
- The get_subnodes method from the information module now returns a dictionary with the subnodes IDs as keys and their type as values.
- Set the send_receive_processdata timeout in the ProcessDataThread according to the refresh rate.
- Cyclic parameter is defined as a RegCyclicType variable instead of a string.
- The default PDO watchdog timeout is set to 100 ms.

### Removed
- The comkit module. Now ingenialink methods are use to merge the COM-KIT and CORE dictionaries.

## [0.7.1] - 2024-03-13
### Added
- Add scan functions with info: scan_servos_ethercat_with_info and scan_servos_canopen_with_info
- Add connect_servo_virtual function

### Removed
- Support to Python 3.6 to 3.8.

## [0.7.0] - 2023-11-29
### Added
- Functions needed to load firmware to a Motion Core (MoCo).
- COM-KIT support.
- In Information class: get_product_name, get_node_id, get_ip, get_slave_id, get_name, get_communication_type, get_full_name, get_subnodes, get_categories, get_dictionary_file_name.
- In Configuration class: get_drive_info_coco_moco, get_product_code, get_revision_number, get_serial_number, get_fw_version
- no_connection marker is added for unit testing.
- Add mypy into the project.
- Add types for all functions and classes.
- Make and pass the first static type analysis.
- Function to change the baudrate of a CANopen device
- Function to get the vendor ID
- Function to change the node ID of a CANopen device
- Resolution and polarity test for DC motors (resolution test needs human check)
- Feedbacks functions to set/get feedback polarity
- Add in configuration set_velocity_pid, set_position_pid and get_rated_current
- Add functions to connect to and scan EtherCAT devices using CoE (SDOs).
- Optional backup registers for Wizard tests.
- New methods to scan the network and obtain drive info (product code and revision number).
- Method to load the FW in an ensemble of drives.

### Fixed
- check_motor_disabled decorator does not work with positional arguments
- Adapt get_encoded_image_from_dictionary for COM-KIT
- Feedback test output when symmetry and resolution errors occurred simultaneously.
- Raise exception if monitoring and disturbance features are not available.

### Changed
- Use ingenialink to get the drive's encoded image from the dictionary.
- Update subscribe and unsubscribe to network status functions.

### Deprecated 
- Support to Python 3.6 and 3.7.

## [0.6.3] - 2023-10-11
### Fixed
- Remove disturbance data before including new data.
- Set positioning mode to NO LIMITS during the feedback test.

## [0.6.2] - 2023-09-06
### Changed
- Remove EDS file path param from CANopen connection. It is no longer necessary.

### Fixed
- Fix monitoring V3. Remove rearm_monitoring from set_trigger function.

## [0.6.1] - 2023-04-03
### Added
- connect_servo_eoe_service, connect_servo_eoe_service_interface_index and connect_servo_eoe_service_interface_ip functions.

### Changed
- Removed ``boot_in_app`` argument from load_firmware_ecat and load_firmware_ecat_interface_index functions. It is not necessary anymore.

### Removed
- connect_servo_ecat, connect_servo_ecat_interface_index and connect_servo_ecat_interface_ip functions.
- get_sdo_register, get_sdo_register_complete_access and set_sdo_register functions.

### Fixed
- is_alive function in MotionController.
- subscribe_net_status and unsubscribe_net_status works for Ethernet based communication.

## [0.6.0] - 2023-01-23
### Added
- Pull request template.
- Functions get_actual_current_direct and get_actual_current_quadrature.
- Test improvements.
- Code formatting tool.

### Changed
- README image.
- Improve load_FWs script for canopen.

## [0.5.7] - 2022-12-16
### Added
- Brake tuning.

## [0.5.6] - 2022-11-10
### Fixed
- On capture.disable_disturbance, disturbance data is removed.


## [0.5.5] - 2022-07-26
### Added
- Support monitoring/disturbance with CANopen protocol.
- Feedback tests.
- Monitoring/disturbance tests.


## [0.5.4] - 2022-03-17
### Changed
- Connection status listeners are all set to False by default.
- Function set_max_velocity no longer changes the profile velocity, instead it changes velocity.

### Added
- Support to multi-slave Ethernet, EoE and CANopen connections.
- Function connect_servo_ecat_interface_ip in communication.
- Function get_ifname_from_interface_ip in communication.
- Function get_current_loop_rate in configuration.
- Function set_profiler in configuration.
- Function set_max_profile_acceleration in configuration.
- Function set_max_profile_deceleration in configuration.
- Function set_max_profile_velocity in configuration.

### Fixed
- Commutation analysis feedback now returns the proper drive errors.

### Deprecated 
- Deprecated set_max_acceleration in configuration use set_profiler or set_max_profile_acceleration.


## [0.5.3] - 2022-02-16
### Changed
- Replaced ILerror exception with IMRegisterNotExist exception in base monitoring and disturbance.
- Moved SeverityLevel enum from base test to enums module.
- Moved disturbance_max_size_sample_size and monitoring_max_size_sample_size functions to capture.
- Read power stage frequency directly from registers.

### Added
- IMRegisterWrongAccess and IMTimeoutError exceptions.
- Ingenialink enums to enums module.
- IMTimeoutError exception to move_to_position and set_velocity functions.-

## [0.5.2] - 2021-11-23
### Added
- Compatibility with Python 3.7, 3.8 and 3.9.

### Fixed
- Fixed code autocompletion.

## [0.5.1] - 2021-11-17
### Added
- Compatibility with monitoring for Everest and Capitan 2.0.0.

### Changed
- Increase default monitoring timeout.
- Disable monitoring and disturbance have no effect if they are already disabled.

## [0.5.0] - 2021-10-15
### Added
- Compatibility with System Errors.
- Function register_exists in info module.
- Load firmware and boot_mode functions.
- Store and restore configuration functions.
- Add disconnect function.

## [0.4.1] - 2021-09-02
### Added
- Capture mcb_synchronization function.
- Add exceptions module.
- Phasing Check test.
- STO test.
- Create enable_monitoring_disturbance and 
  disable_monitoring_disturbance in Capture module.
- Create Info module.
- Add fault_reset function.
- Add Monitoring read function for forced trigger mode.
- Add Brake test.
- Add CANOpen communications.

### Changed
- MonitoringError and DisturbanceError exceptions to 
  IMMonitoringError and IMDisturbanceError.
- Functions motor_enable and motor_disable add error messages
  to raised exception.
- Add timeout param to read_monitoring_data.
- Update Commutation test.
- Update stop test functions.

### Removed
- Removed enable_monitoring from Monitoring class.
- Removed enable_disturbance from Disturbance class.

### Fixed
- Disturbance class and create_disturbance functions
  allow numpy arrays as a disturbance data.
- Fixed servo alias bug. Some functions were not allow
  with no default alias.

## [0.4.0] - 2021-06-28
### Added
- Error module.
- Homing functions.
- Servo connection and motor enabled checker.
- Add capability to map more than one register into disturbance.

### Changed
- Update ingeniamotion feedback test

## [0.3.1] - 2021-06-15
### Added
- Add disturbance functionality for all summit and custom drives.
- Implement feedback resolution reading and feedback type set and get.

## [0.3.0] - 2021-06-09
### Added
- Add SOEM communications as a way to connect to the drive.
- Add the possibility to use SDO read/writes when using SOEM.

## [0.2.0] - 2021-05-20
### Added
- Functions get_register and set_register.
- Functions create_poller.
- Monitoring class and create_monitoring function.
- Set and get power stage frequency and get position and velocity loop rate functions
  in configuration.

## [0.1.1] - 2021-03-18
### Added
- Connect servo via EOE and Ethernet.
- Add drive test: digital_halls_test, incremental_encoder_1_test, incremental_encoder_2_test
  and commutation.
- Brake configuration functions.
- Load and save configuration functions.
- Set max velocity and max acceleration functions.
- Motion functions: enable and disable motor, move_to_position, set_velocity,
  set_current_quadrature, set_operation_mode, target_latch, etc...
  <|MERGE_RESOLUTION|>--- conflicted
+++ resolved
@@ -1,13 +1,11 @@
 # Changelog
 
 # Unreleased
-<<<<<<< HEAD
+### Added
+- Added Model for safety functions and safe parameters.
+
 ### Fixed
 - Wait for the PDO Thread to finish before exiting operational state
-=======
-### Added
-- Added Model for safety functions and safe parameters.
->>>>>>> f0b74658
 
 ## [0.9.1] - 2025-05-07
 ### Added
