# Changelog

## [Unreleased]
### Added
<<<<<<< HEAD
- Property to check if the PDOs are active.
=======
- Method to check if drive is connected via a COM-KIT.
>>>>>>> dee654f2

## [0.8.2] - 2024-07-15
### Added
- FSoE module.
- STO example for Safe servo drives.
- Use only one queue in the PDO Poller to store both the timestamps and the register values.
- Check that registers to be mapped in monitoring are CYCLIC_TX.
- Method to get the available CAN devices.
- GPIO module.
- Optional password for the FOE bootloader.

### Fix
- Bug retrieving interface adapter name in Linux.
- The stoppable_sleep method of the wizard tests does not block the main thread.
- Set feedbacks to internal generator during brake testing.

## [0.8.1] - 2024-06-05
### Added
- Function to check if a configuration has been applied to the drive.
- Set the boot_in_app flag according to the file extension.

## [0.8.0] - 2024-04-23
### Added
- PDOs for the EtherCAT protocol.
- Register Poller using PDOs.
- Callbacks to notify exceptions in the ProcessDataThread.
- A method in the PDOPoller to subscribe to exceptions in the ProcessDataThread.
- Set the watchdog timeout of the PDO exchange.

### Changed
- The get_subnodes method from the information module now returns a dictionary with the subnodes IDs as keys and their type as values.
- Set the send_receive_processdata timeout in the ProcessDataThread according to the refresh rate.
- Cyclic parameter is defined as a RegCyclicType variable instead of a string.
- The default PDO watchdog timeout is set to 100 ms.

### Removed
- The comkit module. Now ingenialink methods are use to merge the COM-KIT and CORE dictionaries.

## [0.7.1] - 2024-03-13
### Added
- Add scan functions with info: scan_servos_ethercat_with_info and scan_servos_canopen_with_info
- Add connect_servo_virtual function

### Removed
- Support to Python 3.6 to 3.8.

## [0.7.0] - 2023-11-29
### Added
- Functions needed to load firmware to a Motion Core (MoCo).
- COM-KIT support.
- In Information class: get_product_name, get_node_id, get_ip, get_slave_id, get_name, get_communication_type, get_full_name, get_subnodes, get_categories, get_dictionary_file_name.
- In Configuration class: get_drive_info_coco_moco, get_product_code, get_revision_number, get_serial_number, get_fw_version
- no_connection marker is added for unit testing.
- Add mypy into the project.
- Add types for all functions and classes.
- Make and pass the first static type analysis.
- Function to change the baudrate of a CANopen device
- Function to get the vendor ID
- Function to change the node ID of a CANopen device
- Resolution and polarity test for DC motors (resolution test needs human check)
- Feedbacks functions to set/get feedback polarity
- Add in configuration set_velocity_pid, set_position_pid and get_rated_current
- Add functions to connect to and scan EtherCAT devices using CoE (SDOs).
- Optional backup registers for Wizard tests.
- New methods to scan the network and obtain drive info (product code and revision number).
- Method to load the FW in an ensemble of drives.

### Fixed
- check_motor_disabled decorator does not work with positional arguments
- Adapt get_encoded_image_from_dictionary for COM-KIT
- Feedback test output when symmetry and resolution errors occurred simultaneously.
- Raise exception if monitoring and disturbance features are not available.

### Changed
- Use ingenialink to get the drive's encoded image from the dictionary.
- Update subscribe and unsubscribe to network status functions.

### Deprecated 
- Support to Python 3.6 and 3.7.

## [0.6.3] - 2023-10-11
### Fixed
- Remove disturbance data before including new data.
- Set positioning mode to NO LIMITS during the feedback test.

## [0.6.2] - 2023-09-06
### Changed
- Remove EDS file path param from CANopen connection. It is no longer necessary.

### Fixed
- Fix monitoring V3. Remove rearm_monitoring from set_trigger function.

## [0.6.1] - 2023-04-03
### Added
- connect_servo_eoe_service, connect_servo_eoe_service_interface_index and connect_servo_eoe_service_interface_ip functions.

### Changed
- Removed ``boot_in_app`` argument from load_firmware_ecat and load_firmware_ecat_interface_index functions. It is not necessary anymore.

### Removed
- connect_servo_ecat, connect_servo_ecat_interface_index and connect_servo_ecat_interface_ip functions.
- get_sdo_register, get_sdo_register_complete_access and set_sdo_register functions.

### Fixed
- is_alive function in MotionController.
- subscribe_net_status and unsubscribe_net_status works for Ethernet based communication.

## [0.6.0] - 2023-01-23
### Added
- Pull request template.
- Functions get_actual_current_direct and get_actual_current_quadrature.
- Test improvements.
- Code formatting tool.

### Changed
- README image.
- Improve load_FWs script for canopen.

## [0.5.7] - 2022-12-16
### Added
- Brake tuning.

## [0.5.6] - 2022-11-10
### Fixed
- On capture.disable_disturbance, disturbance data is removed.


## [0.5.5] - 2022-07-26
### Added
- Support monitoring/disturbance with CANopen protocol.
- Feedback tests.
- Monitoring/disturbance tests.


## [0.5.4] - 2022-03-17
### Changed
- Connection status listeners are all set to False by default.
- Function set_max_velocity no longer changes the profile velocity, instead it changes velocity.

### Added
- Support to multi-slave Ethernet, EoE and CANopen connections.
- Function connect_servo_ecat_interface_ip in communication.
- Function get_ifname_from_interface_ip in communication.
- Function get_current_loop_rate in configuration.
- Function set_profiler in configuration.
- Function set_max_profile_acceleration in configuration.
- Function set_max_profile_deceleration in configuration.
- Function set_max_profile_velocity in configuration.

### Fixed
- Commutation analysis feedback now returns the proper drive errors.

### Deprecated 
- Deprecated set_max_acceleration in configuration use set_profiler or set_max_profile_acceleration.


## [0.5.3] - 2022-02-16
### Changed
- Replaced ILerror exception with IMRegisterNotExist exception in base monitoring and disturbance.
- Moved SeverityLevel enum from base test to enums module.
- Moved disturbance_max_size_sample_size and monitoring_max_size_sample_size functions to capture.
- Read power stage frequency directly from registers.

### Added
- IMRegisterWrongAccess and IMTimeoutError exceptions.
- Ingenialink enums to enums module.
- IMTimeoutError exception to move_to_position and set_velocity functions.-

## [0.5.2] - 2021-11-23
### Added
- Compatibility with Python 3.7, 3.8 and 3.9.

### Fixed
- Fixed code autocompletion.

## [0.5.1] - 2021-11-17
### Added
- Compatibility with monitoring for Everest and Capitan 2.0.0.

### Changed
- Increase default monitoring timeout.
- Disable monitoring and disturbance have no effect if they are already disabled.

## [0.5.0] - 2021-10-15
### Added
- Compatibility with System Errors.
- Function register_exists in info module.
- Load firmware and boot_mode functions.
- Store and restore configuration functions.
- Add disconnect function.

## [0.4.1] - 2021-09-02
### Added
- Capture mcb_synchronization function.
- Add exceptions module.
- Phasing Check test.
- STO test.
- Create enable_monitoring_disturbance and 
  disable_monitoring_disturbance in Capture module.
- Create Info module.
- Add fault_reset function.
- Add Monitoring read function for forced trigger mode.
- Add Brake test.
- Add CANOpen communications.

### Changed
- MonitoringError and DisturbanceError exceptions to 
  IMMonitoringError and IMDisturbanceError.
- Functions motor_enable and motor_disable add error messages
  to raised exception.
- Add timeout param to read_monitoring_data.
- Update Commutation test.
- Update stop test functions.

### Removed
- Removed enable_monitoring from Monitoring class.
- Removed enable_disturbance from Disturbance class.

### Fixed
- Disturbance class and create_disturbance functions
  allow numpy arrays as a disturbance data.
- Fixed servo alias bug. Some functions were not allow
  with no default alias.

## [0.4.0] - 2021-06-28
### Added
- Error module.
- Homing functions.
- Servo connection and motor enabled checker.
- Add capability to map more than one register into disturbance.

### Changed
- Update ingeniamotion feedback test

## [0.3.1] - 2021-06-15
### Added
- Add disturbance functionality for all summit and custom drives.
- Implement feedback resolution reading and feedback type set and get.

## [0.3.0] - 2021-06-09
### Added
- Add SOEM communications as a way to connect to the drive.
- Add the possibility to use SDO read/writes when using SOEM.

## [0.2.0] - 2021-05-20
### Added
- Functions get_register and set_register.
- Functions create_poller.
- Monitoring class and create_monitoring function.
- Set and get power stage frequency and get position and velocity loop rate functions
  in configuration.

## [0.1.1] - 2021-03-18
### Added
- Connect servo via EOE and Ethernet.
- Add drive test: digital_halls_test, incremental_encoder_1_test, incremental_encoder_2_test
  and commutation.
- Brake configuration functions.
- Load and save configuration functions.
- Set max velocity and max acceleration functions.
- Motion functions: enable and disable motor, move_to_position, set_velocity,
  set_current_quadrature, set_operation_mode, target_latch, etc...
  <|MERGE_RESOLUTION|>--- conflicted
+++ resolved
@@ -2,11 +2,8 @@
 
 ## [Unreleased]
 ### Added
-<<<<<<< HEAD
+- Method to check if drive is connected via a COM-KIT.
 - Property to check if the PDOs are active.
-=======
-- Method to check if drive is connected via a COM-KIT.
->>>>>>> dee654f2
 
 ## [0.8.2] - 2024-07-15
 ### Added
