--- conflicted
+++ resolved
@@ -4,11 +4,8 @@
 ### Added
 - FSoE module.
 - STO example for Safe servo drives.
-<<<<<<< HEAD
+- Use only one queue in the PDO Poller to store both the timestamps and the register values.
 - Method to get the available CAN devices.
-=======
-- Use only one queue in the PDO Poller to store both the timestamps and the register values.
->>>>>>> 9d2b3a10
 
 ### Fix
 - Bug retrieving interface adapter name in Linux.
