--- conflicted
+++ resolved
@@ -2,11 +2,8 @@
 
 ## [Unreleased]
 ### Added
-<<<<<<< HEAD
+- Method to subscribe to register value updates.
 - Method to subscribe to emergency messages.
-=======
-- Method to subscribe to register value updates.
->>>>>>> 3e097cb4
 
 ### Fixed
 - Feedback symmetry check calculation.
