--- conflicted
+++ resolved
@@ -1,17 +1,15 @@
 # Changelog
 
-<<<<<<< HEAD
 ## [Unreleased]
 ### Added
 - Method to check if drive is connected via a COM-KIT.
 - Property to check if the PDOs are active.
 - Method to get a servo's FSoE master handler state.
 - Method to subscribe to the FSoE errors.
-=======
+
 ## [0.8.3] - 2024-07-26
 ### Changed
 - Make fsoe_master an optional requirement
->>>>>>> b7188f1b
 
 ## [0.8.2] - 2024-07-15
 ### Added
