# Changelog

## [Unreleased]
### Added
<<<<<<< HEAD
- Method to get a servo's FSoE master handler state.
=======
- Method to check if drive is connected via a COM-KIT.
- Property to check if the PDOs are active.
>>>>>>> b1b2fa91

## [0.8.2] - 2024-07-15
### Added
- FSoE module.
- STO example for Safe servo drives.
- Use only one queue in the PDO Poller to store both the timestamps and the register values.
- Check that registers to be mapped in monitoring are CYCLIC_TX.
- Method to get the available CAN devices.
- GPIO module.
- Optional password for the FOE bootloader.

### Fix
- Bug retrieving interface adapter name in Linux.
- The stoppable_sleep method of the wizard tests does not block the main thread.
- Set feedbacks to internal generator during brake testing.

## [0.8.1] - 2024-06-05
### Added
- Function to check if a configuration has been applied to the drive.
- Set the boot_in_app flag according to the file extension.

## [0.8.0] - 2024-04-23
### Added
- PDOs for the EtherCAT protocol.
- Register Poller using PDOs.
- Callbacks to notify exceptions in the ProcessDataThread.
- A method in the PDOPoller to subscribe to exceptions in the ProcessDataThread.
- Set the watchdog timeout of the PDO exchange.

### Changed
- The get_subnodes method from the information module now returns a dictionary with the subnodes IDs as keys and their type as values.
- Set the send_receive_processdata timeout in the ProcessDataThread according to the refresh rate.
- Cyclic parameter is defined as a RegCyclicType variable instead of a string.
- The default PDO watchdog timeout is set to 100 ms.

### Removed
- The comkit module. Now ingenialink methods are use to merge the COM-KIT and CORE dictionaries.

## [0.7.1] - 2024-03-13
### Added
- Add scan functions with info: scan_servos_ethercat_with_info and scan_servos_canopen_with_info
- Add connect_servo_virtual function

### Removed
- Support to Python 3.6 to 3.8.

## [0.7.0] - 2023-11-29
### Added
- Functions needed to load firmware to a Motion Core (MoCo).
- COM-KIT support.
- In Information class: get_product_name, get_node_id, get_ip, get_slave_id, get_name, get_communication_type, get_full_name, get_subnodes, get_categories, get_dictionary_file_name.
- In Configuration class: get_drive_info_coco_moco, get_product_code, get_revision_number, get_serial_number, get_fw_version
- no_connection marker is added for unit testing.
- Add mypy into the project.
- Add types for all functions and classes.
- Make and pass the first static type analysis.
- Function to change the baudrate of a CANopen device
- Function to get the vendor ID
- Function to change the node ID of a CANopen device
- Resolution and polarity test for DC motors (resolution test needs human check)
- Feedbacks functions to set/get feedback polarity
- Add in configuration set_velocity_pid, set_position_pid and get_rated_current
- Add functions to connect to and scan EtherCAT devices using CoE (SDOs).
- Optional backup registers for Wizard tests.
- New methods to scan the network and obtain drive info (product code and revision number).
- Method to load the FW in an ensemble of drives.

### Fixed
- check_motor_disabled decorator does not work with positional arguments
- Adapt get_encoded_image_from_dictionary for COM-KIT
- Feedback test output when symmetry and resolution errors occurred simultaneously.
- Raise exception if monitoring and disturbance features are not available.

### Changed
- Use ingenialink to get the drive's encoded image from the dictionary.
- Update subscribe and unsubscribe to network status functions.

### Deprecated 
- Support to Python 3.6 and 3.7.

## [0.6.3] - 2023-10-11
### Fixed
- Remove disturbance data before including new data.
- Set positioning mode to NO LIMITS during the feedback test.

## [0.6.2] - 2023-09-06
### Changed
- Remove EDS file path param from CANopen connection. It is no longer necessary.

### Fixed
- Fix monitoring V3. Remove rearm_monitoring from set_trigger function.

## [0.6.1] - 2023-04-03
### Added
- connect_servo_eoe_service, connect_servo_eoe_service_interface_index and connect_servo_eoe_service_interface_ip functions.

### Changed
- Removed ``boot_in_app`` argument from load_firmware_ecat and load_firmware_ecat_interface_index functions. It is not necessary anymore.

### Removed
- connect_servo_ecat, connect_servo_ecat_interface_index and connect_servo_ecat_interface_ip functions.
- get_sdo_register, get_sdo_register_complete_access and set_sdo_register functions.

### Fixed
- is_alive function in MotionController.
- subscribe_net_status and unsubscribe_net_status works for Ethernet based communication.

## [0.6.0] - 2023-01-23
### Added
- Pull request template.
- Functions get_actual_current_direct and get_actual_current_quadrature.
- Test improvements.
- Code formatting tool.

### Changed
- README image.
- Improve load_FWs script for canopen.

## [0.5.7] - 2022-12-16
### Added
- Brake tuning.

## [0.5.6] - 2022-11-10
### Fixed
- On capture.disable_disturbance, disturbance data is removed.


## [0.5.5] - 2022-07-26
### Added
- Support monitoring/disturbance with CANopen protocol.
- Feedback tests.
- Monitoring/disturbance tests.


## [0.5.4] - 2022-03-17
### Changed
- Connection status listeners are all set to False by default.
- Function set_max_velocity no longer changes the profile velocity, instead it changes velocity.

### Added
- Support to multi-slave Ethernet, EoE and CANopen connections.
- Function connect_servo_ecat_interface_ip in communication.
- Function get_ifname_from_interface_ip in communication.
- Function get_current_loop_rate in configuration.
- Function set_profiler in configuration.
- Function set_max_profile_acceleration in configuration.
- Function set_max_profile_deceleration in configuration.
- Function set_max_profile_velocity in configuration.

### Fixed
- Commutation analysis feedback now returns the proper drive errors.

### Deprecated 
- Deprecated set_max_acceleration in configuration use set_profiler or set_max_profile_acceleration.


## [0.5.3] - 2022-02-16
### Changed
- Replaced ILerror exception with IMRegisterNotExist exception in base monitoring and disturbance.
- Moved SeverityLevel enum from base test to enums module.
- Moved disturbance_max_size_sample_size and monitoring_max_size_sample_size functions to capture.
- Read power stage frequency directly from registers.

### Added
- IMRegisterWrongAccess and IMTimeoutError exceptions.
- Ingenialink enums to enums module.
- IMTimeoutError exception to move_to_position and set_velocity functions.-

## [0.5.2] - 2021-11-23
### Added
- Compatibility with Python 3.7, 3.8 and 3.9.

### Fixed
- Fixed code autocompletion.

## [0.5.1] - 2021-11-17
### Added
- Compatibility with monitoring for Everest and Capitan 2.0.0.

### Changed
- Increase default monitoring timeout.
- Disable monitoring and disturbance have no effect if they are already disabled.

## [0.5.0] - 2021-10-15
### Added
- Compatibility with System Errors.
- Function register_exists in info module.
- Load firmware and boot_mode functions.
- Store and restore configuration functions.
- Add disconnect function.

## [0.4.1] - 2021-09-02
### Added
- Capture mcb_synchronization function.
- Add exceptions module.
- Phasing Check test.
- STO test.
- Create enable_monitoring_disturbance and 
  disable_monitoring_disturbance in Capture module.
- Create Info module.
- Add fault_reset function.
- Add Monitoring read function for forced trigger mode.
- Add Brake test.
- Add CANOpen communications.

### Changed
- MonitoringError and DisturbanceError exceptions to 
  IMMonitoringError and IMDisturbanceError.
- Functions motor_enable and motor_disable add error messages
  to raised exception.
- Add timeout param to read_monitoring_data.
- Update Commutation test.
- Update stop test functions.

### Removed
- Removed enable_monitoring from Monitoring class.
- Removed enable_disturbance from Disturbance class.

### Fixed
- Disturbance class and create_disturbance functions
  allow numpy arrays as a disturbance data.
- Fixed servo alias bug. Some functions were not allow
  with no default alias.

## [0.4.0] - 2021-06-28
### Added
- Error module.
- Homing functions.
- Servo connection and motor enabled checker.
- Add capability to map more than one register into disturbance.

### Changed
- Update ingeniamotion feedback test

## [0.3.1] - 2021-06-15
### Added
- Add disturbance functionality for all summit and custom drives.
- Implement feedback resolution reading and feedback type set and get.

## [0.3.0] - 2021-06-09
### Added
- Add SOEM communications as a way to connect to the drive.
- Add the possibility to use SDO read/writes when using SOEM.

## [0.2.0] - 2021-05-20
### Added
- Functions get_register and set_register.
- Functions create_poller.
- Monitoring class and create_monitoring function.
- Set and get power stage frequency and get position and velocity loop rate functions
  in configuration.

## [0.1.1] - 2021-03-18
### Added
- Connect servo via EOE and Ethernet.
- Add drive test: digital_halls_test, incremental_encoder_1_test, incremental_encoder_2_test
  and commutation.
- Brake configuration functions.
- Load and save configuration functions.
- Set max velocity and max acceleration functions.
- Motion functions: enable and disable motor, move_to_position, set_velocity,
  set_current_quadrature, set_operation_mode, target_latch, etc...
  <|MERGE_RESOLUTION|>--- conflicted
+++ resolved
@@ -2,12 +2,9 @@
 
 ## [Unreleased]
 ### Added
-<<<<<<< HEAD
-- Method to get a servo's FSoE master handler state.
-=======
 - Method to check if drive is connected via a COM-KIT.
 - Property to check if the PDOs are active.
->>>>>>> b1b2fa91
+- Method to get a servo's FSoE master handler state.
 
 ## [0.8.2] - 2024-07-15
 ### Added
