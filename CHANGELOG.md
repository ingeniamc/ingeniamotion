# Changelog
<<<<<<< HEAD
=======
## [Unreleased]
### Added
- In Information class: get_product_name, get_node_id, get_ip, get_slave_id, get_name, get_communication_type, get_full_name, get_subnodes, get_categories, get_dictionary_file_name.
- In Configuation class: get_drive_info_coco_moco, get_product_code, get_revision_number, get_serial_number, get_fw_version
- no_connection marker is added for unit testing.

>>>>>>> 71ef6cca
## [Unreleased]
### Added
- Functions needed to load firmware to a Motion Core (MoCo).
- COM-KIT support.
- Add mypy into the project.
- Add types for all functions and classes.
- Make and pass the first static type analysis.

## [0.6.2] - 2023-09-06
### Changed
- Remove EDS file path param from CANopen connection. It is no longer necessary.

### Fixed
- Fix monitoring V3. Remove rearm_monitoring from set_trigger function.

## [0.6.1] - 2023-04-03
### Added
- connect_servo_eoe_service, connect_servo_eoe_service_interface_index and connect_servo_eoe_service_interface_ip functions.

### Changed
- Removed ``boot_in_app`` argument from load_firmware_ecat and load_firmware_ecat_interface_index functions. It is not necessary anymore.

### Removed
- connect_servo_ecat, connect_servo_ecat_interface_index and connect_servo_ecat_interface_ip functions.
- get_sdo_register, get_sdo_register_complete_access and set_sdo_register functions.

### Fixed
- is_alive function in MotionController.
- subscribe_net_status and unsubscribe_net_status works for Ethernet based communication.

## [0.6.0] - 2023-01-23
### Added
- Pull request template.
- Functions get_actual_current_direct and get_actual_current_quadrature.
- Test improvements.
- Code formatting tool.

### Changed
- README image.
- Improve load_FWs script for canopen.

## [0.5.7] - 2022-12-16
### Added
- Brake tuning.

## [0.5.6] - 2022-11-10
### Fixed
- On capture.disable_disturbance, disturbance data is removed.


## [0.5.5] - 2022-07-26
### Added
- Support monitoring/disturbance with CANopen protocol.
- Feedback tests.
- Monitoring/disturbance tests.


## [0.5.4] - 2022-03-17
### Changed
- Connection status listeners are all set to False by default.
- Function set_max_velocity no longer changes the profile velocity, instead it changes velocity.

### Added
- Support to multi-slave Ethernet, EoE and CANopen connections.
- Function connect_servo_ecat_interface_ip in communication.
- Function get_ifname_from_interface_ip in communication.
- Function get_current_loop_rate in configuration.
- Function set_profiler in configuration.
- Function set_max_profile_acceleration in configuration.
- Function set_max_profile_deceleration in configuration.
- Function set_max_profile_velocity in configuration.

### Fixed
- Commutation analysis feedback now returns the proper drive errors.

### Deprecated 
- Deprecated set_max_acceleration in configuration use set_profiler or set_max_profile_acceleration.


## [0.5.3] - 2022-02-16
### Changed
- Replaced ILerror exception with IMRegisterNotExist exception in base monitoring and disturbance.
- Moved SeverityLevel enum from base test to enums module.
- Moved disturbance_max_size_sample_size and monitoring_max_size_sample_size functions to capture.
- Read power stage frequency directly from registers.

### Added
- IMRegisterWrongAccess and IMTimeoutError exceptions.
- Ingenialink enums to enums module.
- IMTimeoutError exception to move_to_position and set_velocity functions.-

## [0.5.2] - 2021-11-23
### Added
- Compatibility with Python 3.7, 3.8 and 3.9.

### Fixed
- Fixed code autocompletion.

## [0.5.1] - 2021-11-17
### Added
- Compatibility with monitoring for Everest and Capitan 2.0.0.

### Changed
- Increase default monitoring timeout.
- Disable monitoring and disturbance have no effect if they are already disabled.

## [0.5.0] - 2021-10-15
### Added
- Compatibility with System Errors.
- Function register_exists in info module.
- Load firmware and boot_mode functions.
- Store and restore configuration functions.
- Add disconnect function.

## [0.4.1] - 2021-09-02
### Added
- Capture mcb_synchronization function.
- Add exceptions module.
- Phasing Check test.
- STO test.
- Create enable_monitoring_disturbance and 
  disable_monitoring_disturbance in Capture module.
- Create Info module.
- Add fault_reset function.
- Add Monitoring read function for forced trigger mode.
- Add Brake test.
- Add CANOpen communications.

### Changed
- MonitoringError and DisturbanceError exceptions to 
  IMMonitoringError and IMDisturbanceError.
- Functions motor_enable and motor_disable add error messages
  to raised exception.
- Add timeout param to read_monitoring_data.
- Update Commutation test.
- Update stop test functions.

### Removed
- Removed enable_monitoring from Monitoring class.
- Removed enable_disturbance from Disturbance class.

### Fixed
- Disturbance class and create_disturbance functions
  allow numpy arrays as a disturbance data.
- Fixed servo alias bug. Some functions were not allow
  with no default alias.

## [0.4.0] - 2021-06-28
### Added
- Error module.
- Homing functions.
- Servo connection and motor enabled checker.
- Add capability to map more than one register into disturbance.

### Changed
- Update ingeniamotion feedback test

## [0.3.1] - 2021-06-15
### Added
- Add disturbance functionality for all summit and custom drives.
- Implement feedback resolution reading and feedback type set and get.

## [0.3.0] - 2021-06-09
### Added
- Add SOEM communications as a way to connect to the drive.
- Add the possibility to use SDO read/writes when using SOEM.

## [0.2.0] - 2021-05-20
### Added
- Functions get_register and set_register.
- Functions create_poller.
- Monitoring class and create_monitoring function.
- Set and get power stage frequency and get position and velocity loop rate functions
  in configuration.

## [0.1.1] - 2021-03-18
### Added
- Connect servo via EOE and Ethernet.
- Add drive test: digital_halls_test, incremental_encoder_1_test, incremental_encoder_2_test
  and commutation.
- Brake configuration functions.
- Load and save configuration functions.
- Set max velocity and max acceleration functions.
- Motion functions: enable and disable motor, move_to_position, set_velocity,
  set_current_quadrature, set_operation_mode, target_latch, etc...
  <|MERGE_RESOLUTION|>--- conflicted
+++ resolved
@@ -1,17 +1,11 @@
 # Changelog
-<<<<<<< HEAD
-=======
-## [Unreleased]
-### Added
-- In Information class: get_product_name, get_node_id, get_ip, get_slave_id, get_name, get_communication_type, get_full_name, get_subnodes, get_categories, get_dictionary_file_name.
-- In Configuation class: get_drive_info_coco_moco, get_product_code, get_revision_number, get_serial_number, get_fw_version
-- no_connection marker is added for unit testing.
-
->>>>>>> 71ef6cca
 ## [Unreleased]
 ### Added
 - Functions needed to load firmware to a Motion Core (MoCo).
 - COM-KIT support.
+- In Information class: get_product_name, get_node_id, get_ip, get_slave_id, get_name, get_communication_type, get_full_name, get_subnodes, get_categories, get_dictionary_file_name.
+- In Configuation class: get_drive_info_coco_moco, get_product_code, get_revision_number, get_serial_number, get_fw_version
+- no_connection marker is added for unit testing.
 - Add mypy into the project.
 - Add types for all functions and classes.
 - Make and pass the first static type analysis.
