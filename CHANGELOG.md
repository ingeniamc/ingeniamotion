# Changelog
<<<<<<< HEAD

=======
>>>>>>> 8ae069ba
## [Unreleased]
### Added
- Functions needed to load firmware to a Motion Core (MoCo).
- COM-KIT support.
- In Information class: get_product_name, get_node_id, get_ip, get_slave_id, get_name, get_communication_type, get_full_name, get_subnodes, get_categories, get_dictionary_file_name.
<<<<<<< HEAD
- In Configuration class: get_drive_info_coco_moco, get_product_code, get_revision_number, get_serial_number, get_fw_version
- no_connection marker is added for unit testing.
- Resolution and polarity test for DC motors (resolution test needs human check)
- Feedbacks functions to set/get feedback polarity
- Add in configuration set_velocity_pid, set_position_pid and get_rated_current

### Fixed
- check_motor_disabled decorator does not work with positional arguments
=======
- In Configuation class: get_drive_info_coco_moco, get_product_code, get_revision_number, get_serial_number, get_fw_version
- no_connection marker is added for unit testing.
- Add mypy into the project.
- Add types for all functions and classes.
- Make and pass the first static type analysis.
>>>>>>> 8ae069ba

## [0.6.2] - 2023-09-06
### Changed
- Remove EDS file path param from CANopen connection. It is no longer necessary.

### Fixed
- Fix monitoring V3. Remove rearm_monitoring from set_trigger function.

## [0.6.1] - 2023-04-03
### Added
- connect_servo_eoe_service, connect_servo_eoe_service_interface_index and connect_servo_eoe_service_interface_ip functions.

### Changed
- Removed ``boot_in_app`` argument from load_firmware_ecat and load_firmware_ecat_interface_index functions. It is not necessary anymore.

### Removed
- connect_servo_ecat, connect_servo_ecat_interface_index and connect_servo_ecat_interface_ip functions.
- get_sdo_register, get_sdo_register_complete_access and set_sdo_register functions.

### Fixed
- is_alive function in MotionController.
- subscribe_net_status and unsubscribe_net_status works for Ethernet based communication.

## [0.6.0] - 2023-01-23
### Added
- Pull request template.
- Functions get_actual_current_direct and get_actual_current_quadrature.
- Test improvements.
- Code formatting tool.

### Changed
- README image.
- Improve load_FWs script for canopen.

## [0.5.7] - 2022-12-16
### Added
- Brake tuning.

## [0.5.6] - 2022-11-10
### Fixed
- On capture.disable_disturbance, disturbance data is removed.


## [0.5.5] - 2022-07-26
### Added
- Support monitoring/disturbance with CANopen protocol.
- Feedback tests.
- Monitoring/disturbance tests.


## [0.5.4] - 2022-03-17
### Changed
- Connection status listeners are all set to False by default.
- Function set_max_velocity no longer changes the profile velocity, instead it changes velocity.

### Added
- Support to multi-slave Ethernet, EoE and CANopen connections.
- Function connect_servo_ecat_interface_ip in communication.
- Function get_ifname_from_interface_ip in communication.
- Function get_current_loop_rate in configuration.
- Function set_profiler in configuration.
- Function set_max_profile_acceleration in configuration.
- Function set_max_profile_deceleration in configuration.
- Function set_max_profile_velocity in configuration.

### Fixed
- Commutation analysis feedback now returns the proper drive errors.

### Deprecated 
- Deprecated set_max_acceleration in configuration use set_profiler or set_max_profile_acceleration.


## [0.5.3] - 2022-02-16
### Changed
- Replaced ILerror exception with IMRegisterNotExist exception in base monitoring and disturbance.
- Moved SeverityLevel enum from base test to enums module.
- Moved disturbance_max_size_sample_size and monitoring_max_size_sample_size functions to capture.
- Read power stage frequency directly from registers.

### Added
- IMRegisterWrongAccess and IMTimeoutError exceptions.
- Ingenialink enums to enums module.
- IMTimeoutError exception to move_to_position and set_velocity functions.-

## [0.5.2] - 2021-11-23
### Added
- Compatibility with Python 3.7, 3.8 and 3.9.

### Fixed
- Fixed code autocompletion.

## [0.5.1] - 2021-11-17
### Added
- Compatibility with monitoring for Everest and Capitan 2.0.0.

### Changed
- Increase default monitoring timeout.
- Disable monitoring and disturbance have no effect if they are already disabled.

## [0.5.0] - 2021-10-15
### Added
- Compatibility with System Errors.
- Function register_exists in info module.
- Load firmware and boot_mode functions.
- Store and restore configuration functions.
- Add disconnect function.

## [0.4.1] - 2021-09-02
### Added
- Capture mcb_synchronization function.
- Add exceptions module.
- Phasing Check test.
- STO test.
- Create enable_monitoring_disturbance and 
  disable_monitoring_disturbance in Capture module.
- Create Info module.
- Add fault_reset function.
- Add Monitoring read function for forced trigger mode.
- Add Brake test.
- Add CANOpen communications.

### Changed
- MonitoringError and DisturbanceError exceptions to 
  IMMonitoringError and IMDisturbanceError.
- Functions motor_enable and motor_disable add error messages
  to raised exception.
- Add timeout param to read_monitoring_data.
- Update Commutation test.
- Update stop test functions.

### Removed
- Removed enable_monitoring from Monitoring class.
- Removed enable_disturbance from Disturbance class.

### Fixed
- Disturbance class and create_disturbance functions
  allow numpy arrays as a disturbance data.
- Fixed servo alias bug. Some functions were not allow
  with no default alias.

## [0.4.0] - 2021-06-28
### Added
- Error module.
- Homing functions.
- Servo connection and motor enabled checker.
- Add capability to map more than one register into disturbance.

### Changed
- Update ingeniamotion feedback test

## [0.3.1] - 2021-06-15
### Added
- Add disturbance functionality for all summit and custom drives.
- Implement feedback resolution reading and feedback type set and get.

## [0.3.0] - 2021-06-09
### Added
- Add SOEM communications as a way to connect to the drive.
- Add the possibility to use SDO read/writes when using SOEM.

## [0.2.0] - 2021-05-20
### Added
- Functions get_register and set_register.
- Functions create_poller.
- Monitoring class and create_monitoring function.
- Set and get power stage frequency and get position and velocity loop rate functions
  in configuration.

## [0.1.1] - 2021-03-18
### Added
- Connect servo via EOE and Ethernet.
- Add drive test: digital_halls_test, incremental_encoder_1_test, incremental_encoder_2_test
  and commutation.
- Brake configuration functions.
- Load and save configuration functions.
- Set max velocity and max acceleration functions.
- Motion functions: enable and disable motor, move_to_position, set_velocity,
  set_current_quadrature, set_operation_mode, target_latch, etc...
  <|MERGE_RESOLUTION|>--- conflicted
+++ resolved
@@ -1,29 +1,21 @@
 # Changelog
-<<<<<<< HEAD
 
-=======
->>>>>>> 8ae069ba
 ## [Unreleased]
 ### Added
 - Functions needed to load firmware to a Motion Core (MoCo).
 - COM-KIT support.
 - In Information class: get_product_name, get_node_id, get_ip, get_slave_id, get_name, get_communication_type, get_full_name, get_subnodes, get_categories, get_dictionary_file_name.
-<<<<<<< HEAD
 - In Configuration class: get_drive_info_coco_moco, get_product_code, get_revision_number, get_serial_number, get_fw_version
 - no_connection marker is added for unit testing.
+- Add mypy into the project.
+- Add types for all functions and classes.
+- Make and pass the first static type analysis.
 - Resolution and polarity test for DC motors (resolution test needs human check)
 - Feedbacks functions to set/get feedback polarity
 - Add in configuration set_velocity_pid, set_position_pid and get_rated_current
 
 ### Fixed
 - check_motor_disabled decorator does not work with positional arguments
-=======
-- In Configuation class: get_drive_info_coco_moco, get_product_code, get_revision_number, get_serial_number, get_fw_version
-- no_connection marker is added for unit testing.
-- Add mypy into the project.
-- Add types for all functions and classes.
-- Make and pass the first static type analysis.
->>>>>>> 8ae069ba
 
 ## [0.6.2] - 2023-09-06
 ### Changed
