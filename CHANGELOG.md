# Changelog

## [Unreleased]
### Added
- FSoE module.
- STO example for Safe servo drives.
<<<<<<< HEAD
- Check that registers to be mapped in monitoring are CYCLIC_TX.
=======
- Use only one queue in the PDO Poller to store both the timestamps and the register values.
>>>>>>> 361838a6

### Fix
- Bug retrieving interface adapter name in Linux.
- The stoppable_sleep method of the wizard tests does not block the main thread.

## [0.8.1] - 2024-06-05
### Added
- Function to check if a configuration has been applied to the drive.
- Set the boot_in_app flag according to the file extension.

## [0.8.0] - 2024-04-23
### Added
- PDOs for the EtherCAT protocol.
- Register Poller using PDOs.
- Callbacks to notify exceptions in the ProcessDataThread.
- A method in the PDOPoller to subscribe to exceptions in the ProcessDataThread.
- Set the watchdog timeout of the PDO exchange.

### Changed
- The get_subnodes method from the information module now returns a dictionary with the subnodes IDs as keys and their type as values.
- Set the send_receive_processdata timeout in the ProcessDataThread according to the refresh rate.
- Cyclic parameter is defined as a RegCyclicType variable instead of a string.
- The default PDO watchdog timeout is set to 100 ms.

### Removed
- The comkit module. Now ingenialink methods are use to merge the COM-KIT and CORE dictionaries.

## [0.7.1] - 2024-03-13
### Added
- Add scan functions with info: scan_servos_ethercat_with_info and scan_servos_canopen_with_info
- Add connect_servo_virtual function

### Removed
- Support to Python 3.6 to 3.8.

## [0.7.0] - 2023-11-29
### Added
- Functions needed to load firmware to a Motion Core (MoCo).
- COM-KIT support.
- In Information class: get_product_name, get_node_id, get_ip, get_slave_id, get_name, get_communication_type, get_full_name, get_subnodes, get_categories, get_dictionary_file_name.
- In Configuration class: get_drive_info_coco_moco, get_product_code, get_revision_number, get_serial_number, get_fw_version
- no_connection marker is added for unit testing.
- Add mypy into the project.
- Add types for all functions and classes.
- Make and pass the first static type analysis.
- Function to change the baudrate of a CANopen device
- Function to get the vendor ID
- Function to change the node ID of a CANopen device
- Resolution and polarity test for DC motors (resolution test needs human check)
- Feedbacks functions to set/get feedback polarity
- Add in configuration set_velocity_pid, set_position_pid and get_rated_current
- Add functions to connect to and scan EtherCAT devices using CoE (SDOs).
- Optional backup registers for Wizard tests.
- New methods to scan the network and obtain drive info (product code and revision number).
- Method to load the FW in an ensemble of drives.

### Fixed
- check_motor_disabled decorator does not work with positional arguments
- Adapt get_encoded_image_from_dictionary for COM-KIT
- Feedback test output when symmetry and resolution errors occurred simultaneously.
- Raise exception if monitoring and disturbance features are not available.

### Changed
- Use ingenialink to get the drive's encoded image from the dictionary.
- Update subscribe and unsubscribe to network status functions.

### Deprecated 
- Support to Python 3.6 and 3.7.

## [0.6.3] - 2023-10-11
### Fixed
- Remove disturbance data before including new data.
- Set positioning mode to NO LIMITS during the feedback test.

## [0.6.2] - 2023-09-06
### Changed
- Remove EDS file path param from CANopen connection. It is no longer necessary.

### Fixed
- Fix monitoring V3. Remove rearm_monitoring from set_trigger function.

## [0.6.1] - 2023-04-03
### Added
- connect_servo_eoe_service, connect_servo_eoe_service_interface_index and connect_servo_eoe_service_interface_ip functions.

### Changed
- Removed ``boot_in_app`` argument from load_firmware_ecat and load_firmware_ecat_interface_index functions. It is not necessary anymore.

### Removed
- connect_servo_ecat, connect_servo_ecat_interface_index and connect_servo_ecat_interface_ip functions.
- get_sdo_register, get_sdo_register_complete_access and set_sdo_register functions.

### Fixed
- is_alive function in MotionController.
- subscribe_net_status and unsubscribe_net_status works for Ethernet based communication.

## [0.6.0] - 2023-01-23
### Added
- Pull request template.
- Functions get_actual_current_direct and get_actual_current_quadrature.
- Test improvements.
- Code formatting tool.

### Changed
- README image.
- Improve load_FWs script for canopen.

## [0.5.7] - 2022-12-16
### Added
- Brake tuning.

## [0.5.6] - 2022-11-10
### Fixed
- On capture.disable_disturbance, disturbance data is removed.


## [0.5.5] - 2022-07-26
### Added
- Support monitoring/disturbance with CANopen protocol.
- Feedback tests.
- Monitoring/disturbance tests.


## [0.5.4] - 2022-03-17
### Changed
- Connection status listeners are all set to False by default.
- Function set_max_velocity no longer changes the profile velocity, instead it changes velocity.

### Added
- Support to multi-slave Ethernet, EoE and CANopen connections.
- Function connect_servo_ecat_interface_ip in communication.
- Function get_ifname_from_interface_ip in communication.
- Function get_current_loop_rate in configuration.
- Function set_profiler in configuration.
- Function set_max_profile_acceleration in configuration.
- Function set_max_profile_deceleration in configuration.
- Function set_max_profile_velocity in configuration.

### Fixed
- Commutation analysis feedback now returns the proper drive errors.

### Deprecated 
- Deprecated set_max_acceleration in configuration use set_profiler or set_max_profile_acceleration.


## [0.5.3] - 2022-02-16
### Changed
- Replaced ILerror exception with IMRegisterNotExist exception in base monitoring and disturbance.
- Moved SeverityLevel enum from base test to enums module.
- Moved disturbance_max_size_sample_size and monitoring_max_size_sample_size functions to capture.
- Read power stage frequency directly from registers.

### Added
- IMRegisterWrongAccess and IMTimeoutError exceptions.
- Ingenialink enums to enums module.
- IMTimeoutError exception to move_to_position and set_velocity functions.-

## [0.5.2] - 2021-11-23
### Added
- Compatibility with Python 3.7, 3.8 and 3.9.

### Fixed
- Fixed code autocompletion.

## [0.5.1] - 2021-11-17
### Added
- Compatibility with monitoring for Everest and Capitan 2.0.0.

### Changed
- Increase default monitoring timeout.
- Disable monitoring and disturbance have no effect if they are already disabled.

## [0.5.0] - 2021-10-15
### Added
- Compatibility with System Errors.
- Function register_exists in info module.
- Load firmware and boot_mode functions.
- Store and restore configuration functions.
- Add disconnect function.

## [0.4.1] - 2021-09-02
### Added
- Capture mcb_synchronization function.
- Add exceptions module.
- Phasing Check test.
- STO test.
- Create enable_monitoring_disturbance and 
  disable_monitoring_disturbance in Capture module.
- Create Info module.
- Add fault_reset function.
- Add Monitoring read function for forced trigger mode.
- Add Brake test.
- Add CANOpen communications.

### Changed
- MonitoringError and DisturbanceError exceptions to 
  IMMonitoringError and IMDisturbanceError.
- Functions motor_enable and motor_disable add error messages
  to raised exception.
- Add timeout param to read_monitoring_data.
- Update Commutation test.
- Update stop test functions.

### Removed
- Removed enable_monitoring from Monitoring class.
- Removed enable_disturbance from Disturbance class.

### Fixed
- Disturbance class and create_disturbance functions
  allow numpy arrays as a disturbance data.
- Fixed servo alias bug. Some functions were not allow
  with no default alias.

## [0.4.0] - 2021-06-28
### Added
- Error module.
- Homing functions.
- Servo connection and motor enabled checker.
- Add capability to map more than one register into disturbance.

### Changed
- Update ingeniamotion feedback test

## [0.3.1] - 2021-06-15
### Added
- Add disturbance functionality for all summit and custom drives.
- Implement feedback resolution reading and feedback type set and get.

## [0.3.0] - 2021-06-09
### Added
- Add SOEM communications as a way to connect to the drive.
- Add the possibility to use SDO read/writes when using SOEM.

## [0.2.0] - 2021-05-20
### Added
- Functions get_register and set_register.
- Functions create_poller.
- Monitoring class and create_monitoring function.
- Set and get power stage frequency and get position and velocity loop rate functions
  in configuration.

## [0.1.1] - 2021-03-18
### Added
- Connect servo via EOE and Ethernet.
- Add drive test: digital_halls_test, incremental_encoder_1_test, incremental_encoder_2_test
  and commutation.
- Brake configuration functions.
- Load and save configuration functions.
- Set max velocity and max acceleration functions.
- Motion functions: enable and disable motor, move_to_position, set_velocity,
  set_current_quadrature, set_operation_mode, target_latch, etc...
  <|MERGE_RESOLUTION|>--- conflicted
+++ resolved
@@ -4,11 +4,8 @@
 ### Added
 - FSoE module.
 - STO example for Safe servo drives.
-<<<<<<< HEAD
+- Use only one queue in the PDO Poller to store both the timestamps and the register values.
 - Check that registers to be mapped in monitoring are CYCLIC_TX.
-=======
-- Use only one queue in the PDO Poller to store both the timestamps and the register values.
->>>>>>> 361838a6
 
 ### Fix
 - Bug retrieving interface adapter name in Linux.
