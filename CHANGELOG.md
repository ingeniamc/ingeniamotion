--- conflicted
+++ resolved
@@ -2,13 +2,10 @@
 
 ## [Unreleased]
 ### Added
-<<<<<<< HEAD
-- Method to subscribe to the FSoE errors.
-=======
 - Method to check if drive is connected via a COM-KIT.
 - Property to check if the PDOs are active.
 - Method to get a servo's FSoE master handler state.
->>>>>>> cb39ea95
+- Method to subscribe to the FSoE errors.
 
 ## [0.8.2] - 2024-07-15
 ### Added
