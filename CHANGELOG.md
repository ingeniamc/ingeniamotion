--- conflicted
+++ resolved
@@ -5,12 +5,9 @@
 - FSoE module.
 - STO example for Safe servo drives.
 - Use only one queue in the PDO Poller to store both the timestamps and the register values.
-<<<<<<< HEAD
-- GPIO module.
-=======
 - Check that registers to be mapped in monitoring are CYCLIC_TX.
 - Method to get the available CAN devices.
->>>>>>> 5289028d
+- GPIO module.
 
 ### Fix
 - Bug retrieving interface adapter name in Linux.
