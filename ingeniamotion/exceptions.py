--- conflicted
+++ resolved
@@ -3,13 +3,6 @@
     pass
 
 
-<<<<<<< HEAD
-class DisturbanceError(Exception):
-    pass
-
-
-class IMRegisterNotExist(Exception):
-=======
 class IMMonitoringError(IMException):
     """Monitoring error raised by IngeniaMotion"""
     pass
@@ -22,5 +15,9 @@
 
 class IMStatusWordError(IMException):
     """Status word error raised by IngeniaMotion"""
->>>>>>> 85fbc791
+    pass
+
+
+class IMRegisterNotExist(IMException):
+    """Error raised by IngeniaMotion when a register not exists"""
     pass