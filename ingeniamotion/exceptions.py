--- conflicted
+++ resolved
@@ -23,11 +23,11 @@
     pass
 
 
-<<<<<<< HEAD
+class IMRegisterWrongAccess(IMException):
+    """Error raised by IngeniaMotion when trying to write to a read-only register"""
+    pass
+
+
 class IMTimeoutError(IMException):
     """Error raised by IngeniaMotion when a timeout has occurred"""
-=======
-class IMRegisterWrongAccess(IMException):
-    """Error raised by IngeniaMotion when trying to write to a read-only register"""
->>>>>>> 71dd9e56
     pass