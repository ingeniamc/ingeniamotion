--- conflicted
+++ resolved
@@ -386,7 +386,19 @@
         master_handler = self.__handlers[servo]
         master_handler.wait_for_data_state(timeout)
 
-<<<<<<< HEAD
+    def get_fsoe_master_state(self, servo: str = DEFAULT_SERVO) -> FSoEState:
+        """Get the servo's FSoE master handler state.
+
+        Args:
+            servo: servo alias to reference it. ``default`` by default.
+
+        Returns:
+            The servo's FSoE master handler state.
+
+        """
+        master_handler = self.__handlers[servo]
+        return master_handler.state
+
     def subscribe_to_errors(self, callback: Callable[[FSoEError], None]) -> None:
         """Subscribe to the FSoE errors.
 
@@ -420,20 +432,6 @@
         """
         for callback in self._error_observers:
             callback(FSoEError(servo, transition_name, error_description))
-=======
-    def get_fsoe_master_state(self, servo: str = DEFAULT_SERVO) -> FSoEState:
-        """Get the servo's FSoE master handler state.
-
-        Args:
-            servo: servo alias to reference it. ``default`` by default.
-
-        Returns:
-            The servo's FSoE master handler state.
-
-        """
-        master_handler = self.__handlers[servo]
-        return master_handler.state
->>>>>>> cb39ea95
 
     def _delete_master_handler(self, servo: str = DEFAULT_SERVO) -> None:
         """Delete the master handler instance
