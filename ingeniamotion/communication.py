--- conflicted
+++ resolved
@@ -41,15 +41,7 @@
 RUNNING_ON_WINDOWS = platform.system() == "Windows"
 
 if RUNNING_ON_WINDOWS:
-<<<<<<< HEAD
     pass
-=======
-    from ingenialink.get_adapters_addresses import (  # type: ignore [import-not-found]
-        AdapterFamily,
-        ScanFlags,
-        get_adapters_addresses,
-    )
->>>>>>> 46d36d00
 
 FILE_EXT_SFU = ".sfu"
 FILE_EXT_LFU = ".lfu"
@@ -530,12 +522,11 @@
                 adapter_guid = adapter.name
             network_adapters.append(NetworkAdapter(adapter.index, adapter.nice_name, adapter_guid))
         if RUNNING_ON_WINDOWS:
-<<<<<<< HEAD
             if not EthercatNetwork.pysoem_available():
                 logger.warning("npcap not available, network adapters list will not be complete")
             else:
-                network_adapters.extend(
-                    [
+                network_adapters.extend([
+
                         NetworkAdapter(
                             interface_index=adapter[0],
                             interface_name=adapter[2],
@@ -544,26 +535,6 @@
                         for adapter in EthercatNetwork.find_adapters()
                     ]
                 )
-=======
-            ethernet_adapter_type = (
-                6  # https://learn.microsoft.com/en-us/windows/win32/api/ifdef/ns-ifdef-net_luid_lh
-            )
-            network_adapters.extend([
-                NetworkAdapter(
-                    interface_index=adapter.IfIndex,
-                    interface_name=adapter.Description,
-                    interface_guid=adapter.AdapterName,
-                )
-                for adapter in get_adapters_addresses(
-                    adapter_families=AdapterFamily.INET,
-                    scan_flags=[
-                        ScanFlags.INCLUDE_PREFIX,
-                        ScanFlags.INCLUDE_ALL_INTERFACES,
-                    ],
-                )
-                if adapter.IfType == ethernet_adapter_type and len(adapter.FirstUnicastAddress)
-            ])
->>>>>>> 46d36d00
         return {adapter.interface_name: adapter.interface_guid for adapter in network_adapters}
 
     def get_available_canopen_devices(self) -> dict[CanDevice, list[int]]:
