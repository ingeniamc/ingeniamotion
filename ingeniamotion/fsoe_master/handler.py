--- conflicted
+++ resolved
@@ -172,12 +172,8 @@
             watchdog_timeout_s=watchdog_timeout,
             application_parameters=fsoe_application_parameters,
             report_error_callback=report_error_callback,
-<<<<<<< HEAD
             state_change_callback=self.__internal_state_change_callback,
-=======
-            state_change_callback=self.__state_change_callback,
             dictionary_map_is_editable=map_editable,
->>>>>>> c6af0dfe
         )
 
         # If anything else fails on the constructor, ensure the master handler is deleted
