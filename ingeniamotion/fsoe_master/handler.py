--- conflicted
+++ resolved
@@ -46,11 +46,8 @@
 
 if TYPE_CHECKING:
     from ingenialink.ethercat.dictionary import EthercatDictionary
-<<<<<<< HEAD
+    from ingenialink.ethercat.network import EthercatNetwork
     from ingenialink.ethercat.register import EthercatRegister
-=======
-    from ingenialink.ethercat.network import EthercatNetwork
->>>>>>> 24c78d67
 
 SAFE_INSTANCE_TYPE = TypeVar("SAFE_INSTANCE_TYPE", bound="SafetyFunction")
 
