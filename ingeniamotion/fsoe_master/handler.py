--- conflicted
+++ resolved
@@ -133,8 +133,8 @@
         if connection_id is None:
             connection_id = randint(1, 0xFFFF)
 
-        self.__master_map_object = self.__servo.dictionary.get_object(self.__FSOE_RPDO_MAP_1, 1)
-        self.__slave_map_object = self.__servo.dictionary.get_object(self.__FSOE_TPDO_MAP_1, 1)
+        self.__master_map_object = self.__servo.dictionary.get_object(self.__FSOE_RPDO_MAP_UID, 1)
+        self.__slave_map_object = self.__servo.dictionary.get_object(self.__FSOE_TPDO_MAP_UID, 1)
 
         self.__safety_master_pdu = servo.read_rpdo_map_from_slave(self.__master_map_object)
         self.__safety_slave_pdu = servo.read_tpdo_map_from_slave(self.__slave_map_object)
@@ -175,29 +175,6 @@
             if slave_address is not None:
                 self.set_safety_address(slave_address)
 
-<<<<<<< HEAD
-=======
-            self.__master_map_object = self.__servo.dictionary.get_object(
-                self.__FSOE_RPDO_MAP_UID, 1
-            )
-            self.__slave_map_object = self.__servo.dictionary.get_object(
-                self.__FSOE_TPDO_MAP_UID, 1
-            )
-
-            self.__safety_master_pdu = servo.read_rpdo_map_from_slave(self.__master_map_object)
-            self.__safety_slave_pdu = servo.read_tpdo_map_from_slave(self.__slave_map_object)
-
-            # https://novantamotion.atlassian.net/browse/INGM-669
-            self.__map_editable = (
-                self.__master_map_object.registers[0].access == RegAccess.RW
-            ) and (self.__slave_map_object.registers[0].access == RegAccess.RW)
-
-            self.__maps = PDUMaps.from_rpdo_tpdo(
-                self.__safety_master_pdu,
-                self.__safety_slave_pdu,
-                dictionary=self.dictionary,
-            )
->>>>>>> 22d11176
             self.set_maps(self.__maps)
         except Exception as ex:
             self._master_handler.delete()
