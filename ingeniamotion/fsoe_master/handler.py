import threading
from collections import OrderedDict
from collections.abc import Iterator
from pathlib import Path
from random import randint
from typing import TYPE_CHECKING, Callable, Optional, TypeVar, Union, cast, overload

import ingenialogger
from ingenialink import RegDtype
from ingenialink.canopen.register import CanopenRegister
from ingenialink.dictionary import DictionarySafetyModule
from ingenialink.enums.register import RegAccess, RegCyclicType
from ingenialink.ethercat.servo import EthercatServo
from ingenialink.pdo import RPDOMap, TPDOMap
from ingenialink.utils._utils import convert_dtype_to_bytes

from ingeniamotion._utils import weak_lru
from ingeniamotion.enums import FSoEState
from ingeniamotion.exceptions import IMTimeoutError
from ingeniamotion.fsoe_master.fsoe import (
    FSOE_MASTER_INSTALLED,
    BaseMasterHandler,
    FSoEApplicationParameter,
    FSoEDataType,
    FSoEDictionary,
    FSoEDictionaryItem,
    FSoEDictionaryItemInput,
    FSoEDictionaryItemInputOutput,
    FSoEDictionaryItemOutput,
    State,
    StateData,
    calculate_sra_crc,
)
from ingeniamotion.fsoe_master.parameters import (
    PARAM_VALUE_TYPE,
    SafetyParameter,
    SafetyParameterDirectValidation,
)
from ingeniamotion.fsoe_master.process_image import ProcessImage
from ingeniamotion.fsoe_master.safety_functions import (
    SafeInputsFunction,
    SafetyFunction,
    SOutFunction,
    SS1Function,
    STOFunction,
)
from ingeniamotion.fsoe_master.sci_serializer import SCISerializer

if TYPE_CHECKING:
    from ingenialink.ethercat.dictionary import EthercatDictionary
    from ingenialink.ethercat.network import EthercatNetwork
    from ingenialink.ethercat.register import EthercatRegister

SAFE_INSTANCE_TYPE = TypeVar("SAFE_INSTANCE_TYPE", bound="SafetyFunction")

__all__ = ["FSoEMasterHandler"]


class FSoEMasterHandler:
    """FSoE Master Handler.

    Args:
        slave_address: The servo's FSoE address.
        connection_id: The FSoE connection ID.
        watchdog_timeout: The FSoE master watchdog timeout in seconds.

    """

    FSOE_MANUF_SAFETY_ADDRESS = "FSOE_MANUF_SAFETY_ADDRESS"
    FSOE_DICTIONARY_CATEGORY = "FSOE"
    MDP_CONFIGURED_MODULE_1 = "MDP_CONFIGURED_MODULE_1"

    __FSOE_RPDO_MAP_UID = "ETG_COMMS_RPDO_MAP256"
    __FSOE_TPDO_MAP_UID = "ETG_COMMS_TPDO_MAP256"
    __FSOE_SAFETY_PROJECT_CRC = "FSOE_SAFETY_PROJECT_CRC"

    DEFAULT_WATCHDOG_TIMEOUT_S = 1

    def __init__(
        self,
        servo: EthercatServo,
        net: "EthercatNetwork",
        *,
        use_sra: bool,
        slave_address: Optional[int] = None,
        connection_id: Optional[int] = None,
        watchdog_timeout: float = DEFAULT_WATCHDOG_TIMEOUT_S,
        report_error_callback: Callable[[str, str], None],
        state_change_callback: Optional[Callable[[FSoEState], None]] = None,
    ):
        if not FSOE_MASTER_INSTALLED:
            return
        self.logger = ingenialogger.get_logger(__name__)

        self.__state_change_callback = state_change_callback
        self.__servo = servo
        self.__net = net
        self.__running: bool = False
        self.__uses_sra: bool = use_sra

        self.net.pdo_manager.subscribe_to_exceptions(self._pdo_thread_exception_handler)

        self.__state_is_data = threading.Event()

        # The saco slave might take a while to answer with a valid command
        # During it's initialization it will respond with 0's, that are ignored
        # To avoid triggering additional errors
        self.__in_initial_reset = False

        # Parameters that are part of the system
        # UID as key
        self.safety_parameters = OrderedDict[str, SafetyParameter]()

        # Parameters that will be transmitted during the fsoe parameter state
        fsoe_application_parameters: list[FSoEApplicationParameter] = []

        # Set MDP module
        safety_module = self.__set_configured_module_ident_1()

        for app_parameter in safety_module.application_parameters:
            register = servo.dictionary.get_register(app_parameter.uid)

            if safety_module.uses_sra:
                sp = SafetyParameter(register, servo)
            else:
                sp = SafetyParameterDirectValidation(register, servo)
                fsoe_application_parameters.append(sp.fsoe_application_parameter)

            self.safety_parameters[app_parameter.uid] = sp

        # If SRA is used, use a single application parameter with CRC computation
        self._sra_fsoe_application_parameter: Optional[FSoEApplicationParameter] = None
        if self.__uses_sra:
            self._sra_fsoe_application_parameter = FSoEApplicationParameter(
                name="SRA_CRC",
                initial_value=self.get_application_parameters_sra_crc(),
                n_bytes=4,
            )
            fsoe_application_parameters.append(self._sra_fsoe_application_parameter)

        self.dictionary = self.create_safe_dictionary(servo.dictionary)

        self.safety_functions = tuple(SafetyFunction.for_handler(self))

        if connection_id is None:
            connection_id = randint(1, 0xFFFF)

        self.__master_map_object = self.__servo.dictionary.get_object(self.__FSOE_RPDO_MAP_UID, 1)
        self.__slave_map_object = self.__servo.dictionary.get_object(self.__FSOE_TPDO_MAP_UID, 1)

        self.__safety_master_pdu = servo.read_rpdo_map_from_slave(self.__master_map_object)
        self.__safety_slave_pdu = servo.read_tpdo_map_from_slave(self.__slave_map_object)
        self.__safety_master_pdu.subscribe_to_process_data_event(self.get_request)
        self.__safety_slave_pdu.subscribe_to_process_data_event(self.set_reply)

        map_editable = (self.__master_map_object.registers[0].access == RegAccess.RW) and (
            self.__slave_map_object.registers[0].access == RegAccess.RW
        )

        try:
            self.__process_image = ProcessImage.from_rpdo_tpdo(
                self.__safety_master_pdu,
                self.__safety_slave_pdu,
                dictionary=self.dictionary,
            )
        except Exception as e:
            self.logger.error(
                "Error creating FSoE Process Image from RPDO and TPDO on the drive. "
                "Falling back to a default map.",
                exc_info=e,
            )
            self.__process_image = ProcessImage.default(self.dictionary)

        if not map_editable:
            self.__process_image.inputs._lock()
            self.__process_image.outputs._lock()

        self._master_handler = BaseMasterHandler(
            dictionary=self.dictionary,
            slave_address=slave_address
            if slave_address is not None
            else self.get_safety_address_from_slave(),
            connection_id=connection_id,
            watchdog_timeout_s=watchdog_timeout,
            application_parameters=fsoe_application_parameters,
            report_error_callback=report_error_callback,
            state_change_callback=self.__internal_state_change_callback,
            dictionary_map_is_editable=map_editable,
        )

        # If anything else fails on the constructor, ensure the master handler is deleted
        try:
            if slave_address is not None:
                self.set_safety_address(slave_address)

            self.set_process_image(self.__process_image)
        except Exception as ex:
            self._master_handler.delete()
            raise ex

    def _pdo_thread_exception_handler(self, exc: Exception) -> None:
        """Callback method for the PDO thread exceptions.

        If there is an exception in the PDO thread and the master was running,
        it should be stopped.

        Args:
            exc: The exception that occurred.
        """
        self.logger.error(
            f"An exception occurred during the PDO exchange: {exc}. FSoE Master will be stopped."
        )
        if self.running:
            self.stop()

    @property
    def net(self) -> "EthercatNetwork":
        """Returns the Ethercat network instance."""
        return self.__net

    def serialize_mapping_to_sci(
        self, esi_file: Path, sci_file: Path, override: bool = False
    ) -> None:
        """Serialize the mapping from ESI to SCI format.

        Args:
            esi_file: Path to the ESI file.
            sci_file: Path to the SCI file.
            override: True to override the SCI file if it exists, False otherwise.
        """
        SCISerializer().save_mapping_to_sci(
            esi_file=esi_file,
            sci_file=sci_file,
            rpdo=self.__safety_master_pdu,
            tpdo=self.__safety_slave_pdu,
            module_ident=int(self.__get_configured_module_ident_1()),
            assigned_rpdos=[
                cast(
                    "EthercatRegister",
                    self.__servo.dictionary.get_register("ETG_COMMS_RPDO_MAP1_TOTAL"),
                ).idx
            ],
            assigned_tpdos=[
                cast(
                    "EthercatRegister",
                    self.__servo.dictionary.get_register("ETG_COMMS_TPDO_MAP1_TOTAL"),
                ).idx
            ],
            part_number=self.__servo.dictionary.part_number,
            override=override,
        )

    def get_application_parameters_sra_crc(self) -> int:
        """Calculates SRA CRC for the application parameters.

        SRA calculation needs as input a list of uint16 values:
            * The safety parameters are aggregated into a single byte array according to their dtype
            * The resulting array is split into chunks of uint16 data

        Raises:
            RuntimeError: if SRA calculation is requested without using SRA.

        Returns:
            sra crc.
        """
        if not self.__uses_sra:
            raise RuntimeError("Requested SRA CRC calculation when SRA is not being used.")

        data = bytearray()
        for param in self.safety_parameters.values():
            bytes_data = convert_dtype_to_bytes(data=param.get(), dtype=param.register.dtype)
            data.extend(bytes_data)

        # Pad if odd number of bytes
        if len(data) % 2 != 0:
            data.append(0)

        # Convert to list of uint16 values
        serialized_data = [
            int.from_bytes(data[i : i + 2], "little") for i in range(0, len(data), 2)
        ]

        return cast("int", calculate_sra_crc(serialized_data))

    def __set_configured_module_ident_1(self) -> DictionarySafetyModule:
        """Sets the configured Module Ident.

        Returns:
            Module Ident that has been set.

        Raises:
            RuntimeError: if module ident value to write can not be retrieved.
        """
        module_ident = None
        skip_application_parameter = DictionarySafetyModule.ApplicationParameter(
            uid=self.__FSOE_SAFETY_PROJECT_CRC
        )
        for safety_module in self.__servo.dictionary.safety_modules.values():
            # FSOE_SAFETY_PROJECT_CRC should only be used by masters that do
            # not support SRA calculation
            if skip_application_parameter in safety_module.application_parameters:
                self.logger.warning(
                    "Safety module has the application parameter "
                    f"{self.__FSOE_SAFETY_PROJECT_CRC}, skipping it."
                )
                continue
            if self.__uses_sra and safety_module.uses_sra:
                module_ident = safety_module.module_ident
            if not self.__uses_sra and not safety_module.uses_sra:
                module_ident = safety_module.module_ident
            if module_ident is not None:
                break
        if module_ident is None:
            raise RuntimeError("Module ident value to write could not be retrieved.")

        self.__servo.write(self.MDP_CONFIGURED_MODULE_1, data=module_ident, subnode=0)

        return self.__servo.dictionary.get_safety_module(module_ident=module_ident)

    def __get_configured_module_ident_1(self) -> Union[int, float, str, bytes]:
        """Gets the configured Module Ident 1.

        Args:
            servo: servo alias to reference it. ``default`` by default.

        Returns:
            Configured Module Ident 1.
        """
        return self.__servo.read(self.MDP_CONFIGURED_MODULE_1, subnode=0)

    def __get_safety_module(self) -> DictionarySafetyModule:
        """Gets the configured Module Ident 1.

        Args:
            servo: servo alias to reference it. ``default`` by default.

        Returns:
            Safety module.

        Raises:
            NotImplementedError: if the safety module uses SRA.
        """
        module_ident = int(self.__get_configured_module_ident_1())
        safety_module = self.__servo.dictionary.get_safety_module(module_ident=module_ident)
        if safety_module.uses_sra:
            self.logger.warning("Safety module with SRA is not available.")
        return safety_module

    def __start_on_first_request(self) -> None:
        """Start the FSoE Master handler on first request."""
        self.__in_initial_reset = True
        # Recalculate the SRA crc in case it changed
        if self._sra_fsoe_application_parameter is not None:
            self._sra_fsoe_application_parameter.set(self.get_application_parameters_sra_crc())
        self._master_handler.start()
        self.__running = True

    def stop(self) -> None:
        """Stop the master handler."""
        self._master_handler.stop()
        self.__in_initial_reset = False
        self.__running = False

    def delete(self) -> None:
        """Delete the master handler."""
        self._master_handler.delete()

    @property
    def process_image(self) -> "ProcessImage":
        """Get the Process Image used for the Safety PDUs."""
        return self.__process_image

    def set_process_image(self, process_image: "ProcessImage") -> None:
        """Set new Process Image for the Safety PDUs.

        Raises:
            RuntimeError: If the FSoE Master is running.
        """
        if self.__running:
            raise RuntimeError("Cannot set map while the FSoE Master is running")

        self._master_handler.master.dictionary_map = process_image.outputs
        self._master_handler.slave.dictionary_map = process_image.inputs
        self.__process_image = process_image

    def configure_pdo_maps(self) -> None:
<<<<<<< HEAD
        """Configure the PDOMaps used for the Safety PDUs according to the process image."""
        if self.__process_image.editable:
=======
        """Configure the PDOMaps used for the Safety PDUs according to the map.

        Raises:
            ValueError: If a register in the PDOMap has no identifier.
        """
        if self.__maps.editable:
>>>>>>> 369eb409
            # Fill the RPDOMap and TPDOMap with the items from the maps
            self.__process_image.fill_rpdo_map(self.safety_master_pdu_map, self.__servo.dictionary)
            self.__process_image.fill_tpdo_map(self.safety_slave_pdu_map, self.__servo.dictionary)

        # Initialize the safety master PDU map with zeros so that it has bytes set
        # without needing to enter get_request for it to have bytes set
        zero_bytes = bytes(self.safety_master_pdu_map.data_length_bytes)
        self.safety_master_pdu_map.set_item_bytes(zero_bytes)

        # Update the pdo maps elements that are safe parameters
        for pdu_map in (self.safety_master_pdu_map, self.safety_slave_pdu_map):
            for register, mapping_value in pdu_map.map_register_values().items():
                if register.identifier is None:
                    raise ValueError("Register in PDOMap has no identifier")
                if register.identifier in self.safety_parameters:
                    if mapping_value is None:
                        # Set parameter to zero if it is not mapped
                        # Although fw should ignore this parameter,
                        # it is better to reduce noise associated to it
                        mapping_value = 0
                    self.safety_parameters[register.identifier].set_without_updating(mapping_value)

    def set_pdo_maps_to_slave(self) -> None:
        """Set the PDOMaps to be used by the Safety PDUs to the slave."""
        # This function only assigns but does not update the values of the PDOMaps.
        # https://novantamotion.atlassian.net/browse/INGK-1140
        self.__servo.set_pdo_map_to_slave(
            rpdo_maps=[self.safety_master_pdu_map], tpdo_maps=[self.safety_slave_pdu_map]
        )

        if self.__process_image.editable:
            self.safety_master_pdu_map.write_to_slave(padding=True)
            self.safety_slave_pdu_map.write_to_slave(padding=True)

    def remove_pdo_maps_from_slave(self) -> None:
        """Remove the PDOMaps used by the Safety PDUs from the slave."""
        self.__servo.remove_rpdo_map(self.safety_master_pdu_map)
        self.__servo.remove_tpdo_map(self.safety_slave_pdu_map)

    def get_request(self) -> None:
        """Set the FSoE master handler request to the Safety Master PDU PDOMap."""
        if not self.__running:
            self.__start_on_first_request()
        req = self._master_handler.get_request()
        self.safety_master_pdu_map.set_item_bytes(req)

    def set_reply(self) -> None:
        """Get the FSoE slave response.

        It is extracted from the Safety Slave PDU PDOMap and set to the FSoE master handler.
        """
        reply = self.safety_slave_pdu_map.get_item_bytes()
        if self.__in_initial_reset:
            if reply[0] == 0:
                # Byte 0 of FSoE frame should always be the command
                # 0 is not a valid command
                return
            else:
                self.__in_initial_reset = False

        self._master_handler.set_reply(reply)

    def get_mismatched_parameters(
        self,
    ) -> Iterator[tuple[SafetyParameter, PARAM_VALUE_TYPE, PARAM_VALUE_TYPE]]:
        """Get parameters that are mismatched between the master and the slave.

        Additional method, with more contextual information than SRA or direct validation.
        to check parameters that are mismatched between the master and the slave.

        Yields:
            Mismatched parameters as tuples of (SafetyParameter, master_value, slave_value).
        """
        for param in self.safety_parameters.values():
            mismatched, master_value, slave_value = param.is_mismatched()
            if mismatched:
                yield param, master_value, slave_value

    def write_safe_parameters(self) -> None:
        """Write the safety parameters to the FSoE master handler.

        Warnings:
            PDO Maps that are safe parameters are not written here.
            They are configured during configure_pdo_maps.
        """
        pdu_map_registers = [
            *self.__master_map_object.registers,
            *self.__slave_map_object.registers,
        ]
        for param in self.safety_parameters.values():
            if param.register in pdu_map_registers:
                # Are configured during configure_pdo_maps
                continue
            param.set_to_slave()

    def get_parameters_not_related_to_safety_functions(self) -> set[SafetyParameter]:
        """Get the safety parameters that are not related to any safety function.

        Returns:
            The set of safety parameters that are not directly related to any safety function.
        """
        params = set(self.safety_parameters.values())
        for func in self.safety_functions:
            for param in func.parameters.values():
                if param in params:
                    params.remove(param)

        return params

    @weak_lru()
    def safety_functions_by_type(self) -> dict[type[SafetyFunction], list[SafetyFunction]]:
        """Get a dictionary with the safety functions grouped by type.

        Returns:
            A dictionary where the keys are the types of safety functions
                and the values are lists of instances of that type.
        """
        return {
            type(sf): [
                sf_of_type
                for sf_of_type in self.safety_functions
                if isinstance(sf_of_type, type(sf))
            ]
            for sf in self.safety_functions
        }

    @overload  # type: ignore[misc]
    def get_function_instance(self, typ: type[SAFE_INSTANCE_TYPE]) -> SAFE_INSTANCE_TYPE: ...

    @weak_lru()
    def get_function_instance(
        self, typ: type[SAFE_INSTANCE_TYPE], instance: Optional[int] = None
    ) -> SAFE_INSTANCE_TYPE:
        """Get the instance of a safety function.

        Raises:
            IndexError: If the instance index is out of range of the available instances.
            ValueError: If multiple instances of the type are found and
                no instance index is specified.

        Args:
            typ: The type of the safety function to get.
            instance: The index of the instance to get.
                If None, if there's a single instance, it returns it.

        Returns:
            The instance of the safety function of the specified type.
        """
        funcs = [func for func in self.safety_functions if isinstance(func, typ)]

        if isinstance(instance, int):
            # First instance is 1
            index = instance - 1
            if index < 0 or index >= len(funcs):
                raise IndexError(
                    f"Master handler does not contain {typ.__name__} instance {instance}"
                )
            return funcs[index]
        else:
            if len(funcs) != 1:
                raise ValueError(
                    f"Multiple {typ.__name__} instances found ({len(funcs)}). "
                    f"Specify the instance number."
                )
            return funcs[0]

    @weak_lru()
    def sto_function(self) -> STOFunction:
        """Get the Safe Torque Off function.

        Returns:
            The Safe Torque Off function instance.
        """
        return self.get_function_instance(STOFunction)

    @weak_lru()
    def ss1_function(self) -> SS1Function:
        """Get the Safe Stop 1 function.

        Returns:
            The Safe Stop 1 function instance.
        """
        return self.get_function_instance(SS1Function)

    @weak_lru()
    def sout_function(self) -> Optional[SOutFunction]:
        """Get the Safe Output function.

        Returns:
            The Safe Output function instance.
            If there is no Safe Output function, None is returned.
        """
        try:
            return self.get_function_instance(SOutFunction)
        except Exception:
            return None

    @weak_lru()
    def safe_inputs_function(self) -> SafeInputsFunction:
        """Get the Safe Inputs function.

        Returns:
            The Safe Inputs function instance.
        """
        return self.get_function_instance(SafeInputsFunction)

    def set_fail_safe(self, fail_safe: bool) -> None:
        """Set the fail-safe mode of the FSoE master handler.

        When is on data state and fail-safe is active safe outputs will be sent but slaves
        should not take action.

        By standard, the fail-safe mode is activated when the master is not in Data state.

        Args:
            fail_safe: If True, the fail-safe mode is activated.
                If False, the fail-safe mode is deactivated.
        """
        self._master_handler.set_fail_safe(fail_safe)

    def sto_deactivate(self) -> None:
        """Set the STO command to deactivate the STO."""
        self.set_fail_safe(False)
        self.sto_function().command.set(True)

    def sto_activate(self) -> None:
        """Set the STO command to activate the STO."""
        self.sto_function().command.set(False)

    def ss1_deactivate(self) -> None:
        """Set the SS1 command to deactivate the SS1."""
        self.set_fail_safe(False)
        self.ss1_function().command.set(True)

    def ss1_activate(self) -> None:
        """Set the SS1 command to activate the SS1."""
        self.ss1_function().command.set(False)

    def sout_disable(self) -> None:
        """Deactivates SOUT.

        Raises:
            RuntimeError: If SOUT is not available.
        """
        sout_function: SOutFunction = self.sout_function()
        if sout_function is None:
            raise RuntimeError("SOUT not available.")
        sout_function.sout_disable.set(1)

    def sout_enable(self) -> None:
        """Activates SOUT.

        Raises:
            RuntimeError: If SOUT is not available.
        """
        sout_function: SOutFunction = self.sout_function()
        if sout_function is None:
            raise RuntimeError("SOUT not available.")
        sout_function.sout_disable.set(0)

    def safe_inputs_value(self) -> bool:
        """Get the safe inputs register value.

        Raises:
            ValueError: On unexpected value type.

        Returns:
            The safe inputs value as a boolean.
        """
        safe_inputs_value = self.safe_inputs_function().value.get()
        if not isinstance(safe_inputs_value, bool):
            raise ValueError(f"Wrong value type. Expected type bool, got {type(safe_inputs_value)}")
        return safe_inputs_value

    def get_safety_address(self) -> int:
        """Get the FSoE slave address configured on the master.

        Returns:
            The FSoE slave address.
        """
        return cast("int", self._master_handler.get_slave_address())

    def set_safety_address(self, address: int) -> None:
        """Set the drive's FSoE slave address to the master and the slave.

        Args:
            address: The address to be set.
        """
        self.__servo.write(self.FSOE_MANUF_SAFETY_ADDRESS, address)
        self._master_handler.set_slave_address(address)

    def get_safety_address_from_slave(self) -> int:
        """Get the FSoE slave address configured on the slave.

        Returns:
            The FSoE slave address.
        """
        return cast("int", self.__servo.read(self.FSOE_MANUF_SAFETY_ADDRESS))

    def is_sto_active(self) -> bool:
        """Check the STO state.

        Raises:
            ValueError: On unexpected value type.

        Returns:
            True if the STO is active. False otherwise.

        """
        sto_command = self.sto_function().command.get()
        if not isinstance(sto_command, bool):
            raise ValueError(f"Wrong value type. Expected type bool, got {type(sto_command)}")
        return sto_command

    def __internal_state_change_callback(self, state: "State") -> None:
        if state == StateData:
            self.__state_is_data.set()
        else:
            self.__state_is_data.clear()

        if self.__state_change_callback:
            self.__state_change_callback(FSoEState(state.id))

    def wait_for_data_state(self, timeout: Optional[float] = None) -> None:
        """Wait the FSoE master handler to reach the Data state.

        Args:
            timeout : how many seconds to wait for the FSoE master to reach the
                Data state, if ``None`` it will wait forever.
                ``None`` by default.

        Raises:
            IMTimeoutError: If the Data state is not reached within the timeout.

        """
        if self.__state_is_data.wait(timeout=timeout) is False:
            raise IMTimeoutError("The FSoE Master did not reach the Data state")

    @classmethod
    def create_safe_dictionary(cls, dictionary: "EthercatDictionary") -> "FSoEDictionary":
        """Create a FSoEdictionary with the safe inputs and outputs.

        Creates the FSoE dictionary from the servo's dictionary.

        Raises:
            TypeError: If the register is not of type CanopenRegister.

        Returns:
            A Dictionary instance with the safe inputs and outputs.

        """
        items = []
        for register in dictionary.registers(subnode=1).values():
            if register.cat_id != cls.FSOE_DICTIONARY_CATEGORY:
                continue

            if not isinstance(register, CanopenRegister):
                # Type could be narrowed to EthercatRegister
                # After this bugfix:
                # https://novantamotion.atlassian.net/browse/INGK-1111
                raise TypeError

            identifier = register.identifier
            if identifier is None:
                continue

            if identifier.startswith(("FSOE_SLAVE_FRAME", "FSOE_MASTER_FRAME")):
                # Elements of the standard FSoE frame are not added to the safe data dictionary
                continue

            if register.pdo_access in (
                RegCyclicType.SAFETY_OUTPUT,
                RegCyclicType.SAFETY_INPUT_OUTPUT,
                RegCyclicType.SAFETY_INPUT,
            ):
                items.append(cls._create_fsoe_dict_item_from_reg(register))

        return FSoEDictionary(items)

    @classmethod
    def _create_fsoe_dict_item_from_reg(cls, reg: "CanopenRegister") -> "FSoEDictionaryItem":
        # Create an arbitrary unique numeric key for the item
        # https://novantamotion.atlassian.net/browse/INGK-1112
        key = reg.idx * 1000 + reg.subidx

        data_typ = cls._reg_dtype_to_fsoe_data_type(reg.dtype)

        if reg.pdo_access == RegCyclicType.SAFETY_INPUT:
            return FSoEDictionaryItemInput(
                key,
                name=reg.identifier,
                data_type=data_typ,
                fail_safe_value=cls.__fsoe_input_data_type_default(
                    data_typ, FSoEDictionaryItemInput
                ),
            )
        elif reg.pdo_access == RegCyclicType.SAFETY_INPUT_OUTPUT:
            return FSoEDictionaryItemInputOutput(
                key,
                name=reg.identifier,
                data_type=data_typ,
                fail_safe_input_value=cls.__fsoe_input_data_type_default(
                    data_typ, FSoEDictionaryItemInputOutput
                ),
            )
        elif reg.pdo_access == RegCyclicType.SAFETY_OUTPUT:
            return FSoEDictionaryItemOutput(
                key,
                name=reg.identifier,
                data_type=data_typ,
            )

        raise NotImplementedError

    @classmethod
    def _reg_dtype_to_fsoe_data_type(cls, typ: "RegDtype") -> "FSoEDataType":
        if typ == RegDtype.U8:
            return FSoEDataType.UINT8
        if typ == RegDtype.U16:
            return FSoEDataType.UINT16
        if typ == RegDtype.U32:
            return FSoEDataType.UINT32
        if typ == RegDtype.S8:
            return FSoEDataType.INT8
        if typ == RegDtype.S16:
            return FSoEDataType.INT16
        if typ == RegDtype.S32:
            return FSoEDataType.INT32
        if typ == RegDtype.FLOAT:
            return FSoEDataType.FLOAT
        if typ == RegDtype.BOOL:
            return FSoEDataType.BOOL

        raise NotImplementedError(f"Unsupported register data type for FSoE: {typ}")

    @classmethod
    def __fsoe_input_data_type_default(
        cls, data_typ: "FSoEDataType", item_type: type["FSoEDictionaryItem"]
    ) -> Union[int, float, str, bytes]:
        if data_typ == FSoEDataType.BOOL:
            if item_type == FSoEDictionaryItemInput:
                # Inputs are assumed to be Low on safe-state
                return False
            if item_type == FSoEDictionaryItemInputOutput:
                # Input-Outputs are typically safe commands,
                # whose safe-state is being active
                return True

        if data_typ in (
            FSoEDataType.UINT8,
            FSoEDataType.UINT16,
            FSoEDataType.UINT32,
            FSoEDataType.INT8,
            FSoEDataType.INT16,
            FSoEDataType.INT32,
            FSoEDataType.FLOAT,
        ):
            return 0

        raise NotImplementedError(f"Unsupported data type for FSoE: {data_typ}")

    @property
    def safety_master_pdu_map(self) -> RPDOMap:
        """The PDOMap used for the Safety Master PDU.

        The PDOMap might not be up to date, call configure_pdo_maps first
        """
        return self.__safety_master_pdu

    @property
    def safety_slave_pdu_map(self) -> TPDOMap:
        """The PDOMap used for the Safety Slave PDU.

        The PDOMap might not be up to date, call configure_pdo_maps first
        """
        return self.__safety_slave_pdu

    @property
    def state(self) -> FSoEState:
        """Get the FSoE master state."""
        return FSoEState(self._master_handler.state.id)

    @property
    def running(self) -> bool:
        """True if FSoE Master is started, else False."""
        return self.__running<|MERGE_RESOLUTION|>--- conflicted
+++ resolved
@@ -384,17 +384,12 @@
         self.__process_image = process_image
 
     def configure_pdo_maps(self) -> None:
-<<<<<<< HEAD
-        """Configure the PDOMaps used for the Safety PDUs according to the process image."""
+        """Configure the PDOMaps used for the Safety PDUs according to the process image.
+
+        Raises:
+            ValueError: If a register in the PDOMap has no identifier.
+        """
         if self.__process_image.editable:
-=======
-        """Configure the PDOMaps used for the Safety PDUs according to the map.
-
-        Raises:
-            ValueError: If a register in the PDOMap has no identifier.
-        """
-        if self.__maps.editable:
->>>>>>> 369eb409
             # Fill the RPDOMap and TPDOMap with the items from the maps
             self.__process_image.fill_rpdo_map(self.safety_master_pdu_map, self.__servo.dictionary)
             self.__process_image.fill_tpdo_map(self.safety_slave_pdu_map, self.__servo.dictionary)
