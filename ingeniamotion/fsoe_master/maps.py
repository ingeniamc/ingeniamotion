--- conflicted
+++ resolved
@@ -85,12 +85,11 @@
             inputs=self.inputs.copy(),
         )
 
-<<<<<<< HEAD
     @property
     def editable(self) -> bool:
         """Indicates if the PDU maps can be edited."""
         return not (self.outputs.locked or self.inputs.locked)
-=======
+
     def __validate_dictionary_map(
         self,
         dictionary_map: "FSoEDictionaryMap",
@@ -156,7 +155,6 @@
         self.are_inputs_valid(rules=None, raise_exceptions=True)
         self.are_outputs_valid(rules=None, raise_exceptions=True)
         return True
->>>>>>> f23700fd
 
     def insert_in_best_position(self, element: "FSoEDictionaryItem") -> None:
         """Insert I/O in any best position of the maps.
