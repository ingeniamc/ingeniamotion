--- conflicted
+++ resolved
@@ -353,35 +353,13 @@
         trigger_delay_samples = trigger_delay_samples if trigger_delay_samples > 0 else 1
         self.configure_number_samples(total_num_samples, trigger_delay_samples)
 
-<<<<<<< HEAD
-=======
-    def enable_monitoring(self):
-        """
-        Enable monitoring
-
-        Raises:
-            MonitoringError: If monitoring can't be enabled.
-        """
-        network = self.mc.net[self.servo]
-        network.monitoring_enable()
-        # Check monitoring status
-        if not self.is_monitoring_enabled():
-            raise MonitoringError("Error enabling monitoring.")
-
-    def disable_monitoring(self):
-        """
-        Disable monitoring
-        """
-        network = self.mc.net[self.servo]
-        network.monitoring_disable()
-
     def __setup_read_monitoring_data(self):
         trigger_repetitions = self.mc.communication.get_register(
             self.MONITORING_NUMBER_TRIGGER_REPETITIONS_REGISTER,
             servo=self.servo,
             axis=0
         )
-        is_enabled = self.is_monitoring_enabled()
+        is_enabled = self.mc.capture.is_monitoring_enabled(servo=self.servo)
         self.__read_process_finished = False
         return trigger_repetitions, is_enabled
 
@@ -407,7 +385,6 @@
         if progress_callback is not None:
             progress_callback(current_progress)
 
->>>>>>> 3f2546fb
     # TODO Study remove progress_callback
     def read_monitoring_data(self, timeout=None, progress_callback=None):
         """
@@ -418,17 +395,7 @@
             different register data.
         """
         network = self.mc.net[self.servo]
-<<<<<<< HEAD
-        trigger_repetitions = self.mc.communication.get_register(
-            self.MONITORING_NUMBER_TRIGGER_REPETITIONS_REGISTER,
-            servo=self.servo,
-            axis=0
-        )
-        is_enabled = self.mc.capture.is_monitoring_enabled(servo=self.servo)
-        self.__read_process_finished = False
-=======
         trigger_repetitions, is_enabled = self.__setup_read_monitoring_data()
->>>>>>> 3f2546fb
         data_array = [[] for _ in self.mapped_registers]
         self.logger.debug("Waiting for data")
         init_read_time, init_time = None, time.time()
