import ingenialogger

from .enums import SensorType
from .wizard_tests.feedback_test import Feedbacks
from .wizard_tests.phase_calibration import Phasing
from .wizard_tests.phasing_check import PhasingCheck
<<<<<<< HEAD
from .wizard_tests.brake import Brake
=======
from .wizard_tests.sto import STOTest
>>>>>>> c0c69a72
from .metaclass import MCMetaClass, DEFAULT_AXIS, DEFAULT_SERVO


class DriveTests(metaclass=MCMetaClass):

    def __init__(self, motion_controller):
        self.mc = motion_controller
        self.logger = ingenialogger.get_logger(__name__)

    def digital_halls_test(self, servo=DEFAULT_SERVO, axis=DEFAULT_AXIS,
                           apply_changes=True):
        """
        Executes the digital halls feedback test given a target servo and
        axis. By default test will make changes in some drive registers like
        feedback polarity and others suggested registers. To avoid it, set
        ``apply_changes`` to ``False``.

        Args:
            servo (str): servo alias to reference it. ``default`` by default.
            axis (int): axis that will run the test. ``1`` by default.
            apply_changes (bool): if ``True``, test applies changes to the
                servo, if ``False`` it does not. ``True`` by default.

        Returns:
            dict: Dictionary with the result of the test::

                {
                    # (int) Result code
                    "result_severity": 0,
                    # (dict) Suggested register values
                    "suggested_registers":
                        {"FBK_DIGHALL_POLARITY": 0},
                    # (str) Human readable result message
                    "result_message": "Feedback test pass successfully"
                }

        Raises:
            TestError: In case the servo or setup configuration makes
                impossible fulfilling the test
        """
        return self.__feedback_test(SensorType.HALLS, servo, axis, apply_changes)

    def incremental_encoder_1_test(self, servo=DEFAULT_SERVO, axis=DEFAULT_AXIS,
                                   apply_changes=True):
        """
        Executes the incremental encoder 1 feedback test given a target servo
        and axis. By default test will make changes in some drive registers
        like feedback polarity and other suggested registers. To avoid it, set
        ``apply_changes`` to ``False``.

        Args:
            servo (str): servo alias to reference it. ``default`` by default.
            axis (int): axis that will run the test. ``1`` by default.
            apply_changes (bool): if ``True``, test applies changes to the
                servo, if ``False`` it does not. ``True`` by default.

        Returns:
            dict: Dictionary with the result of the test::

                {
                    # (int) Result code
                    "result_severity": 0,
                    # (dict) Suggested register values
                    "suggested_registers":
                        {"FBK_DIGENC1_POLARITY": 0},
                    # (str) Human readable result message
                    "result_message": "Feedback test pass successfully"
                }

        Raises:
            TestError: In case the servo or setup configuration makes
                impossible fulfilling the test
        """
        return self.__feedback_test(SensorType.QEI, servo, axis, apply_changes)

    def incremental_encoder_2_test(self, servo=DEFAULT_SERVO, axis=DEFAULT_AXIS,
                                   apply_changes=True):
        """
        Executes incremental encoder 2 feedback test given a target servo
        and axis. By default test will make changes in some drive registers
        like feedback polarity and other suggested registers. To avoid it,
        set ``apply_changes`` to ``False``.

        Args:
            servo (str): servo alias to reference it. ``default`` by default.
            axis (int): axis that will run the test. ``1`` by default.
            apply_changes (bool): if ``True``, test applies changes to the
                servo, if ``False`` it does not. ``True`` by default.

        Returns:
            dict: Dictionary with the result of the test::

                {
                    # (int) Result code
                    "result_severity": 0,
                    # (dict) Suggested register values
                    "suggested_registers":
                        {"FBK_DIGENC2_POLARITY": 0},
                    # (str) Human readable result message
                    "result_message": "Feedback test pass successfully"
                }

        Raises:
            TestError: In case the servo or setup configuration makes
                impossible fulfilling the test
        """
        return self.__feedback_test(SensorType.QEI2, servo, axis, apply_changes)

    def absolute_encoder_1_test(self, servo=DEFAULT_SERVO, axis=DEFAULT_AXIS,
                                apply_changes=True):
        """
        Executes absolute encoder 1 feedback test given a target servo and axis.
        To know more about it see :func:`digital_halls_test`.
        """
        return self.__feedback_test(SensorType.ABS1, servo, axis, apply_changes)

    def absolute_encoder_2_test(self, servo=DEFAULT_SERVO, axis=DEFAULT_AXIS,
                                apply_changes=True):
        """
        Executes absolute encoder 2 feedback test given a target servo and axis.
        To know more about it see :func:`digital_halls_test`.
        """
        return self.__feedback_test(SensorType.BISSC2, servo, axis, apply_changes)

    def secondary_ssi_test(self, servo=DEFAULT_SERVO, axis=DEFAULT_AXIS,
                           apply_changes=True):
        """
        Executes secondary SSI feedback test given a target servo and axis.
        To know more about it see :func:`digital_halls_test`.
        """
        return self.__feedback_test(SensorType.BISSC2, servo, axis, apply_changes)

    def __feedback_test(self, feedback, servo=DEFAULT_SERVO, axis=DEFAULT_AXIS,
                        apply_changes=True):
        feedbacks_test = Feedbacks(self.mc, servo, axis, feedback)
        output = feedbacks_test.run()
        if apply_changes:
            for key, value in output["suggested_registers"].items():
                self.mc.communication.set_register(key, value,
                                                   servo=servo, axis=axis)
            self.logger.debug("Feedback test changes applied", axis=axis,
                              drive=self.mc.servo_name(servo))
        return output

    def commutation(self, servo=DEFAULT_SERVO, axis=DEFAULT_AXIS,
                    apply_changes=True):
        """
        Executes a commutation calibration given a target servo and axis.
        By default commutation will make changes in some drive registers
        like commutation angle offset and other suggested registers.
        To avoid it, set ``apply_changes`` to ``False``.

        Args:
            servo (str): servo alias to reference it. ``default`` by default.
            axis (int): axis that will run the test. ``1`` by default.
            apply_changes (bool): if ``True``, test applies changes to the
                servo, if ``False`` it does not. ``True`` by default.

        Returns:
            dict: Dictionary with the result of the test::

                {
                    # (int) Result code
                    "result_severity": 0,
                    # (dict) Suggested register values
                    "suggested_registers":
                        {"COMMU_ANGLE_OFFSET": 0.12},
                    # (str) Human readable result message
                    "result_message": "Phasing process finished successfully"
                }

        Raises:
            TestError: If servo or setup configuration makes impossible
                complete the calibration.
        """
        commutation = Phasing(self.mc, servo, axis)
        output = commutation.run()
        if apply_changes:
            for key, value in output["suggested_registers"].items():
                self.mc.communication.set_register(key, value, servo=servo,
                                                   axis=axis)
            self.logger.debug("Commutation changes applied", axis=axis,
                              drive=self.mc.servo_name(servo))
        return output

    def phasing_check(self, servo=DEFAULT_SERVO, axis=DEFAULT_AXIS):
        """
        Checks servo phasing.

        Args:
            servo (str): servo alias to reference it. ``default`` by default.
            axis (int): axis that will run the test. ``1`` by default.

        Returns:
            dict: Dictionary with the result of the test::

                {
                    # (int) Result code
                    "result_severity": 0,
                    # (dict) Suggested register values
                    "suggested_registers": {},
                    # (str) Human readable result message
                    "result_message": "Phasing process finished successfully"
                }
        """
        phasing_check = PhasingCheck(self.mc, servo, axis)
        return phasing_check.run()

<<<<<<< HEAD
    def brake_test(self, servo=DEFAULT_SERVO, axis=DEFAULT_AXIS):
        """
        Run brake test.
=======
    def sto_test(self, servo=DEFAULT_SERVO, axis=DEFAULT_AXIS):
        """
        Check STO
>>>>>>> c0c69a72

        Args:
            servo (str): servo alias to reference it. ``default`` by default.
            axis (int): axis that will run the test. ``1`` by default.

        Returns:
<<<<<<< HEAD
            Brake: Instance of Brake test. Call ``Brake.finish()`` to end the test.
        """
        brake_test = Brake(self.mc, servo, axis)
        brake_test.run()
        return brake_test
=======
            dict: Dictionary with the result of the test::

                {
                    # (int) Result code
                    "result_severity": 0,
                    # (dict) Suggested register values
                    "suggested_registers": {},
                    # (str) Human readable result message
                    "result_message": "Phasing process finished successfully"
                }
        """
        sto_test = STOTest(self.mc, servo, axis)
        return sto_test.run()
>>>>>>> c0c69a72
<|MERGE_RESOLUTION|>--- conflicted
+++ resolved
@@ -4,11 +4,8 @@
 from .wizard_tests.feedback_test import Feedbacks
 from .wizard_tests.phase_calibration import Phasing
 from .wizard_tests.phasing_check import PhasingCheck
-<<<<<<< HEAD
+from .wizard_tests.sto import STOTest
 from .wizard_tests.brake import Brake
-=======
-from .wizard_tests.sto import STOTest
->>>>>>> c0c69a72
 from .metaclass import MCMetaClass, DEFAULT_AXIS, DEFAULT_SERVO
 
 
@@ -217,39 +214,40 @@
         phasing_check = PhasingCheck(self.mc, servo, axis)
         return phasing_check.run()
 
-<<<<<<< HEAD
+    def sto_test(self, servo=DEFAULT_SERVO, axis=DEFAULT_AXIS):
+        """
+        Check STO
+
+        Args:
+            servo (str): servo alias to reference it. ``default`` by default.
+            axis (int): axis that will run the test. ``1`` by default.
+
+        Returns:
+            dict: Dictionary with the result of the test::
+
+                {
+                    # (int) Result code
+                    "result_severity": 0,
+                    # (dict) Suggested register values
+                    "suggested_registers": {},
+                    # (str) Human readable result message
+                    "result_message": "Phasing process finished successfully"
+                }
+        """
+        sto_test = STOTest(self.mc, servo, axis)
+        return sto_test.run()
+
     def brake_test(self, servo=DEFAULT_SERVO, axis=DEFAULT_AXIS):
         """
         Run brake test.
-=======
-    def sto_test(self, servo=DEFAULT_SERVO, axis=DEFAULT_AXIS):
-        """
-        Check STO
->>>>>>> c0c69a72
-
-        Args:
-            servo (str): servo alias to reference it. ``default`` by default.
-            axis (int): axis that will run the test. ``1`` by default.
-
-        Returns:
-<<<<<<< HEAD
+
+        Args:
+            servo (str): servo alias to reference it. ``default`` by default.
+            axis (int): axis that will run the test. ``1`` by default.
+
+        Returns:
             Brake: Instance of Brake test. Call ``Brake.finish()`` to end the test.
         """
         brake_test = Brake(self.mc, servo, axis)
         brake_test.run()
-        return brake_test
-=======
-            dict: Dictionary with the result of the test::
-
-                {
-                    # (int) Result code
-                    "result_severity": 0,
-                    # (dict) Suggested register values
-                    "suggested_registers": {},
-                    # (str) Human readable result message
-                    "result_message": "Phasing process finished successfully"
-                }
-        """
-        sto_test = STOTest(self.mc, servo, axis)
-        return sto_test.run()
->>>>>>> c0c69a72
+        return brake_test