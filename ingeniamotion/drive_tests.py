import ingenialogger

from .enums import SensorType
from .wizard_tests.feedback_test import Feedbacks
from .wizard_tests.phase_calibration import Phasing
from .metaclass import MCMetaClass, DEFAULT_AXIS, DEFAULT_SERVO


class DriveTests(metaclass=MCMetaClass):

    def __init__(self, motion_controller):
        self.mc = motion_controller
        self.logger = ingenialogger.get_logger(__name__)

    def digital_halls_test(self, servo=DEFAULT_SERVO, axis=DEFAULT_AXIS,
                           apply_changes=True):
        """
<<<<<<< HEAD
        Executes the digital halls feedback test given a target servo and axis.
        By default test will make changes in some drive registers like feedback
        polarity and others suggested registers.
        To avoid it, set ``apply_changes`` to ``False``.
=======
        Executes the digital halls feedback test given a target servo and
        axis. By default test will make changes in some drive registers like
        feedback polarity and others suggested registers. To avoid it, set
        ``apply_changes`` to ``False``.
>>>>>>> b1d89688

        Args:
            servo (str): servo alias to reference it. ``default`` by default.
            axis (int): axis that will run the test. ``1`` by default.
            apply_changes (bool): if ``True``, test applies changes to the
<<<<<<< HEAD
                servo, if ``False`` it does not. ``True`` by default.
=======
                servo , if ``False`` it does not. ``True`` by default.
>>>>>>> b1d89688

        Returns:
            dict: Dictionary with the result of the test::

                {
                    # (int) Result code
                    "result": 0,
                    # (dict) Suggested register values
                    "suggested_registers":
                        {"FBK_DIGHALL_POLARITY": 0},
                    # (str) Human readable result message
                    "message": "Feedback test pass successfully"
                }

        Raises:
            TestError: In case the servo or setup configuration makes
                impossible fulfilling the test
        """
<<<<<<< HEAD
        return self.__feedback_test(SensorType.HALLS, servo, axis, apply_changes)
=======
        return self.__feedback_test(Feedbacks.SensorType.HALLS, servo, axis,
                                    apply_changes)
>>>>>>> b1d89688

    def incremental_encoder_1_test(self, servo=DEFAULT_SERVO, axis=DEFAULT_AXIS,
                                   apply_changes=True):
        """
<<<<<<< HEAD
        Executes the incremental encoder 1 feedback test given a target servo and axis.
        By default test will make changes in some drive registers like feedback
        polarity and other suggested registers.
        To avoid it, set ``apply_changes`` to ``False``.
=======
        Executes the incremental encoder 1 feedback test given a target servo
        and axis. By default test will make changes in some drive registers
        like feedback polarity and other suggested registers. To avoid it, set
        ``apply_changes`` to ``False``.
>>>>>>> b1d89688

        Args:
            servo (str): servo alias to reference it. ``default`` by default.
            axis (int): axis that will run the test. ``1`` by default.
            apply_changes (bool): if ``True``, test applies changes to the
                servo, if ``False`` it does not. ``True`` by default.

        Returns:
            dict: Dictionary with the result of the test::

                {
                    # (int) Result code
                    "result": 0,
                    # (dict) Suggested register values
                    "suggested_registers":
                        {"FBK_DIGENC1_POLARITY": 0},
                    # (str) Human readable result message
                    "message": "Feedback test pass successfully"
                }

        Raises:
            TestError: In case the servo or setup configuration makes
<<<<<<< HEAD
                impossible fulfilling the test
        """
        return self.__feedback_test(SensorType.QEI, servo, axis, apply_changes)
=======
                impossible  fulfilling the test.
        """
        return self.__feedback_test(Feedbacks.SensorType.QEI, servo,
                                    axis, apply_changes)
>>>>>>> b1d89688

    def incremental_encoder_2_test(self, servo=DEFAULT_SERVO, axis=DEFAULT_AXIS,
                                   apply_changes=True):
        """
<<<<<<< HEAD
        Executes incremental encoder 2 feedback test given a target servo and axis.
        By default test will make changes in some drive registers like feedback
        polarity and other suggested registers.
        To avoid it, set ``apply_changes`` to ``False``.
=======
        Executes incremental encoder 2 feedback test given a target servo
        and axis. By default test will make changes in some drive registers
        like feedback polarity and other suggested registers. To avoid it,
        set ``apply_changes`` to ``False``.
>>>>>>> b1d89688

        Args:
            servo (str): servo alias to reference it. ``default`` by default.
            axis (int): axis that will run the test. ``1`` by default.
<<<<<<< HEAD
            apply_changes (bool): if ``True``, test applies changes to the
                servo, if ``False`` it does not. ``True`` by default.
=======
            apply_changes (bool): if ``True``, test applies changes to the servo
                , if ``False`` it does not. ``True`` by default.
>>>>>>> b1d89688

        Returns:
            dict: Dictionary with the result of the test::

                {
                    # (int) Result code
                    "result": 0,
                    # (dict) Suggested register values
                    "suggested_registers":
                        {"FBK_DIGENC2_POLARITY": 0},
                    # (str) Human readable result message
                    "message": "Feedback test pass successfully"
                }

        Raises:
            TestError: In case the servo or setup configuration makes
                impossible fulfilling the test
        """
<<<<<<< HEAD
        return self.__feedback_test(SensorType.QEI2, servo, axis, apply_changes)

    def absolute_encoder_1_test(self, servo="default", axis=1, apply_changes=True):
        """
        Executes absolute encoder 1 feedback test given a target servo and axis.
        To know more about it see :func:`digital_halls_test`.
        """
        return self.__feedback_test(SensorType.ABS1, servo, axis, apply_changes)

    def absolute_encoder_2_test(self, servo="default", axis=1, apply_changes=True):
        """
        Executes absolute encoder 2 feedback test given a target servo and axis.
        To know more about it see :func:`digital_halls_test`.
        """
        return self.__feedback_test(SensorType.BISSC2, servo, axis, apply_changes)

    def secondary_ssi_test(self, servo="default", axis=1, apply_changes=True):
        """
        Executes secondary SSI feedback test given a target servo and axis.
        To know more about it see :func:`digital_halls_test`.
        """
        return self.__feedback_test(SensorType.BISSC2, servo, axis, apply_changes)

    def __feedback_test(self, feedback, servo="default", axis=1, apply_changes=True):
        feedbacks_test = Feedbacks(self.mc, servo, axis, feedback)
        output = feedbacks_test.run()
        if apply_changes:
            for key, value in output["suggested_registers"].items():
                self.mc.communication.set_register(key, value, servo=servo, axis=axis)
=======
        return self.__feedback_test(Feedbacks.SensorType.QEI2, servo, axis,
                                    apply_changes)

    def __feedback_test(self, feedback, servo=DEFAULT_SERVO, axis=DEFAULT_AXIS,
                        apply_changes=True):
        feedbacks_test = Feedbacks(self.mc.servos[servo], axis, feedback)
        output = feedbacks_test.run()
        if apply_changes:
            for key, value in output["suggested_registers"].items():
                self.mc.communication.set_register(key, value,
                                                   servo=servo, axis=axis)
>>>>>>> b1d89688
            self.logger.debug("Feedback test changes applied", axis=axis,
                              drive=self.mc.servo_name(servo))
        return output

    def commutation(self, servo=DEFAULT_SERVO, axis=DEFAULT_AXIS,
                    apply_changes=True):
        """
        Executes a commutation calibration given a target servo and axis.
<<<<<<< HEAD
        By default commutation will make changes in some drive registers
        like commutation angle offset and other suggested registers.
        To avoid it, set ``apply_changes`` to ``False``.
=======
        By default commutation will make changes in some drive registers like
        commutation angle offset and other suggested registers. To avoid it,
        set ``apply_changes`` to ``False``.
>>>>>>> b1d89688

        Args:
            servo (str): servo alias to reference it. ``default`` by default.
            axis (int): axis that will run the test. ``1`` by default.
            apply_changes (bool): if ``True``, test applies changes to the
                servo, if ``False`` it does not. ``True`` by default.

        Returns:
            dict: Dictionary with the result of the test::

                {
                    # (int) Result code
                    "result": 0,
                    # (dict) Suggested register values
                    "suggested_registers":
                        {"COMMU_ANGLE_OFFSET": 0.12},
                    # (str) Human readable result message
                    "message": "Phasing process finished successfully"
                }

        Raises:
            TestError: If servo or setup configuration makes impossible
<<<<<<< HEAD
                complete the calibration
=======
                complete the calibration.
>>>>>>> b1d89688
        """
        commutation = Phasing(self.mc, servo, axis)
        output = commutation.run()
        if apply_changes:
            for key, value in output["suggested_registers"].items():
<<<<<<< HEAD
                self.mc.communication.set_register(key, value, servo=servo, axis=axis)
=======
                self.mc.communication.set_register(key, value, servo=servo,
                                                   axis=axis)
>>>>>>> b1d89688
            self.logger.debug("Commutation changes applied", axis=axis,
                              drive=self.mc.servo_name(servo))
        return output<|MERGE_RESOLUTION|>--- conflicted
+++ resolved
@@ -15,27 +15,16 @@
     def digital_halls_test(self, servo=DEFAULT_SERVO, axis=DEFAULT_AXIS,
                            apply_changes=True):
         """
-<<<<<<< HEAD
-        Executes the digital halls feedback test given a target servo and axis.
-        By default test will make changes in some drive registers like feedback
-        polarity and others suggested registers.
-        To avoid it, set ``apply_changes`` to ``False``.
-=======
         Executes the digital halls feedback test given a target servo and
         axis. By default test will make changes in some drive registers like
         feedback polarity and others suggested registers. To avoid it, set
         ``apply_changes`` to ``False``.
->>>>>>> b1d89688
 
         Args:
             servo (str): servo alias to reference it. ``default`` by default.
             axis (int): axis that will run the test. ``1`` by default.
             apply_changes (bool): if ``True``, test applies changes to the
-<<<<<<< HEAD
                 servo, if ``False`` it does not. ``True`` by default.
-=======
-                servo , if ``False`` it does not. ``True`` by default.
->>>>>>> b1d89688
 
         Returns:
             dict: Dictionary with the result of the test::
@@ -54,27 +43,15 @@
             TestError: In case the servo or setup configuration makes
                 impossible fulfilling the test
         """
-<<<<<<< HEAD
         return self.__feedback_test(SensorType.HALLS, servo, axis, apply_changes)
-=======
-        return self.__feedback_test(Feedbacks.SensorType.HALLS, servo, axis,
-                                    apply_changes)
->>>>>>> b1d89688
 
     def incremental_encoder_1_test(self, servo=DEFAULT_SERVO, axis=DEFAULT_AXIS,
                                    apply_changes=True):
         """
-<<<<<<< HEAD
-        Executes the incremental encoder 1 feedback test given a target servo and axis.
-        By default test will make changes in some drive registers like feedback
-        polarity and other suggested registers.
-        To avoid it, set ``apply_changes`` to ``False``.
-=======
         Executes the incremental encoder 1 feedback test given a target servo
         and axis. By default test will make changes in some drive registers
         like feedback polarity and other suggested registers. To avoid it, set
         ``apply_changes`` to ``False``.
->>>>>>> b1d89688
 
         Args:
             servo (str): servo alias to reference it. ``default`` by default.
@@ -97,42 +74,23 @@
 
         Raises:
             TestError: In case the servo or setup configuration makes
-<<<<<<< HEAD
                 impossible fulfilling the test
         """
         return self.__feedback_test(SensorType.QEI, servo, axis, apply_changes)
-=======
-                impossible  fulfilling the test.
-        """
-        return self.__feedback_test(Feedbacks.SensorType.QEI, servo,
-                                    axis, apply_changes)
->>>>>>> b1d89688
 
     def incremental_encoder_2_test(self, servo=DEFAULT_SERVO, axis=DEFAULT_AXIS,
                                    apply_changes=True):
         """
-<<<<<<< HEAD
-        Executes incremental encoder 2 feedback test given a target servo and axis.
-        By default test will make changes in some drive registers like feedback
-        polarity and other suggested registers.
-        To avoid it, set ``apply_changes`` to ``False``.
-=======
         Executes incremental encoder 2 feedback test given a target servo
         and axis. By default test will make changes in some drive registers
         like feedback polarity and other suggested registers. To avoid it,
         set ``apply_changes`` to ``False``.
->>>>>>> b1d89688
 
         Args:
             servo (str): servo alias to reference it. ``default`` by default.
             axis (int): axis that will run the test. ``1`` by default.
-<<<<<<< HEAD
             apply_changes (bool): if ``True``, test applies changes to the
                 servo, if ``False`` it does not. ``True`` by default.
-=======
-            apply_changes (bool): if ``True``, test applies changes to the servo
-                , if ``False`` it does not. ``True`` by default.
->>>>>>> b1d89688
 
         Returns:
             dict: Dictionary with the result of the test::
@@ -151,49 +109,40 @@
             TestError: In case the servo or setup configuration makes
                 impossible fulfilling the test
         """
-<<<<<<< HEAD
         return self.__feedback_test(SensorType.QEI2, servo, axis, apply_changes)
 
-    def absolute_encoder_1_test(self, servo="default", axis=1, apply_changes=True):
+    def absolute_encoder_1_test(self, servo=DEFAULT_SERVO, axis=DEFAULT_AXIS,
+                                apply_changes=True):
         """
         Executes absolute encoder 1 feedback test given a target servo and axis.
         To know more about it see :func:`digital_halls_test`.
         """
         return self.__feedback_test(SensorType.ABS1, servo, axis, apply_changes)
 
-    def absolute_encoder_2_test(self, servo="default", axis=1, apply_changes=True):
+    def absolute_encoder_2_test(self, servo=DEFAULT_SERVO, axis=DEFAULT_AXIS,
+                                apply_changes=True):
         """
         Executes absolute encoder 2 feedback test given a target servo and axis.
         To know more about it see :func:`digital_halls_test`.
         """
         return self.__feedback_test(SensorType.BISSC2, servo, axis, apply_changes)
 
-    def secondary_ssi_test(self, servo="default", axis=1, apply_changes=True):
+    def secondary_ssi_test(self, servo=DEFAULT_SERVO, axis=DEFAULT_AXIS,
+                           apply_changes=True):
         """
         Executes secondary SSI feedback test given a target servo and axis.
         To know more about it see :func:`digital_halls_test`.
         """
         return self.__feedback_test(SensorType.BISSC2, servo, axis, apply_changes)
 
-    def __feedback_test(self, feedback, servo="default", axis=1, apply_changes=True):
-        feedbacks_test = Feedbacks(self.mc, servo, axis, feedback)
-        output = feedbacks_test.run()
-        if apply_changes:
-            for key, value in output["suggested_registers"].items():
-                self.mc.communication.set_register(key, value, servo=servo, axis=axis)
-=======
-        return self.__feedback_test(Feedbacks.SensorType.QEI2, servo, axis,
-                                    apply_changes)
-
     def __feedback_test(self, feedback, servo=DEFAULT_SERVO, axis=DEFAULT_AXIS,
                         apply_changes=True):
-        feedbacks_test = Feedbacks(self.mc.servos[servo], axis, feedback)
+        feedbacks_test = Feedbacks(self.mc, servo, axis, feedback)
         output = feedbacks_test.run()
         if apply_changes:
             for key, value in output["suggested_registers"].items():
                 self.mc.communication.set_register(key, value,
                                                    servo=servo, axis=axis)
->>>>>>> b1d89688
             self.logger.debug("Feedback test changes applied", axis=axis,
                               drive=self.mc.servo_name(servo))
         return output
@@ -202,15 +151,9 @@
                     apply_changes=True):
         """
         Executes a commutation calibration given a target servo and axis.
-<<<<<<< HEAD
         By default commutation will make changes in some drive registers
         like commutation angle offset and other suggested registers.
         To avoid it, set ``apply_changes`` to ``False``.
-=======
-        By default commutation will make changes in some drive registers like
-        commutation angle offset and other suggested registers. To avoid it,
-        set ``apply_changes`` to ``False``.
->>>>>>> b1d89688
 
         Args:
             servo (str): servo alias to reference it. ``default`` by default.
@@ -233,22 +176,14 @@
 
         Raises:
             TestError: If servo or setup configuration makes impossible
-<<<<<<< HEAD
-                complete the calibration
-=======
                 complete the calibration.
->>>>>>> b1d89688
         """
         commutation = Phasing(self.mc, servo, axis)
         output = commutation.run()
         if apply_changes:
             for key, value in output["suggested_registers"].items():
-<<<<<<< HEAD
-                self.mc.communication.set_register(key, value, servo=servo, axis=axis)
-=======
                 self.mc.communication.set_register(key, value, servo=servo,
                                                    axis=axis)
->>>>>>> b1d89688
             self.logger.debug("Commutation changes applied", axis=axis,
                               drive=self.mc.servo_name(servo))
         return output