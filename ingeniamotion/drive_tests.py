import ingenialogger

from .enums import SensorType, SeverityLevel
from ingeniamotion.wizard_tests.feedbacks_tests.feedback_test import Feedbacks
from ingeniamotion.wizard_tests.feedbacks_tests.absolute_encoder1_test import AbsoluteEncoder1Test
from ingeniamotion.wizard_tests.feedbacks_tests.digital_incremental1_test import DigitalIncremental1Test
from ingeniamotion.wizard_tests.feedbacks_tests.digital_hall_test import DigitalHallTest
from ingeniamotion.wizard_tests.feedbacks_tests.secondary_ssi_test import SecondarySSITest
from ingeniamotion.wizard_tests.feedbacks_tests.absolute_encoder2_test import AbsoluteEncoder2Test
from ingeniamotion.wizard_tests.feedbacks_tests.digital_incremental2_test import DigitalIncremental2Test
from .wizard_tests.phase_calibration import Phasing
from .wizard_tests.phasing_check import PhasingCheck
from .wizard_tests.sto import STOTest
from .wizard_tests.brake import Brake
from .metaclass import MCMetaClass, DEFAULT_AXIS, DEFAULT_SERVO


class DriveTests(metaclass=MCMetaClass):
    __sensors = {SensorType.ABS1: AbsoluteEncoder2Test,
                 SensorType.QEI: DigitalIncremental1Test,
                 SensorType.HALLS: DigitalHallTest,
                 SensorType.SSI2: SecondarySSITest,
                 SensorType.BISSC2: AbsoluteEncoder2Test,
                 SensorType.QEI2: DigitalIncremental2Test}

    def __init__(self, motion_controller):
        self.mc = motion_controller
        self.logger = ingenialogger.get_logger(__name__)

    def digital_halls_test(
        self,
        servo: str = DEFAULT_SERVO,
        axis: int = DEFAULT_AXIS,
        apply_changes: bool = True
    ) -> dict:
        """Executes the digital halls feedback test given a target servo and
        axis. By default test will make changes in some drive registers like
        feedback polarity and others suggested registers. To avoid it, set
        ``apply_changes`` to ``False``.

        Args:
            servo : servo alias to reference it. ``default`` by default.
            axis : axis that will run the test. ``1`` by default.
            apply_changes : if ``True``, test applies changes to the
                servo, if ``False`` it does not. ``True`` by default.

        Returns:
            Dictionary with the result of the test::

                {
                    # (int) Result code
                    "result_severity": 0,
                    # (dict) Suggested register values
                    "suggested_registers":
                        {"FBK_DIGHALL_POLARITY": 0},
                    # (str) Human readable result message
                    "result_message": "Feedback test pass successfully"
                }

        Raises:
            TestError: In case the servo or setup configuration makes
                impossible fulfilling the test
        """
        return self.__feedback_test(SensorType.HALLS, servo, axis, apply_changes)

    def incremental_encoder_1_test(
        self,
        servo: str = DEFAULT_SERVO,
        axis: int = DEFAULT_AXIS,
        apply_changes: bool = True
    ) -> dict:
        """Executes the incremental encoder 1 feedback test given a target servo
        and axis. By default test will make changes in some drive registers
        like feedback polarity and other suggested registers. To avoid it, set
        ``apply_changes`` to ``False``.

        Args:
            servo : servo alias to reference it. ``default`` by default.
            axis : axis that will run the test. ``1`` by default.
            apply_changes : if ``True``, test applies changes to the
                servo, if ``False`` it does not. ``True`` by default.

        Returns:
            Dictionary with the result of the test::

                {
                    # (int) Result code
                    "result_severity": 0,
                    # (dict) Suggested register values
                    "suggested_registers":
                        {"FBK_DIGENC1_POLARITY": 0},
                    # (str) Human readable result message
                    "result_message": "Feedback test pass successfully"
                }

        Raises:
            TestError: In case the servo or setup configuration makes
                impossible fulfilling the test
        """
        return self.__feedback_test(SensorType.QEI, servo, axis, apply_changes)

    def incremental_encoder_2_test(
        self,
        servo: str = DEFAULT_SERVO,
        axis: int = DEFAULT_AXIS,
        apply_changes: bool = True
    ) -> dict:
        """Executes incremental encoder 2 feedback test given a target servo
        and axis. By default test will make changes in some drive registers
        like feedback polarity and other suggested registers. To avoid it,
        set ``apply_changes`` to ``False``.

        Args:
            servo : servo alias to reference it. ``default`` by default.
            axis : axis that will run the test. ``1`` by default.
            apply_changes : if ``True``, test applies changes to the
                servo, if ``False`` it does not. ``True`` by default.

        Returns:
            Dictionary with the result of the test::

                {
                    # (int) Result code
                    "result_severity": 0,
                    # (dict) Suggested register values
                    "suggested_registers":
                        {"FBK_DIGENC2_POLARITY": 0},
                    # (str) Human readable result message
                    "result_message": "Feedback test pass successfully"
                }

        Raises:
            TestError: In case the servo or setup configuration makes
                impossible fulfilling the test
        """
        return self.__feedback_test(SensorType.QEI2, servo, axis, apply_changes)

    def absolute_encoder_1_test(
        self,
        servo: str = DEFAULT_SERVO,
        axis: int = DEFAULT_AXIS,
        apply_changes: bool = True
    ) -> dict:
        """Executes absolute encoder 1 feedback test given a target servo and axis.
        To know more about it see :func:`digital_halls_test`.
        """
        return self.__feedback_test(SensorType.ABS1, servo, axis, apply_changes)

    def absolute_encoder_2_test(
        self,
        servo: str = DEFAULT_SERVO,
        axis: int = DEFAULT_AXIS,
        apply_changes: bool = True
    ) -> dict:
        """Executes absolute encoder 2 feedback test given a target servo and axis.
        To know more about it see :func:`digital_halls_test`.
        """
        return self.__feedback_test(SensorType.BISSC2, servo, axis, apply_changes)

    def secondary_ssi_test(
        self,
        servo: str = DEFAULT_SERVO,
        axis: int = DEFAULT_AXIS,
        apply_changes: bool = True
    ) -> dict:
        """ Executes secondary SSI feedback test given a target servo and axis.
        To know more about it see :func:`digital_halls_test`.
        """
        return self.__feedback_test(SensorType.SSI2, servo, axis, apply_changes)

<<<<<<< HEAD
    def __feedback_test(
        self,
        feedback, #TODO: add type
        servo: str = DEFAULT_SERVO,
        axis: int = DEFAULT_AXIS,
        apply_changes: bool = True
    ) -> dict:
        feedbacks_test = Feedbacks(self.mc, servo, axis, feedback)
        output = feedbacks_test.run()
=======
    def set_feedback_test(self, feedback, servo=DEFAULT_SERVO, axis=DEFAULT_AXIS):
        return self.__sensors[feedback](self.mc, servo, axis)

    def __feedback_test(self, feedback, servo=DEFAULT_SERVO, axis=DEFAULT_AXIS,
                        apply_changes=True):
        output = self.set_feedback_test(feedback, servo, axis).run()
>>>>>>> 3b4fc511
        if (apply_changes and
                output["result_severity"] == SeverityLevel.SUCCESS):
            for key, value in output["suggested_registers"].items():
                self.mc.communication.set_register(key, value,
                                                   servo=servo, axis=axis)
            self.logger.debug("Feedback test changes applied", axis=axis,
                              drive=self.mc.servo_name(servo))
        return output

    def commutation(
        self, 
        servo: str = DEFAULT_SERVO,
        axis: int = DEFAULT_AXIS,
        apply_changes: bool = True
    ) -> dict:
        """Executes a commutation calibration given a target servo and axis.
        By default commutation will make changes in some drive registers
        like commutation angle offset and other suggested registers.
        To avoid it, set ``apply_changes`` to ``False``.

        Args:
            servo : servo alias to reference it. ``default`` by default.
            axis : axis that will run the test. ``1`` by default.
            apply_changes : if ``True``, test applies changes to the
                servo, if ``False`` it does not. ``True`` by default.

        Returns:
            Dictionary with the result of the test::

                {
                    # (int) Result code
                    "result_severity": 0,
                    # (dict) Suggested register values
                    "suggested_registers":
                        {"COMMU_ANGLE_OFFSET": 0.12},
                    # (str) Human readable result message
                    "result_message": "Phasing process finished successfully"
                }

        Raises:
            TestError: If servo or setup configuration makes impossible
                complete the calibration.
        """
        commutation = Phasing(self.mc, servo, axis)
        output = commutation.run()
        if (apply_changes and
                output["result_severity"] == SeverityLevel.SUCCESS):
            for key, value in output["suggested_registers"].items():
                self.mc.communication.set_register(key, value, servo=servo,
                                                   axis=axis)
            self.logger.debug("Commutation changes applied", axis=axis,
                              drive=self.mc.servo_name(servo))
        return output

    def phasing_check(
        self,
        servo: str = DEFAULT_SERVO,
        axis: int = DEFAULT_AXIS
    ) -> dict:
        """
        Checks servo phasing.

        Args:
            servo : servo alias to reference it. ``default`` by default.
            axis : axis that will run the test. ``1`` by default.

        Returns:
            Dictionary with the result of the test::

                {
                    # (int) Result code
                    "result_severity": 0,
                    # (dict) Suggested register values
                    "suggested_registers": {},
                    # (str) Human readable result message
                    "result_message": "Phasing process finished successfully"
                }
        """
        phasing_check = PhasingCheck(self.mc, servo, axis)
        return phasing_check.run()

    def sto_test(
        self,
        servo: str = DEFAULT_SERVO, 
        axis: int = DEFAULT_AXIS
    ) -> dict:
        """
        Check STO

        Args:
            servo : servo alias to reference it. ``default`` by default.
            axis : axis that will run the test. ``1`` by default.

        Returns:
            Dictionary with the result of the test::

                {
                    # (int) Result code
                    "result_severity": 0,
                    # (dict) Suggested register values
                    "suggested_registers": {},
                    # (str) Human readable result message
                    "result_message": "Phasing process finished successfully"
                }
        """
        sto_test = STOTest(self.mc, servo, axis)
        return sto_test.run()

    def brake_test(
        self,
        servo: str = DEFAULT_SERVO, 
        axis: int = DEFAULT_AXIS
    ) -> Brake:
        """
        Run brake test.

        Args:
            servo : servo alias to reference it. ``default`` by default.
            axis : axis that will run the test. ``1`` by default.

        Returns:
            Instance of Brake test. Call ``Brake.finish()`` to end the test.
        """
        brake_test = Brake(self.mc, servo, axis)
        brake_test.run()
        return brake_test<|MERGE_RESOLUTION|>--- conflicted
+++ resolved
@@ -16,7 +16,7 @@
 
 
 class DriveTests(metaclass=MCMetaClass):
-    __sensors = {SensorType.ABS1: AbsoluteEncoder2Test,
+    __sensors = {SensorType.ABS1: AbsoluteEncoder1Test,
                  SensorType.QEI: DigitalIncremental1Test,
                  SensorType.HALLS: DigitalHallTest,
                  SensorType.SSI2: SecondarySSITest,
@@ -168,24 +168,22 @@
         """
         return self.__feedback_test(SensorType.SSI2, servo, axis, apply_changes)
 
-<<<<<<< HEAD
+    def get_feedback_test(
+            self,
+            feedback: SensorType,
+            servo: str = DEFAULT_SERVO,
+            axis: int = DEFAULT_AXIS
+    ) -> Feedbacks:
+        return self.__sensors[feedback](self.mc, servo, axis)
+
     def __feedback_test(
         self,
-        feedback, #TODO: add type
-        servo: str = DEFAULT_SERVO,
-        axis: int = DEFAULT_AXIS,
-        apply_changes: bool = True
-    ) -> dict:
-        feedbacks_test = Feedbacks(self.mc, servo, axis, feedback)
-        output = feedbacks_test.run()
-=======
-    def set_feedback_test(self, feedback, servo=DEFAULT_SERVO, axis=DEFAULT_AXIS):
-        return self.__sensors[feedback](self.mc, servo, axis)
-
-    def __feedback_test(self, feedback, servo=DEFAULT_SERVO, axis=DEFAULT_AXIS,
-                        apply_changes=True):
-        output = self.set_feedback_test(feedback, servo, axis).run()
->>>>>>> 3b4fc511
+        feedback: SensorType,
+        servo: str = DEFAULT_SERVO,
+        axis: int = DEFAULT_AXIS,
+        apply_changes: bool = True
+    ) -> dict:
+        output = self.get_feedback_test(feedback, servo, axis).run()
         if (apply_changes and
                 output["result_severity"] == SeverityLevel.SUCCESS):
             for key, value in output["suggested_registers"].items():
@@ -196,7 +194,7 @@
         return output
 
     def commutation(
-        self, 
+        self,
         servo: str = DEFAULT_SERVO,
         axis: int = DEFAULT_AXIS,
         apply_changes: bool = True
@@ -269,7 +267,7 @@
 
     def sto_test(
         self,
-        servo: str = DEFAULT_SERVO, 
+        servo: str = DEFAULT_SERVO,
         axis: int = DEFAULT_AXIS
     ) -> dict:
         """
@@ -296,7 +294,7 @@
 
     def brake_test(
         self,
-        servo: str = DEFAULT_SERVO, 
+        servo: str = DEFAULT_SERVO,
         axis: int = DEFAULT_AXIS
     ) -> Brake:
         """
