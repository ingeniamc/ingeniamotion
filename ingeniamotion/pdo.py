--- conflicted
+++ resolved
@@ -1,12 +1,8 @@
 import threading
 import time
-<<<<<<< HEAD
-from typing import TYPE_CHECKING, Callable, Dict, List, Optional, Tuple, Type, Union
-=======
-from typing import TYPE_CHECKING, Dict, List, Optional, Union, Tuple, Type, Callable, Deque
+from typing import TYPE_CHECKING, Callable, Dict, List, Optional, Tuple, Type, Union, Deque
 from collections import deque
 from copy import deepcopy
->>>>>>> 1989eb6f
 
 from ingenialink.canopen.network import CanopenNetwork
 from ingenialink.ethercat.network import EthercatNetwork
@@ -610,18 +606,6 @@
             return
         self._pdo_receive_observers.remove(callback)
 
-<<<<<<< HEAD
-    def unsubscribe_to_exceptions(self, callback: Callable[[ILError], None]) -> None:
-        """Unsubscribe from the exceptions in the process data notifications.
-
-        Args:
-            callback: Subscribed callback function.
-
-        """
-        if callback not in self._pdo_exceptions_observers:
-            return
-        self._pdo_exceptions_observers.remove(callback)
-=======
     def create_poller(
         self,
         registers: List[Dict[str, Union[int, str]]],
@@ -669,7 +653,17 @@
         if start:
             poller.start()
         return poller
->>>>>>> 1989eb6f
+
+    def unsubscribe_to_exceptions(self, callback: Callable[[ILError], None]) -> None:
+        """Unsubscribe from the exceptions in the process data notifications.
+
+        Args:
+            callback: Subscribed callback function.
+
+        """
+        if callback not in self._pdo_exceptions_observers:
+            return
+        self._pdo_exceptions_observers.remove(callback)
 
     def _notify_send_process_data(self) -> None:
         """Notify subscribers that the RPDO values will be sent."""
