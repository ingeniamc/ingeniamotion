--- conflicted
+++ resolved
@@ -224,17 +224,13 @@
             self._pd_thread_stop_event = threading.Event()
 
         def run(self) -> None:
-<<<<<<< HEAD
-            """Start the PDO exchange"""
+            """Start the PDO exchange."""
             try:
                 self.__set_watchdog_timeout()
             except IMException as e:
                 if self._notify_exceptions is not None:
                     self._notify_exceptions(e)
                 return
-=======
-            """Start the PDO exchange."""
->>>>>>> 59e23a38
             first_iteration = True
             iteration_duration: float = -1
             while not self._pd_thread_stop_event.is_set():
