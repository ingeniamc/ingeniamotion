import re
import threading
import time
from collections import deque
from typing import TYPE_CHECKING, Callable, Optional, Union

import ingenialogger
from ingenialink.canopen.network import CanopenNetwork
from ingenialink.enums.register import RegCyclicType
from ingenialink.ethercat.network import EthercatNetwork
from ingenialink.ethercat.register import EthercatRegister
from ingenialink.ethercat.servo import EthercatServo
from ingenialink.exceptions import ILError, ILWrongWorkingCountError
from ingenialink.pdo import RPDOMap, RPDOMapItem, TPDOMap, TPDOMapItem

from ingeniamotion.enums import CommunicationType
from ingeniamotion.exceptions import IMError
from ingeniamotion.metaclass import DEFAULT_AXIS, DEFAULT_SERVO

if TYPE_CHECKING:
    from ingeniamotion.motion_controller import MotionController


class PDOPoller:
    """Poll register values using PDOs."""

    def __init__(
        self,
        mc: "MotionController",
        servo: str,
        refresh_time: float,
        watchdog_timeout: Optional[float],
        buffer_size: int,
    ) -> None:
        """Constructor.

        Args:
            mc: MotionController instance
            servo: drive alias.
            refresh_time: PDO values refresh time.
            watchdog_timeout: The PDO watchdog time. If not provided it will be set proportional
             to the refresh rate.
            buffer_size: Maximum number of register readings to store.

        """
        super().__init__()
        self.__mc = mc
        self.__servo = servo
        self.__refresh_time = refresh_time
        self.__watchdog_timeout = watchdog_timeout
        self.__buffer_size = buffer_size
        self.__buffer: deque[tuple[float, list[Union[int, float, bytes]]]] = deque(
            maxlen=self.__buffer_size
        )
        self.__start_time: Optional[float] = None
        self.__tpdo_map: TPDOMap = self.__mc.capture.pdo.create_empty_tpdo_map()
        self.__rpdo_map: RPDOMap = self.__mc.capture.pdo.create_empty_rpdo_map()
        self.__fill_rpdo_map()
        self.__exception_callbacks: list[Callable[[IMError], None]] = []

    def start(self) -> None:
        """Start the poller."""
        self.__mc.capture.pdo.set_pdo_maps_to_slave(
            self.__rpdo_map, self.__tpdo_map, servo=self.__servo
        )
        self.__mc.capture.pdo.subscribe_to_receive_process_data(self._new_data_available)
        for callback in self.__exception_callbacks:
            self.__mc.capture.pdo.subscribe_to_exceptions(callback)
        self.__start_time = time.time()
        self.__mc.capture.pdo.start_pdos(
            refresh_rate=self.__refresh_time, watchdog_timeout=self.__watchdog_timeout
        )

    def stop(self) -> None:
        """Stop the poller."""
        self.__mc.capture.pdo.stop_pdos()
        self.__mc.capture.pdo.unsubscribe_to_receive_process_data(self._new_data_available)
        for callback in self.__exception_callbacks:
            self.__mc.capture.pdo.unsubscribe_to_exceptions(callback)
        self.__mc.capture.pdo.remove_rpdo_map(self.__servo, self.__rpdo_map)
        self.__mc.capture.pdo.remove_tpdo_map(self.__servo, self.__tpdo_map)

    @property
    def data(self) -> tuple[list[float], list[list[Union[int, float, bytes]]]]:
        """Get the poller data. After the data is retrieved, the data buffers are cleared.

        Returns:
            A tuple with a list of the readings timestamps and a list of lists with
            the readings values.

        """
        time_stamps = []
        data: list[list[Union[int, float, bytes]]] = [[] for _ in range(len(self.__tpdo_map.items))]
        for _ in range(len(self.__buffer)):
            time_stamp, data_sample = self.__buffer.popleft()
            time_stamps.append(time_stamp)
            for item_index in range(len(self.__tpdo_map.items)):
                data[item_index].append(data_sample[item_index])

        return time_stamps, data

    def add_channels(self, registers: list[dict[str, Union[int, str]]]) -> None:
        """Configure the PDOs with the registers to be read.

        Args:
            registers : list of registers to add to the Poller.

        """
        self.__fill_tpdo_map(registers)

    def subscribe_to_exceptions(self, callback: Callable[[IMError], None]) -> None:
        """Get notified when an exception occurs on the PDO thread.

        Args:
            callback: Function to be called when an exception occurs.

        """
        self.__exception_callbacks.append(callback)

    def _new_data_available(self) -> None:
        """Add readings to the buffers.

        Raises:
            ValueError: If the poller has not been started yet.

        """
        if self.__start_time is None:
            raise ValueError("The poller has not been started yet.")
        time_stamp = round(time.time() - self.__start_time, 6)
        data_sample = [tpdo_map_item.value for tpdo_map_item in self.__tpdo_map.items]
        self.__buffer.append((time_stamp, data_sample))

    def __fill_rpdo_map(self) -> None:
        """Fill the RPDO Map with padding."""
        padding_rpdo_item = RPDOMapItem(size_bits=8)
        padding_rpdo_item.raw_data_bytes = int.to_bytes(0, 1, "little")
        self.__mc.capture.pdo.add_pdo_item_to_map(padding_rpdo_item, self.__rpdo_map)

    def __fill_tpdo_map(self, registers: list[dict[str, Union[int, str]]]) -> None:
        """Fill the TPDO Map with the registers to be polled.

        Raises:
            ValueError: If there is a type mismatch when retrieving the register UID.
            ValueError: If there is a type mismatch when retrieving the register axis.

        """
        for register in registers:
            name = register.get("name", DEFAULT_SERVO)
            if not isinstance(name, str):
                raise ValueError(
                    f"Wrong type for the 'name' field. Expected 'str', got: {type(name)}"
                )
            axis = register.get("axis", DEFAULT_AXIS)
            if not isinstance(axis, int):
                raise ValueError(
                    f"Wrong type for the 'axis' field. Expected 'int', got: {type(axis)}"
                )
            tpdo_map_item = self.__mc.capture.pdo.create_pdo_item(
                name, axis=axis, servo=self.__servo
            )
            self.__mc.capture.pdo.add_pdo_item_to_map(tpdo_map_item, self.__tpdo_map)

    @property
    def available_samples(self) -> int:
        """Number of samples in the buffer."""
        return len(self.__buffer)


class PDONetworkManager:
    """Manage all the PDO functionalities.

    Args:
        mc: The MotionController.

    """

    class ProcessDataThread(threading.Thread):
        """Manage the PDO exchange.

        Args:
            net: The EthercatNetwork instance where the PDOs will be active.
            refresh_rate: Determines how often (seconds) the PDO values will be updated.
            watchdog_timeout: The PDO watchdog time. If not provided it will be set proportional
             to the refresh rate.
            notify_send_process_data: Callback to notify when process data is about to be sent.
            notify_receive_process_data: Callback to notify when process data is received.
            notify_exceptions: Callback to notify when an exception is raised.

        Raises:
            ValueError: If the provided refresh rate is unfeasible.

        """

        DEFAULT_PDO_REFRESH_TIME = 0.01
        MINIMUM_PDO_REFRESH_TIME = 0.001
        DEFAULT_WATCHDOG_TIMEOUT = 0.1
        PDO_WATCHDOG_INCREMENT_FACTOR = 2
        # The time.sleep precision is 13 ms for Windows OS
        # https://stackoverflow.com/questions/1133857/how-accurate-is-pythons-time-sleep
        WINDOWS_TIME_SLEEP_PRECISION = 0.013

        def __init__(
            self,
            net: EthercatNetwork,
            refresh_rate: Optional[float],
            watchdog_timeout: Optional[float],
            notify_send_process_data: Callable[[], None],
            notify_receive_process_data: Callable[[], None],
            notify_exceptions: Callable[[IMError], None],
        ) -> None:
            super().__init__()

            self._net = net
            if refresh_rate is None:
                refresh_rate = self.DEFAULT_PDO_REFRESH_TIME
            elif refresh_rate < self.MINIMUM_PDO_REFRESH_TIME:
                raise ValueError(
                    f"The minimum PDO refresh rate is {self.MINIMUM_PDO_REFRESH_TIME} seconds."
                )
            self._refresh_rate = refresh_rate
            self._watchdog_timeout = watchdog_timeout
            self._notify_send_process_data_callable = notify_send_process_data
            self._notify_receive_process_data_callable = notify_receive_process_data
            self._notify_exceptions_callable = notify_exceptions
            self._pd_thread_stop_event = threading.Event()

        def _notify_send_process_data(self) -> None:
            if self._notify_send_process_data_callable is None:
                return
            self._notify_send_process_data_callable()

        def _notify_receive_process_data(self) -> None:
            if self._notify_receive_process_data_callable is None:
                return
            self._notify_receive_process_data_callable()

        def _notify_exceptions(self, exception: IMError) -> None:
            if self._notify_exceptions_callable is None:
                return
            self._notify_exceptions_callable(exception)

        def run(self) -> None:
            """Start the PDO exchange."""
            try:
                self.__set_watchdog_timeout()
            except IMError as e:
<<<<<<< HEAD
                self._notify_exceptions(e)
=======
                self._notify_exceptions(exception=e)
>>>>>>> dcba673a
                return
            first_iteration = True
            iteration_duration: float = -1
            while not self._pd_thread_stop_event.is_set():
                time_start = time.perf_counter()
                self._notify_send_process_data()
                try:
                    if first_iteration:
                        self._net.start_pdos()
                        first_iteration = False
                    else:
                        self._net.send_receive_processdata(self._refresh_rate)
                except ILWrongWorkingCountError as il_error:
                    self._pd_thread_stop_event.set()
                    self._net.stop_pdos()
                    duration_error = (
                        (
                            f"Last iteration took {iteration_duration * 1000:0.1f} ms which is "
                            f"higher than the watchdog timeout "
                            f"({self._watchdog_timeout * 1000:0.1f} ms). Please optimize the"
                            f" callbacks and/or increase the refresh rate/watchdog timeout."
                        )
<<<<<<< HEAD
                    self._notify_exceptions(
                        IMError(
=======
                        if (
                            self._watchdog_timeout is not None
                            and iteration_duration > self._watchdog_timeout
                        )
                        else ""
                    )
                    self._notify_exceptions(
                        exception=IMError(
>>>>>>> dcba673a
                            "Stopping the PDO thread due to the following exception:"
                            f" {il_error} {duration_error}"
                        )
                    )
                except ILError as il_error:
                    self._pd_thread_stop_event.set()
                    self._notify_exceptions(
<<<<<<< HEAD
                        IMError(
=======
                        exception=IMError(
>>>>>>> dcba673a
                            f"Could not start the PDOs due to the following exception: {il_error}"
                        )
                    )
                else:
                    self._notify_receive_process_data()
                    while (
                        remaining_loop_time := self._refresh_rate
                        - (time.perf_counter() - time_start)
                    ) > 0:
                        if remaining_loop_time > self.WINDOWS_TIME_SLEEP_PRECISION:
                            time.sleep(self.WINDOWS_TIME_SLEEP_PRECISION)
                        else:
                            self.high_precision_sleep(remaining_loop_time)
                    iteration_duration = time.perf_counter() - time_start

        def stop(self) -> None:
            """Stop the PDO exchange."""
            self._pd_thread_stop_event.set()
            self._net.stop_pdos()
            self.join()

        @staticmethod
        def high_precision_sleep(duration: float) -> None:
            """Replaces the time.sleep() method.

            This is done in order to obtain more precise sleeping times.
            """
            start_time = time.perf_counter()
            while duration - (time.perf_counter() - start_time) > 0:
                pass

        def __set_watchdog_timeout(self) -> None:
            if self._watchdog_timeout is None:
                self._watchdog_timeout = max(
                    self.DEFAULT_WATCHDOG_TIMEOUT,
                    self._refresh_rate * self.PDO_WATCHDOG_INCREMENT_FACTOR,
                )
                is_watchdog_timeout_manually_set = False
            else:
                is_watchdog_timeout_manually_set = True
            try:
                for servo in self._net.servos:
                    servo.set_pdo_watchdog_time(self._watchdog_timeout)
            except AttributeError as e:
                max_pdo_watchdog = re.findall("wd_time_ms is limited to (.+) ms", e.__str__())
                max_pdo_watchdog_ms = None
                if max_pdo_watchdog is not None:
                    max_pdo_watchdog_ms = float(max_pdo_watchdog[0])
                if is_watchdog_timeout_manually_set:
                    error_msg = "The watchdog timeout is too high."
                    if max_pdo_watchdog_ms is not None:
                        error_msg += f" The max watchdog timeout is {max_pdo_watchdog_ms} ms."
                else:
                    error_msg = "The sampling time is too high."
                    if max_pdo_watchdog_ms is not None:
                        max_sampling_time = max_pdo_watchdog_ms / self.PDO_WATCHDOG_INCREMENT_FACTOR
                        error_msg += f" The max sampling time is {max_sampling_time} ms."
                raise IMError(error_msg) from e

    def __init__(self, motion_controller: "MotionController") -> None:
        self.mc = motion_controller
        self.logger = ingenialogger.get_logger(__name__)
        self._pdo_thread: Optional[PDONetworkManager.ProcessDataThread] = None
        self._pdo_send_observers: list[Callable[[], None]] = []
        self._pdo_receive_observers: list[Callable[[], None]] = []
        self._pdo_exceptions_observers: list[Callable[[IMError], None]] = []

    def create_pdo_item(
        self,
        register_uid: str,
        axis: int = DEFAULT_AXIS,
        servo: str = DEFAULT_SERVO,
        value: Optional[Union[int, float]] = None,
    ) -> Union[RPDOMapItem, TPDOMapItem]:
        """Create a PDOMapItem by specifying a register UID.

        Args:
            register_uid: Register to be mapped.
            axis: servo axis. ``1`` by default.
            servo: servo alias to reference it. ``default`` by default.
            value: Initial value for an RPDO register.

        Returns:
            Mappable PDO item.

        Raises:
            ValueError: If there is a type mismatch retrieving the register object.
            AttributeError: If an initial value is not provided for an RPDO register.

        """
        drive = self.mc._get_drive(servo)
        pdo_map_item_dict: dict[RegCyclicType, type[Union[RPDOMapItem, TPDOMapItem]]] = {
            RegCyclicType.RX: RPDOMapItem,
            RegCyclicType.TX: TPDOMapItem,
        }
        register = drive.dictionary.registers(axis)[register_uid]
        if not isinstance(register, EthercatRegister):
            raise ValueError(f"Expected EthercatRegister. Got {type(register)}")
        pdo_map_item = pdo_map_item_dict[register.cyclic](register)
        if isinstance(pdo_map_item, RPDOMapItem):
            if value is None:
                raise AttributeError("A initial value is required for a RPDO.")
            pdo_map_item.value = value
        return pdo_map_item

    def create_pdo_maps(
        self,
        rpdo_map_items: Union[RPDOMapItem, list[RPDOMapItem]],
        tpdo_map_items: Union[TPDOMapItem, list[TPDOMapItem]],
    ) -> tuple[RPDOMap, TPDOMap]:
        """Create the RPDO and TPDO maps from PDOMapItems.

        Args:
            rpdo_map_items: The RPDOMapItems to be added to a RPDOMap.
            tpdo_map_items: The TDOMapItems to be added to a TPDOMap.

        Returns:
            RPDO and TPDO maps.

        """
        rpdo_map = self.create_empty_rpdo_map()
        tpdo_map = self.create_empty_tpdo_map()
        if not isinstance(rpdo_map_items, list):
            rpdo_map_items = [rpdo_map_items]
        if not isinstance(tpdo_map_items, list):
            tpdo_map_items = [tpdo_map_items]
        for rpdo_map_item in rpdo_map_items:
            self.add_pdo_item_to_map(rpdo_map_item, rpdo_map)
        for tpdo_map_item in tpdo_map_items:
            self.add_pdo_item_to_map(tpdo_map_item, tpdo_map)
        return rpdo_map, tpdo_map

    @staticmethod
    def add_pdo_item_to_map(
        pdo_map_item: Union[RPDOMapItem, TPDOMapItem],
        pdo_map: Union[RPDOMap, TPDOMap],
    ) -> None:
        """Add a PDOMapItem to a PDOMap.

        Args:
            pdo_map_item: The PDOMapItem.
            pdo_map: The PDOMap to add the PDOMapItem.

        Raises:
            ValueError: If an RPDOItem is tried to be added to a TPDOMap.
            ValueError: If an TPDOItem is tried to be added to a RPDOMap.

        """
        if isinstance(pdo_map_item, RPDOMapItem) and not isinstance(pdo_map, RPDOMap):
            raise ValueError("Cannot add a RPDOItem to a TPDOMap")
        if isinstance(pdo_map_item, TPDOMapItem) and not isinstance(pdo_map, TPDOMap):
            raise ValueError("Cannot add a TPDOItem to a RPDOMap")
        pdo_map.add_item(pdo_map_item)

    @staticmethod
    def create_empty_rpdo_map() -> RPDOMap:
        """Create an empty RPDOMap.

        Returns:
            The empty RPDOMap.

        """
        return RPDOMap()

    @staticmethod
    def create_empty_tpdo_map() -> TPDOMap:
        """Create an empty TPDOMap.

        Returns:
            The empty TPDOMap.

        """
        return TPDOMap()

    def set_pdo_maps_to_slave(
        self,
        rpdo_maps: Union[RPDOMap, list[RPDOMap]],
        tpdo_maps: Union[TPDOMap, list[TPDOMap]],
        servo: str = DEFAULT_SERVO,
    ) -> None:
        """Map the PDOMaps to the slave.

        Args:
            rpdo_maps: The RPDOMaps to be mapped.
            tpdo_maps: he TPDOMaps to be mapped.
            servo: servo alias to reference it. ``default`` by default.

        Raises:
            ValueError: If there is a type mismatch retrieving the drive object.
            ValueError: If not all elements of the RPDO map list are instances of a RPDO map.
            ValueError: If not all elements of the TPDO map list are instances of a TPDO map.

        """
        drive = self.mc._get_drive(servo)
        if not isinstance(drive, EthercatServo):
            raise ValueError(f"Expected an EthercatServo. Got {type(drive)}")
        if not isinstance(rpdo_maps, list):
            rpdo_maps = [rpdo_maps]
        if not isinstance(tpdo_maps, list):
            tpdo_maps = [tpdo_maps]
        if not all(isinstance(rpdo_map, RPDOMap) for rpdo_map in rpdo_maps):
            raise ValueError("Not all elements of the RPDO map list are instances of a RPDO map")
        if not all(isinstance(tpdo_map, TPDOMap) for tpdo_map in tpdo_maps):
            raise ValueError("Not all elements of the TPDO map list are instances of a TPDO map")
        drive.set_pdo_map_to_slave(rpdo_maps, tpdo_maps)

    def clear_pdo_mapping(self, servo: str = DEFAULT_SERVO) -> None:
        """Clear the PDO mapping within the servo.

        Args:
            servo: servo alias to reference it. ``default`` by default.

        Raises:
            ValueError: If there is a type mismatch retrieving the drive object.

        """
        drive = self.mc._get_drive(servo)
        if not isinstance(drive, EthercatServo):
            raise ValueError(f"Expected an EthercatServo. Got {type(drive)}")
        drive.reset_rpdo_mapping()
        drive.reset_tpdo_mapping()

    def remove_rpdo_map(
        self,
        servo: str = DEFAULT_SERVO,
        rpdo_map: Optional[RPDOMap] = None,
        rpdo_map_index: Optional[int] = None,
    ) -> None:
        """Remove a RPDOMap from the RPDOMap list.

        The RPDOMap instance or the index of the map in the RPDOMap list
         should be provided.

        Args:
            servo: servo alias to reference it. ``default`` by default.
            rpdo_map: The RPDOMap instance to be removed.
            rpdo_map_index: The index of the RPDOMap list to be removed.

        Raises:
            ValueError: If the RPDOMap instance is not in the RPDOMap list.
            IndexError: If the index is out of range.

        """
        drive = self.mc._get_drive(servo)
        if not isinstance(drive, EthercatServo):
            raise ValueError(f"Expected an EthercatServo. Got {type(drive)}")
        drive.remove_rpdo_map(rpdo_map, rpdo_map_index)

    def remove_tpdo_map(
        self,
        servo: str = DEFAULT_SERVO,
        tpdo_map: Optional[TPDOMap] = None,
        tpdo_map_index: Optional[int] = None,
    ) -> None:
        """Remove a TPDOMap from the TPDOMap list.

        The TPDOMap instance or the index of the map in the TPDOMap list
        should be provided.

        Args:
            servo: servo alias to reference it. ``default`` by default.
            tpdo_map: The TPDOMap instance to be removed.
            tpdo_map_index: The index of the TPDOMap list to be removed.

        Raises:
            ValueError: If the TPDOMap instance is not in the TPDOMap list.
            IndexError: If the index is out of range.

        """
        drive = self.mc._get_drive(servo)
        if not isinstance(drive, EthercatServo):
            raise ValueError(f"Expected an EthercatServo. Got {type(drive)}")
        drive.remove_tpdo_map(tpdo_map, tpdo_map_index)

    def start_pdos(
        self,
        network_type: Optional[CommunicationType] = None,
        refresh_rate: Optional[float] = None,
        watchdog_timeout: Optional[float] = None,
    ) -> None:
        """Start the PDO exchange process.

        Args:
            network_type: Network type (EtherCAT or CANopen) on which to start the PDO exchange.
            refresh_rate: Determines how often (seconds) the PDO values will be updated.
            watchdog_timeout: The PDO watchdog time. If not provided it will be set proportional
             to the refresh rate.

        Raises:
            ValueError: If the refresh rate is too high.
            ValueError: If the MotionController is connected to more than one Network.
            ValueError: If network_type argument is invalid.
            IMError: If the MotionController is connected to more than one Network.
            ValueError: If there is a type mismatch retrieving the network object.
            IMError: If the PDOs are already active.

        """
        if network_type is None:
            if len(self.mc.net) > 1:
                raise ValueError(
                    "There is more than one network created. The network_type argument must be"
                    " provided."
                )
            net = next(iter(self.mc.net.values()))
        elif not isinstance(network_type, CommunicationType):
            raise ValueError(
                f"Wrong value for the network_type argument. Must be of type {CommunicationType}"
            )
        elif network_type == CommunicationType.Canopen:
            raise NotImplementedError
        else:
            ethercat_networks = [
                network for network in self.mc.net.values() if isinstance(network, EthercatNetwork)
            ]
            canopen_networks = [
                network for network in self.mc.net.values() if isinstance(network, CanopenNetwork)
            ]
            if len(ethercat_networks) > 1 or len(canopen_networks) > 1:
                raise IMError(
                    "When using PDOs only one instance per network type is allowed. "
                    f"Got {len(ethercat_networks)} instances of EthercatNetwork "
                    f"and {len(canopen_networks)} of CanopenNetwork."
                )
            net = (
                ethercat_networks[0]
                if network_type == CommunicationType.Ethercat
                else canopen_networks[0]
            )
        if self._pdo_thread is not None:
            self.stop_pdos()
            raise IMError("PDOs are already active.")
        if not isinstance(net, EthercatNetwork):
            raise ValueError(f"Expected EthercatNetwork. Got {type(net)}")
        self._pdo_thread = self.ProcessDataThread(
            net=net,
            refresh_rate=refresh_rate,
            watchdog_timeout=watchdog_timeout,
            notify_send_process_data=self._notify_send_process_data,
            notify_receive_process_data=self._notify_receive_process_data,
            notify_exceptions=self._notify_exceptions,
        )
        self._pdo_thread.start()

    def stop_pdos(self) -> None:
        """Stop the PDO exchange process.

        Raises:
            IMError: If the PDOs are not active yet.

        """
        if self._pdo_thread is None:
            raise IMError("The PDO exchange has not started yet.")
        self._pdo_thread.stop()
        self._pdo_thread = None

    @property
    def is_active(self) -> bool:
        """Check if the PDO thread is active.

        Returns:
            True if the PDO thread is active. False otherwise.

        """
        if self._pdo_thread is None:
            return False
        return self._pdo_thread.is_alive()

    def subscribe_to_send_process_data(self, callback: Callable[[], None]) -> None:
        """Subscribe be notified when the RPDO values will be sent.

        Args:
            callback: Callback function.

        """
        if callback in self._pdo_send_observers:
            return
        self._pdo_send_observers.append(callback)

    def subscribe_to_receive_process_data(self, callback: Callable[[], None]) -> None:
        """Subscribe be notified when the TPDO values are received.

        Args:
            callback: Callback function.

        """
        if callback in self._pdo_receive_observers:
            return
        self._pdo_receive_observers.append(callback)

    def subscribe_to_exceptions(self, callback: Callable[[IMError], None]) -> None:
        """Subscribe be notified when there is an exception in the PDO process data thread.

        If a callback is subscribed, the PDO exchange process is paused when an exception is raised.
        It can be resumed using the `resume_pdos` method.

        Args:
            callback: Callback function.

        """
        if callback in self._pdo_exceptions_observers:
            return
        self._pdo_exceptions_observers.append(callback)

    def unsubscribe_to_send_process_data(self, callback: Callable[[], None]) -> None:
        """Unsubscribe from the send process data notifications.

        Args:
            callback: Subscribed callback function.

        """
        if callback not in self._pdo_send_observers:
            return
        self._pdo_send_observers.remove(callback)

    def unsubscribe_to_receive_process_data(self, callback: Callable[[], None]) -> None:
        """Unsubscribe from the receive process data notifications.

        Args:
            callback: Subscribed callback function.

        """
        if callback not in self._pdo_receive_observers:
            return
        self._pdo_receive_observers.remove(callback)

    def create_poller(
        self,
        registers: list[dict[str, Union[int, str]]],
        servo: str = DEFAULT_SERVO,
        sampling_time: float = 0.125,
        buffer_size: int = 100,
        watchdog_timeout: Optional[float] = None,
        start: bool = True,
    ) -> PDOPoller:
        """Create a register Poller using PDOs.

        Args:
            registers : list of registers to add to the Poller.
                Dicts should have the follow format:

                .. code-block:: python

                    [
                        { # Poller register one
                            "name": "CL_POS_FBK_VALUE",  # Register name.
                            "axis": 1  # Register axis.
                            # If it has no axis field, by default axis 1.
                        },
                        { # Poller register two
                            "name": "CL_VEL_FBK_VALUE",  # Register name.
                            "axis": 1  # Register axis.
                            # If it has no axis field, by default axis 1.
                        }
                    ]

            servo: servo alias to reference it. ``default`` by default.
            sampling_time: period of the sampling in seconds.
                By default ``0.125`` seconds.
            watchdog_timeout: The PDO watchdog time. If not provided it will be set proportional
             to the refresh rate.
            buffer_size: number maximum of sample for each data read.
                ``100`` by default.
            start: if ``True``, function starts poller, if ``False``
                poller should be started after. ``True`` by default.

        Returns:
            The poller instance.

        """
        poller = PDOPoller(self.mc, servo, sampling_time, watchdog_timeout, buffer_size)
        poller.add_channels(registers)
        if start:
            poller.start()
        return poller

    def unsubscribe_to_exceptions(self, callback: Callable[[IMError], None]) -> None:
        """Unsubscribe from the exceptions in the process data notifications.

        Args:
            callback: Subscribed callback function.

        """
        if callback not in self._pdo_exceptions_observers:
            return
        self._pdo_exceptions_observers.remove(callback)

    def _notify_send_process_data(self) -> None:
        """Notify subscribers that the RPDO values will be sent."""
        for callback in self._pdo_send_observers:
            callback()

    def _notify_receive_process_data(self) -> None:
        """Notify subscribers that the TPDO values were received."""
        for callback in self._pdo_receive_observers:
            callback()

    def _notify_exceptions(self, exc: IMError) -> None:
        """Notify subscribers that there were an exception.

        Args:
            exc: Exception that was raised in the PDO process data thread.
        """
        self.logger.error(exc)
        for callback in self._pdo_exceptions_observers:
            callback(exc)
        self._pdo_thread = None  # If there has been an error, remove the pdo thread reference<|MERGE_RESOLUTION|>--- conflicted
+++ resolved
@@ -244,11 +244,7 @@
             try:
                 self.__set_watchdog_timeout()
             except IMError as e:
-<<<<<<< HEAD
                 self._notify_exceptions(e)
-=======
-                self._notify_exceptions(exception=e)
->>>>>>> dcba673a
                 return
             first_iteration = True
             iteration_duration: float = -1
@@ -271,10 +267,6 @@
                             f"({self._watchdog_timeout * 1000:0.1f} ms). Please optimize the"
                             f" callbacks and/or increase the refresh rate/watchdog timeout."
                         )
-<<<<<<< HEAD
-                    self._notify_exceptions(
-                        IMError(
-=======
                         if (
                             self._watchdog_timeout is not None
                             and iteration_duration > self._watchdog_timeout
@@ -282,8 +274,7 @@
                         else ""
                     )
                     self._notify_exceptions(
-                        exception=IMError(
->>>>>>> dcba673a
+                        IMError(
                             "Stopping the PDO thread due to the following exception:"
                             f" {il_error} {duration_error}"
                         )
@@ -291,11 +282,7 @@
                 except ILError as il_error:
                     self._pd_thread_stop_event.set()
                     self._notify_exceptions(
-<<<<<<< HEAD
                         IMError(
-=======
-                        exception=IMError(
->>>>>>> dcba673a
                             f"Could not start the PDOs due to the following exception: {il_error}"
                         )
                     )
