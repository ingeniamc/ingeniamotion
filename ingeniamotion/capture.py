--- conflicted
+++ resolved
@@ -171,12 +171,8 @@
 
         Raises:
             ValueError: If freq_divider is less than ``1``.
-<<<<<<< HEAD
-            DisturbanceError: If buffer size is not enough for all the
+            IMDisturbanceError: If buffer size is not enough for all the
                 registers and samples.
-=======
-            IMDisturbanceError: If buffer size is not enough for all the registers and samples.
->>>>>>> d806f2c6
         """
         self.clean_monitoring(servo=servo)
         disturbance = Disturbance(self.mc, servo)
