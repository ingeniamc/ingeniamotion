--- conflicted
+++ resolved
@@ -1,12 +1,7 @@
-<<<<<<< HEAD
-__version__ = "0.8.1"
-""" str: Library version. """
-=======
->>>>>>> 0de1e51e
 from . import enums
 from .motion_controller import MotionController
 
-__version__ = "0.8.0"
+__version__ = "0.8.1"
 """ str: Library version. """
 
 __all__ = ["MotionController", "enums"]