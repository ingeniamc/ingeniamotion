--- conflicted
+++ resolved
@@ -18,12 +18,8 @@
     functions, as motor disabled checker.
     """
 
-<<<<<<< HEAD
     SERVO_ARG_NAME = "servo"
     AXIS_ARG_NAME = "axis"
-=======
-    SERVO_ARG_NAME: str = "servo"
->>>>>>> 8ae069ba
 
     def __new__(
         mcs: Type["MCMetaClass"], name: str, bases: Tuple[type, ...], local: Dict[str, Any]
