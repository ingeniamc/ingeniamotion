--- conflicted
+++ resolved
@@ -457,16 +457,11 @@
             return self.result_description[output]
         if output < 0:
             text = [self.result_description[x]
-<<<<<<< HEAD
-                    for x in self.result_description if -output & x > 0]
+                    for x in self.result_description if -output & -x > 0]
             return ".".join(text)
 
     def get_result_severity(self, output):
         if output < self.ResultType.SUCCESS:
             return self.SeverityLevel.FAIL
         else:
-            return self.SeverityLevel.SUCCESS
-=======
-                    for x in self.result_description if -output & -x > 0]
-            return ".".join(text)
->>>>>>> 62f7009a
+            return self.SeverityLevel.SUCCESS