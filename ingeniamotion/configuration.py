--- conflicted
+++ resolved
@@ -6,11 +6,8 @@
 
 from .homing import Homing
 from .feedbacks import Feedbacks
-<<<<<<< HEAD
+from .enums import PhasingMode, GeneratorMode
 from .metaclass import MCMetaClass, DEFAULT_AXIS, DEFAULT_SERVO
-=======
-from .enums import PhasingMode, GeneratorMode
->>>>>>> cd640a4c
 
 
 class Configuration(Homing, Feedbacks, metaclass=MCMetaClass):
@@ -259,7 +256,6 @@
         Returns:
             int: Status word.
         """
-<<<<<<< HEAD
         return self.mc.communication.get_register(self.STATUS_WORD_REGISTER,
                                                   servo, axis)
 
@@ -267,8 +263,6 @@
         status_word = self.mc.configuration.get_status_word(servo=servo,
                                                             axis=axis)
         return bool(status_word & self.STATUS_WORD_OPERATION_ENABLED_BIT)
-=======
-        return self.mc.communication.get_register(self.STATUS_WORD_REGISTER, servo, axis)
 
     def set_phasing_mode(self, phasing_mode, servo="default", axis=1):
         """
@@ -279,7 +273,8 @@
             servo (str): servo alias to reference it. ``default`` by default.
             axis (int): servo axis. ``1`` by default.
         """
-        self.mc.communication.set_register(self.PHASING_MODE_REGISTER, phasing_mode, servo, axis)
+        self.mc.communication.set_register(self.PHASING_MODE_REGISTER,
+                                           phasing_mode, servo, axis)
 
     def get_phasing_mode(self, servo="default", axis=1):
         """
@@ -292,7 +287,8 @@
         Returns:
             PhasingMode: Phasing mode value.
         """
-        phasing_mode = self.mc.communication.get_register(self.PHASING_MODE_REGISTER, servo, axis)
+        phasing_mode = self.mc.communication.get_register(
+            self.PHASING_MODE_REGISTER, servo, axis)
         try:
             return PhasingMode(phasing_mode)
         except ValueError:
@@ -307,8 +303,8 @@
             servo (str): servo alias to reference it. ``default`` by default.
             axis (int): servo axis. ``1`` by default.
         """
-        self.mc.communication.set_register(self.GENERATOR_MODE_REGISTER, mode,
-                                           servo, axis)
+        self.mc.communication.set_register(self.GENERATOR_MODE_REGISTER,
+                                           mode, servo, axis)
 
     def set_motor_pair_poles(self, pair_poles, servo="default", axis=1):
         """
@@ -319,8 +315,8 @@
             servo (str): servo alias to reference it. ``default`` by default.
             axis (int): servo axis. ``1`` by default.
         """
-        self.mc.communication.set_register(self.MOTOR_POLE_PAIRS_REGISTER, pair_poles,
-                                           servo=servo, axis=axis)
+        self.mc.communication.set_register(self.MOTOR_POLE_PAIRS_REGISTER,
+                                           pair_poles, servo=servo, axis=axis)
 
     def get_motor_pair_poles(self, servo="default", axis=1):
         """
@@ -334,5 +330,4 @@
             int: Pair poles value.
         """
         return self.mc.communication.get_register(self.MOTOR_POLE_PAIRS_REGISTER,
-                                                  servo=servo, axis=axis)
->>>>>>> cd640a4c
+                                                  servo=servo, axis=axis)