--- conflicted
+++ resolved
@@ -826,16 +826,10 @@
         """
         return self.get_sto_status(servo, axis) == self.STO_INACTIVE_STATE
 
-<<<<<<< HEAD
     def is_sto_abnormal_latched(
         self, servo: str = DEFAULT_SERVO, axis: int = DEFAULT_AXIS
     ) -> STOAbnormalLatchedStatus:
-        """
-        Check if STO is abnormal latched.
-=======
-    def is_sto_abnormal_latched(self, servo: str = DEFAULT_SERVO, axis: int = DEFAULT_AXIS) -> bool:
         """Check if STO is abnormal latched.
->>>>>>> 59e23a38
 
         Args:
             servo : servo alias to reference it. ``default`` by default.
