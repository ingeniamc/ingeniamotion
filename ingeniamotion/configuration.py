import re
import ingenialogger

from os import path
from enum import IntEnum

<<<<<<< HEAD
from .homing import Homing


class Configuration(Homing):
=======
from .feedbacks import Feedbacks


class Configuration(Feedbacks):
>>>>>>> defe177b
    """Configuration.
    """

    class BrakeOverride(IntEnum):
        """
        Brake override configuration enum
        """
        OVERRIDE_DISABLED = 0
        RELEASE_BRAKE = 1
        ENABLE_BRAKE = 2

    BRAKE_OVERRIDE_REGISTER = "MOT_BRAKE_OVERRIDE"
    PROFILE_MAX_ACCELERATION_REGISTER = "PROF_MAX_ACC"
    PROFILE_MAX_VELOCITY_REGISTER = "PROF_MAX_VEL"
    POWER_STAGE_FREQUENCY_REGISTER = "DRV_PS_FREQ_SELECTION"
    POSITION_AND_VELOCITY_LOOP_RATE_REGISTER = "DRV_POS_VEL_RATE"
    STATUS_WORD_REGISTER = "DRV_STATE_STATUS"

    def __init__(self, motion_controller):
        super().__init__(motion_controller)
        self.mc = motion_controller
        self.logger = ingenialogger.get_logger(__name__)

    def release_brake(self, servo="default", axis=1):
        """
        Override the brake status to released in the target servo and axis.

        Args:
            servo (str): servo alias to reference it. ``default`` by default.
            axis (int): axis that will run the test. 1 by default.
        """
        self.mc.check_servo(servo)
        self.mc.communication.set_register(
            self.BRAKE_OVERRIDE_REGISTER,
            self.BrakeOverride.RELEASE_BRAKE,
            servo=servo,
            axis=axis
        )

    def enable_brake(self, servo="default", axis=1):
        """
        Override the brake status of the target servo and axis.

        Args:
            servo (str): servo alias to reference it. ``default`` by default.
            axis (int): axis that will run the test. 1 by default.
        """
        self.mc.check_servo(servo)
        self.mc.communication.set_register(
            self.BRAKE_OVERRIDE_REGISTER,
            self.BrakeOverride.ENABLE_BRAKE,
            servo=servo,
            axis=axis
        )

    def disable_brake_override(self, servo="default", axis=1):
        """
        Disable the brake override of the target servo and axis.

        Args:
            servo (str): servo alias to reference it. ``default`` by default.
            axis (int): axis that will run the test. 1 by default.
        """
        self.mc.check_servo(servo)
        self.mc.communication.set_register(
            self.BRAKE_OVERRIDE_REGISTER,
            self.BrakeOverride.OVERRIDE_DISABLED,
            servo=servo,
            axis=axis
        )

    def default_brake(self, servo="default", axis=1):
        """
        Disable the brake override of the target servo and axis, as :func:`disable_brake_override`.

        Args:
            servo (str): servo alias to reference it. ``default`` by default.
            axis (int): axis that will run the test. 1 by default.
        """
        self.disable_brake_override(servo, axis)

    def load_configuration(self, config_path, servo="default"):
        """
        Load a configuration file to the target servo.

        Args:
            config_path (str): config file path to load.
            servo (str): servo alias to reference it. ``default`` by default.
        """
        if not path.isfile(config_path):
            raise FileNotFoundError("{} file does not exist!".format(config_path))
        servo_inst = self.mc.servos[servo]
        servo_inst.dict_storage_write(config_path)
        self.logger.info("Configuration loaded from %s", config_path,
                         drive=self.mc.servo_name(servo))

    def save_configuration(self, output_file, servo="default"):
        """
        Save the servo configuration to a target file.

        Args:
            output_file (str): servo configuration destination file.
            servo (str): servo alias to reference it. ``default`` by default.
        """
        servo_inst = self.mc.servos[servo]
        servo_inst.dict_storage_read(output_file)
        self.logger.info("Configuration saved to %s", output_file,
                         drive=self.mc.servo_name(servo))

    def set_max_acceleration(self, acceleration, servo="default", axis=1):
        """

        Args:
            acceleration: maximum acceleration in rev/s^2.
            servo (str): servo alias to reference it. ``default`` by default.
            axis (int): servo axis. ``1`` by default.
        """
        self.mc.communication.set_register(
            self.PROFILE_MAX_ACCELERATION_REGISTER,
            acceleration,
            servo=servo,
            axis=axis
        )
        self.logger.debug("Max acceleration set to %s", acceleration,
                          axis=axis, drive=self.mc.servo_name(servo))

    def set_max_velocity(self, velocity, servo="default", axis=1):
        """

        Args:
            velocity: maximum velocity in rev/s.
            servo (str): servo alias to reference it. ``default`` by default.
            axis (int): servo axis. ``1`` by default.
        """
        self.mc.communication.set_register(
            self.PROFILE_MAX_VELOCITY_REGISTER,
            velocity,
            servo=servo,
            axis=axis
        )
        self.logger.debug("Max velocity set to %s", velocity,
                          axis=axis, drive=self.mc.servo_name(servo))

    def get_position_and_velocity_loop_rate(self, servo="default", axis=1):
        """
        Get position & velocity loop rate frequency.

        Args:
            servo (str): servo alias to reference it. ``default`` by default.
            axis (int): servo axis. ``1`` by default.

        Returns:
            int: Position & velocity loop rate frequency in Hz.
        """
        return self.mc.communication.get_register(
            self.POSITION_AND_VELOCITY_LOOP_RATE_REGISTER,
            servo=servo,
            axis=axis
        )

    def get_power_stage_frequency(self, servo="default", axis=1, raw=False):
        """
        Get Power stage frequency register.

        Args:
            servo (str): servo alias to reference it. ``default`` by default.
            axis (int): servo axis. ``1`` by default.
            raw (bool): if ``False`` return frequency in Hz, if ``True`` return raw register value.
                ```False`` by default.

        Returns:
            int: Frequency in Hz if raw is ``False``, else, raw register value.
        """
        pow_stg_freq = self.mc.communication.get_register(
            self.POWER_STAGE_FREQUENCY_REGISTER,
            servo=servo,
            axis=axis
        )
        if raw:
            return pow_stg_freq
        pow_stg_freq_enum = self.mc.get_register_enum(self.POWER_STAGE_FREQUENCY_REGISTER, servo, axis)
        freq_label = pow_stg_freq_enum(pow_stg_freq).name
        match = re.match(r"(\d+) (\w+)", freq_label)
        value, unit = match.groups()
        if unit == "MHz":
            return int(value)*1000000
        if unit == "kHz":
            return int(value)*1000
        return int(value)

    def get_power_stage_frequency_enum(self, servo="default", axis=1):
        """
        Return Power stage frequency register enum.

        Args:
            servo (str): servo alias to reference it. ``default`` by default.
            axis (int): servo axis. ``1`` by default.

        Returns:
            IntEnum: Enum with power stage frequency available values.

        """
        return self.mc.get_register_enum(self.POWER_STAGE_FREQUENCY_REGISTER, servo, axis)

    def set_power_stage_frequency(self, value, servo="default", axis=1):
        """
        Set power stage frequency from enum value. See :func: `get_power_stage_frequency_enum`.

        Args:
            value (int): Enum value to set power stage frequency.
            servo (str): servo alias to reference it. ``default`` by default.
            axis (int): servo axis. ``1`` by default.
        """
        self.mc.communication.set_register(
            self.POWER_STAGE_FREQUENCY_REGISTER,
            value,
            servo=servo,
            axis=axis
        )

    def get_status_word(self, servo="default", axis=1):
        return self.mc.communication.get_register(self.STATUS_WORD_REGISTER, servo, axis)<|MERGE_RESOLUTION|>--- conflicted
+++ resolved
@@ -4,17 +4,11 @@
 from os import path
 from enum import IntEnum
 
-<<<<<<< HEAD
 from .homing import Homing
-
-
-class Configuration(Homing):
-=======
 from .feedbacks import Feedbacks
 
 
-class Configuration(Feedbacks):
->>>>>>> defe177b
+class Configuration(Homing, Feedbacks):
     """Configuration.
     """
 
