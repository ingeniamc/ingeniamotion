--- conflicted
+++ resolved
@@ -1,37 +1,22 @@
-<<<<<<< HEAD
+from enum import IntEnum
+from os import path
+from typing import TYPE_CHECKING, List, Optional, Tuple, Union
+
 import ingenialogger
-
-from os import path
-from enum import IntEnum
-from typing import TYPE_CHECKING, Optional, Union
+from ingenialink.exceptions import ILError
+
+from ingeniamotion.enums import GeneratorMode, PhasingMode
+from ingeniamotion.exceptions import IMException
+from ingeniamotion.feedbacks import Feedbacks
+from ingeniamotion.homing import Homing
+from ingeniamotion.metaclass import DEFAULT_AXIS, DEFAULT_SERVO, MCMetaClass
 
 if TYPE_CHECKING:
     from ingeniamotion.motion_controller import MotionController
-
-from ingeniamotion.homing import Homing
-from ingeniamotion.feedbacks import Feedbacks
-from ingeniamotion.enums import PhasingMode, GeneratorMode
-from ingeniamotion.metaclass import MCMetaClass, DEFAULT_AXIS, DEFAULT_SERVO
-=======
-from os import path
-from enum import IntEnum
-from typing import List, Optional, Tuple
-
-from ingenialink import Servo
-from ingenialink.exceptions import ILError
-import ingenialogger
-from ingeniamotion.exceptions import IMException
-
-from ingeniamotion.homing import Homing
-from ingeniamotion.feedbacks import Feedbacks
-from ingeniamotion.enums import PhasingMode, GeneratorMode
-from ingeniamotion.metaclass import MCMetaClass, DEFAULT_AXIS, DEFAULT_SERVO
-
 
 class TYPE_SUBNODES(IntEnum):
     COCO = 0
     MOCO = 1
->>>>>>> 71ef6cca
 
 
 class Configuration(Homing, Feedbacks, metaclass=MCMetaClass):
@@ -76,9 +61,6 @@
     STO_INACTIVE_STATE = 23
     STO_LATCHED_STATE = 31
 
-<<<<<<< HEAD
-    def __init__(self, motion_controller: "MotionController") -> None:
-=======
     PRODUCT_ID_REGISTERS = {
         TYPE_SUBNODES.COCO: "DRV_ID_PRODUCT_CODE_COCO",
         TYPE_SUBNODES.MOCO: "DRV_ID_PRODUCT_CODE",
@@ -96,8 +78,7 @@
         TYPE_SUBNODES.MOCO: "DRV_ID_SOFTWARE_VERSION",
     }
 
-    def __init__(self, motion_controller):
->>>>>>> 71ef6cca
+    def __init__(self, motion_controller: "MotionController") -> None:
         Homing.__init__(self, motion_controller)
         Feedbacks.__init__(self, motion_controller)
         self.mc = motion_controller
