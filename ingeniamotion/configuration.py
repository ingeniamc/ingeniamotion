--- conflicted
+++ resolved
@@ -943,120 +943,6 @@
             raise TypeError("Firmware value has to be a string")
         return fw_value
 
-<<<<<<< HEAD
-    def set_velocity_pid(
-        self,
-        kp: float,
-        ki: float = 0,
-        kd: float = 0,
-        servo: str = DEFAULT_SERVO,
-        axis: int = DEFAULT_AXIS,
-    ) -> None:
-        """Set velocity PID values in the target servo and axis.
-
-        Args:
-            kp: proportional constant
-            ki: integral constant
-            kd: derivative constant
-            servo: servo alias to reference it. ``default`` by default.
-            axis: servo axis. ``1`` by default.
-
-        """
-        self.mc.communication.set_register(
-            self.VELOCITY_LOOP_KP_REGISTER, kp, servo=servo, axis=axis
-        )
-        self.mc.communication.set_register(
-            self.VELOCITY_LOOP_KI_REGISTER, ki, servo=servo, axis=axis
-        )
-        self.mc.communication.set_register(
-            self.VELOCITY_LOOP_KD_REGISTER, kd, servo=servo, axis=axis
-        )
-
-    def set_position_pid(
-        self,
-        kp: float,
-        ki: float = 0,
-        kd: float = 0,
-        servo: str = DEFAULT_SERVO,
-        axis: int = DEFAULT_AXIS,
-    ) -> None:
-        """Set position PID values in the target servo and axis.
-
-        Args:
-            kp: proportional constant
-            ki: integral constant
-            kd: derivative constant
-            servo: servo alias to reference it. ``default`` by default.
-            axis: servo axis. ``1`` by default.
-
-        """
-        self.mc.communication.set_register(
-            self.POSITION_LOOP_KP_REGISTER, kp, servo=servo, axis=axis
-        )
-        self.mc.communication.set_register(
-            self.POSITION_LOOP_KI_REGISTER, ki, servo=servo, axis=axis
-        )
-        self.mc.communication.set_register(
-            self.POSITION_LOOP_KD_REGISTER, kd, servo=servo, axis=axis
-        )
-
-    def get_rated_current(self, servo: str = DEFAULT_SERVO, axis: int = DEFAULT_AXIS) -> float:
-        """Get rated current in the target servo and axis.
-
-        Args:
-            servo: servo alias to reference it. ``default`` by default.
-            axis: servo axis. ``1`` by default.
-
-        Returns:
-            Rated current
-
-        Raises:
-            TypeError: If some read value has a wrong type.
-
-        """
-        rated_current = self.mc.communication.get_register(
-            self.RATED_CURRENT_REGISTER, servo=servo, axis=axis
-        )
-        if not isinstance(rated_current, float):
-            raise TypeError("Rated current value has to be a float")
-        return rated_current
-
-    def set_rated_current(
-        self, rated_current: float, servo: str = DEFAULT_SERVO, axis: int = DEFAULT_AXIS
-    ) -> None:
-        """Set rated current in the target servo and axis.
-
-        Args:
-            rated_current: target rated current.
-            servo: servo alias to reference it. ``default`` by default.
-            axis: servo axis. ``1`` by default.
-
-        """
-        self.mc.communication.set_register(
-            self.RATED_CURRENT_REGISTER, rated_current, servo=servo, axis=axis
-        )
-
-    def get_max_current(self, servo: str = DEFAULT_SERVO, axis: int = DEFAULT_AXIS) -> float:
-        """Get max current in the target servo and axis.
-
-        Args:
-            servo: servo alias to reference it. ``default`` by default.
-            axis: servo axis. ``1`` by default.
-
-        Returns:
-            Max current
-
-        Raises:
-            TypeError: If some read value has a wrong type.
-
-        """
-        max_current = self.mc.communication.get_register(
-            self.MAX_CURRENT_REGISTER, servo=servo, axis=axis
-        )
-        if not isinstance(max_current, float):
-            raise TypeError("Rated current value has to be a float")
-        return max_current
-=======
     def get_vendor_id(self, servo: str = DEFAULT_SERVO, axis: int = DEFAULT_AXIS) -> int:
         """Get the vendor ID of a drive.
 
@@ -1125,4 +1011,116 @@
         rev_number = self.get_revision_number(servo, subnode=0)
         serial_number = self.get_serial_number(servo, subnode=0)
         net.change_node_id(drive.target, node_id, vendor_id, prod_code, rev_number, serial_number)
->>>>>>> faed52b2
+
+    def set_velocity_pid(
+        self,
+        kp: float,
+        ki: float = 0,
+        kd: float = 0,
+        servo: str = DEFAULT_SERVO,
+        axis: int = DEFAULT_AXIS,
+    ) -> None:
+        """Set velocity PID values in the target servo and axis.
+
+        Args:
+            kp: proportional constant
+            ki: integral constant
+            kd: derivative constant
+            servo: servo alias to reference it. ``default`` by default.
+            axis: servo axis. ``1`` by default.
+
+        """
+        self.mc.communication.set_register(
+            self.VELOCITY_LOOP_KP_REGISTER, kp, servo=servo, axis=axis
+        )
+        self.mc.communication.set_register(
+            self.VELOCITY_LOOP_KI_REGISTER, ki, servo=servo, axis=axis
+        )
+        self.mc.communication.set_register(
+            self.VELOCITY_LOOP_KD_REGISTER, kd, servo=servo, axis=axis
+        )
+
+    def set_position_pid(
+        self,
+        kp: float,
+        ki: float = 0,
+        kd: float = 0,
+        servo: str = DEFAULT_SERVO,
+        axis: int = DEFAULT_AXIS,
+    ) -> None:
+        """Set position PID values in the target servo and axis.
+
+        Args:
+            kp: proportional constant
+            ki: integral constant
+            kd: derivative constant
+            servo: servo alias to reference it. ``default`` by default.
+            axis: servo axis. ``1`` by default.
+
+        """
+        self.mc.communication.set_register(
+            self.POSITION_LOOP_KP_REGISTER, kp, servo=servo, axis=axis
+        )
+        self.mc.communication.set_register(
+            self.POSITION_LOOP_KI_REGISTER, ki, servo=servo, axis=axis
+        )
+        self.mc.communication.set_register(
+            self.POSITION_LOOP_KD_REGISTER, kd, servo=servo, axis=axis
+        )
+
+    def get_rated_current(self, servo: str = DEFAULT_SERVO, axis: int = DEFAULT_AXIS) -> float:
+        """Get rated current in the target servo and axis.
+
+        Args:
+            servo: servo alias to reference it. ``default`` by default.
+            axis: servo axis. ``1`` by default.
+
+        Returns:
+            Rated current
+
+        Raises:
+            TypeError: If some read value has a wrong type.
+
+        """
+        rated_current = self.mc.communication.get_register(
+            self.RATED_CURRENT_REGISTER, servo=servo, axis=axis
+        )
+        if not isinstance(rated_current, float):
+            raise TypeError("Rated current value has to be a float")
+        return rated_current
+
+    def set_rated_current(
+        self, rated_current: float, servo: str = DEFAULT_SERVO, axis: int = DEFAULT_AXIS
+    ) -> None:
+        """Set rated current in the target servo and axis.
+
+        Args:
+            rated_current: target rated current.
+            servo: servo alias to reference it. ``default`` by default.
+            axis: servo axis. ``1`` by default.
+
+        """
+        self.mc.communication.set_register(
+            self.RATED_CURRENT_REGISTER, rated_current, servo=servo, axis=axis
+        )
+
+    def get_max_current(self, servo: str = DEFAULT_SERVO, axis: int = DEFAULT_AXIS) -> float:
+        """Get max current in the target servo and axis.
+
+        Args:
+            servo: servo alias to reference it. ``default`` by default.
+            axis: servo axis. ``1`` by default.
+
+        Returns:
+            Max current
+
+        Raises:
+            TypeError: If some read value has a wrong type.
+
+        """
+        max_current = self.mc.communication.get_register(
+            self.MAX_CURRENT_REGISTER, servo=servo, axis=axis
+        )
+        if not isinstance(max_current, float):
+            raise TypeError("Rated current value has to be a float")
+        return max_current