from enum import IntEnum
from typing import Dict

from ingenialink.network import Network
from ingenialink.servo import Servo

from ingeniamotion.capture import Capture
from ingeniamotion.communication import Communication
from ingeniamotion.configuration import Configuration
from ingeniamotion.drive_tests import DriveTests
from ingeniamotion.errors import Errors
from ingeniamotion.information import Information
from ingeniamotion.io import InputsOutputs
from ingeniamotion.metaclass import DEFAULT_AXIS, DEFAULT_SERVO
from ingeniamotion.motion import Motion
from ingeniamotion.fsoe import FSoEMaster


class MotionController:
    """Motion Controller."""

    def __init__(self) -> None:
        self.__servos: Dict[str, Servo] = {}
        self.__net: Dict[str, Network] = {}
        self.__servo_net: Dict[str, str] = {}
        self.__config: Configuration = Configuration(self)
        self.__motion: Motion = Motion(self)
        self.__capture: Capture = Capture(self)
        self.__comm: Communication = Communication(self)
        self.__tests: DriveTests = DriveTests(self)
        self.__errors: Errors = Errors(self)
        self.__info: Information = Information(self)
<<<<<<< HEAD
        self.__fsoe: FSoEMaster = FSoEMaster(self)
=======
        self.__io = InputsOutputs(self)
        if FSOE_MASTER_INSTALLED:
            self.__fsoe: FSoEMaster = FSoEMaster(self)
>>>>>>> ceefad52

    def servo_name(self, servo: str = DEFAULT_SERVO) -> str:
        return "{} ({})".format(self.servos[servo].info["product_code"], servo)

    def get_register_enum(
        self, register: str, servo: str = DEFAULT_SERVO, axis: int = DEFAULT_AXIS
    ) -> IntEnum:
        drive = self.servos[servo]
        enum_dict = drive.dictionary.registers(axis)[register].enums
        return IntEnum(register, enum_dict)

    def is_alive(self, servo: str = DEFAULT_SERVO) -> bool:
        """Check if the servo is alive.

        Args:
            servo : servo alias to reference it. ``default`` by default.

        Returns:
            ``True`` if the servo is alive, ``False`` otherwise.

        """
        drive = self._get_drive(servo)
        return drive.is_alive()

    def _get_network(self, servo: str) -> Network:
        """Return servo network instance.

        Args:
            servo : servo alias to reference it. ``default`` by default.

        Returns:
            Network instance of the servo.

        """
        net_key = self.servo_net[servo]
        return self.net[net_key]

    def _get_drive(self, servo: str) -> Servo:
        """Return servo drive instance.

        Args:
            servo : servo alias to reference it. ``default`` by default.

        Returns:
            Servo instance.

        """
        return self.servos[servo]

    # Properties
    @property
    def servos(self) -> Dict[str, Servo]:
        """Dict of ``ingenialink.Servo`` connected indexed by alias"""
        return self.__servos

    @servos.setter
    def servos(self, value: Dict[str, Servo]) -> None:
        self.__servos = value

    @property
    def net(self) -> Dict[str, Network]:
        """Dict of ``ingenialink.Network`` connected indexed by alias"""
        return self.__net

    @net.setter
    def net(self, value: Dict[str, Network]) -> None:
        self.__net = value

    @property
    def servo_net(self) -> Dict[str, str]:
        return self.__servo_net

    @servo_net.setter
    def servo_net(self, value: Dict[str, str]) -> None:
        self.__servo_net = value

    @property
    def configuration(self) -> Configuration:
        """Instance of  :class:`~ingeniamotion.configuration.Configuration` class"""
        return self.__config

    @property
    def motion(self) -> Motion:
        """Instance of  :class:`~ingeniamotion.motion.Motion` class"""
        return self.__motion

    @property
    def capture(self) -> Capture:
        """Instance of  :class:`~ingeniamotion.capture.Capture` class"""
        return self.__capture

    @property
    def communication(self) -> Communication:
        """Instance of  :class:`~ingeniamotion.communication.Communication` class"""
        return self.__comm

    @property
    def tests(self) -> DriveTests:
        """Instance of  :class:`~ingeniamotion.drive_tests.DriveTests` class"""
        return self.__tests

    @property
    def errors(self) -> Errors:
        """Instance of :class:`~ingeniamotion.errors.Errors` class"""
        return self.__errors

    @property
    def info(self) -> Information:
        """Instance of :class:`~ingeniamotion.errors.Information` class"""
        return self.__info

    @property
    def fsoe(self) -> "FSoEMaster":
        """Instance of :class:`~ingeniamotion.fsoe.FSoEMaster` class"""
<<<<<<< HEAD
        return self.__fsoe
=======
        if not FSOE_MASTER_INSTALLED:
            raise NotImplementedError("The FSoE module is not available.")
        return self.__fsoe

    @property
    def io(self) -> InputsOutputs:
        """Instance of :class:`~ingeniamotion.io.InputsOutputs` class"""
        return self.__io
>>>>>>> ceefad52
<|MERGE_RESOLUTION|>--- conflicted
+++ resolved
@@ -30,13 +30,8 @@
         self.__tests: DriveTests = DriveTests(self)
         self.__errors: Errors = Errors(self)
         self.__info: Information = Information(self)
-<<<<<<< HEAD
+        self.__io = InputsOutputs(self)
         self.__fsoe: FSoEMaster = FSoEMaster(self)
-=======
-        self.__io = InputsOutputs(self)
-        if FSOE_MASTER_INSTALLED:
-            self.__fsoe: FSoEMaster = FSoEMaster(self)
->>>>>>> ceefad52
 
     def servo_name(self, servo: str = DEFAULT_SERVO) -> str:
         return "{} ({})".format(self.servos[servo].info["product_code"], servo)
@@ -151,15 +146,9 @@
     @property
     def fsoe(self) -> "FSoEMaster":
         """Instance of :class:`~ingeniamotion.fsoe.FSoEMaster` class"""
-<<<<<<< HEAD
-        return self.__fsoe
-=======
-        if not FSOE_MASTER_INSTALLED:
-            raise NotImplementedError("The FSoE module is not available.")
         return self.__fsoe
 
     @property
     def io(self) -> InputsOutputs:
         """Instance of :class:`~ingeniamotion.io.InputsOutputs` class"""
-        return self.__io
->>>>>>> ceefad52
+        return self.__io