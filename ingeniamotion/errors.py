from enum import IntEnum
from ingenialink.exceptions import ILError

from .metaclass import MCMetaClass, DEFAULT_AXIS, DEFAULT_SERVO


<<<<<<< HEAD
class Errors:
    """Errors.
=======
class Errors(metaclass=MCMetaClass):
    """Errors
>>>>>>> b1d89688
    """

    class ErrorLocation(IntEnum):
        COCO = 0
        MOCO = 1

    LAST_ERROR_COCO_REGISTER = "DRV_DIAG_ERROR_LAST_COM"
    LAST_ERROR_MOCO_REGISTER = "DRV_DIAG_ERROR_LAST"
    LAST_ERROR_REGISTER = {
        ErrorLocation.COCO: LAST_ERROR_COCO_REGISTER,
        ErrorLocation.MOCO: LAST_ERROR_MOCO_REGISTER
    }
    ERROR_TOTAL_NUMBER_COCO_REGISTER = "DRV_DIAG_ERROR_TOTAL_COM"
    ERROR_TOTAL_NUMBER_MOCO_REGISTER = "DRV_DIAG_ERROR_TOTAL"
    ERROR_TOTAL_NUMBER_REGISTER = {
        ErrorLocation.COCO: ERROR_TOTAL_NUMBER_COCO_REGISTER,
        ErrorLocation.MOCO: ERROR_TOTAL_NUMBER_MOCO_REGISTER
    }
    ERROR_LIST_INDEX_REQUEST_COCO_REGISTER = "DRV_DIAG_ERROR_LIST_IDX_COM"
    ERROR_LIST_INDEX_REQUEST_MOCO_REGISTER = "DRV_DIAG_ERROR_LIST_IDX"
    ERROR_LIST_INDEX_REQUEST_REGISTER = {
        ErrorLocation.COCO: ERROR_LIST_INDEX_REQUEST_COCO_REGISTER,
        ErrorLocation.MOCO: ERROR_LIST_INDEX_REQUEST_MOCO_REGISTER
    }
    ERROR_LIST_REQUESTED_COCO_CODE = "DRV_DIAG_ERROR_LIST_CODE_COM"
    ERROR_LIST_REQUESTED_MOCO_CODE = "DRV_DIAG_ERROR_LIST_CODE"
    ERROR_LIST_REQUESTED_CODE = {
        ErrorLocation.COCO: ERROR_LIST_REQUESTED_COCO_CODE,
        ErrorLocation.MOCO: ERROR_LIST_REQUESTED_MOCO_CODE
    }

    STATUS_WORD_FAULT_BIT = 0x08
    STATUS_WORD_WARNING_BIT = 0x80

    def __init__(self, motion_controller):
        self.mc = motion_controller

    def get_last_error(self, servo=DEFAULT_SERVO, axis=DEFAULT_AXIS):
        """
        Return last servo error.

        Args:
            servo (str): servo alias to reference it. ``default`` by default.
            axis (int): servo axis. ``1`` by default.

        Returns:
            int: Last code error.
        """
        error_location = self.__get_error_location(servo)
        subnode = 0 if error_location == self.ErrorLocation.COCO else axis
        last_error = self.mc.communication.get_register(
            self.LAST_ERROR_REGISTER[error_location],
            servo=servo,
            axis=subnode
        )
        return last_error

<<<<<<< HEAD
    def get_last_buffer_error(self, servo="default", axis=1):
        """
        Get error code from error buffer last position.

        Args:
            servo (str): servo alias to reference it. ``default`` by default.
            axis (int): servo axis. ``1`` by default.

        Returns:
            int: Code error.
        """
        return self.get_buffer_error_by_index(0, servo=servo, axis=axis)

    def get_buffer_error_by_index(self, index, servo="default", axis=1):
        """
        Get error code from buffer error target index.

        Args:
            index (int): buffer error index.
            servo (str): servo alias to reference it. ``default`` by default.
            axis (int): servo axis. ``1`` by default.

        Returns:
            int: Code error.
        """
        error_location = self.__get_error_location(servo)
        subnode = 0 if error_location == self.ErrorLocation.COCO else axis
        self.mc.communication.set_register(
            self.ERROR_LIST_INDEX_REQUEST_REGISTER[error_location],
            index,
            servo=servo,
            axis=subnode
        )
        err_code = self.mc.communication.get_register(
            self.ERROR_LIST_REQUESTED_CODE[error_location],
            servo=servo,
            axis=subnode
        )
        return err_code

    def get_number_total_errors(self, servo="default", axis=1):
=======
    def get_number_total_errors(self, servo=DEFAULT_SERVO, axis=DEFAULT_AXIS):
>>>>>>> b1d89688
        """
        Return total number of drive errors.

        Args:
            servo (str): servo alias to reference it. ``default`` by default.
            axis (int): servo axis. ``1`` by default.

        Returns:
            int: Total number of errors.
        """
        error_location = self.__get_error_location(servo)
        subnode = 0 if error_location == self.ErrorLocation.COCO else axis
        num_errors = self.mc.communication.get_register(
            self.ERROR_TOTAL_NUMBER_REGISTER[error_location],
            servo=servo,
            axis=subnode
        )
        return num_errors

    def get_all_errors(self, servo=DEFAULT_SERVO, axis=DEFAULT_AXIS):
        """
        Return list with all error codes.

        Args:
            servo (str): servo alias to reference it. ``default`` by default.
            axis (int): servo axis. ``1`` by default.

        Returns:
            list of int: List of all errors.
        """
        err_list = []
        err_num = self.get_number_total_errors(servo, axis)
        for i in range(err_num):
            err_code = self.get_buffer_error_by_index(i, servo=servo,
                                                      axis=axis)
            err_list.append(err_code)
        return err_list

    def is_fault_active(self, servo=DEFAULT_SERVO, axis=DEFAULT_AXIS):
        """
        Return if fault is active.

        Args:
            servo (str): servo alias to reference it. ``default`` by default.
            axis (int): servo axis. ``1`` by default.

        Returns:
            bool: ``True`` if fault is active, else ``False``.
        """
        status_word = self.mc.configuration.get_status_word(servo=servo, axis=axis)
        return bool(status_word & self.STATUS_WORD_FAULT_BIT)

    def is_warning_active(self, servo=DEFAULT_SERVO, axis=DEFAULT_AXIS):
        """
        Return if warning is active.

        Args:
            servo (str): servo alias to reference it. ``default`` by default.
            axis (int): servo axis. ``1`` by default.

        Returns:
            bool: ``True`` if warning is active, else ``False``.
        """
        status_word = self.mc.configuration.get_status_word(servo=servo, axis=axis)
        return bool(status_word & self.STATUS_WORD_WARNING_BIT)

    def __get_error_location(self, servo=DEFAULT_SERVO):
        # Try to read CoCo's last error, if it does not exist go to MoCo
        try:
            _ = self.mc.servos[servo].dict.get_regs(0)[self.LAST_ERROR_COCO_REGISTER]
            return self.ErrorLocation.COCO
        except ILError:
            return self.ErrorLocation.MOCO

    # TODO
    def get_error_data(self, error_code, servo="default"):
        """
        Return error info from target error_code.

        Args:
            error_code (int): target error code.
            servo (str): servo alias to reference it. ``default`` by default.

        Returns:
            (str, str, str, str): Returns error info.

            id (str):
                Error Id
            affected_module (str):
                Error affected module
            error_type (str):
                Error type
            error_message (str):
                Error message
        """
        drive = self.mc.servos[servo]
        return tuple(drive.errors[error_code])<|MERGE_RESOLUTION|>--- conflicted
+++ resolved
@@ -4,13 +4,8 @@
 from .metaclass import MCMetaClass, DEFAULT_AXIS, DEFAULT_SERVO
 
 
-<<<<<<< HEAD
-class Errors:
+class Errors(metaclass=MCMetaClass):
     """Errors.
-=======
-class Errors(metaclass=MCMetaClass):
-    """Errors
->>>>>>> b1d89688
     """
 
     class ErrorLocation(IntEnum):
@@ -68,8 +63,7 @@
         )
         return last_error
 
-<<<<<<< HEAD
-    def get_last_buffer_error(self, servo="default", axis=1):
+    def get_last_buffer_error(self, servo=DEFAULT_SERVO, axis=DEFAULT_AXIS):
         """
         Get error code from error buffer last position.
 
@@ -82,7 +76,8 @@
         """
         return self.get_buffer_error_by_index(0, servo=servo, axis=axis)
 
-    def get_buffer_error_by_index(self, index, servo="default", axis=1):
+    def get_buffer_error_by_index(self, index, servo=DEFAULT_SERVO,
+                                  axis=DEFAULT_AXIS):
         """
         Get error code from buffer error target index.
 
@@ -109,10 +104,7 @@
         )
         return err_code
 
-    def get_number_total_errors(self, servo="default", axis=1):
-=======
     def get_number_total_errors(self, servo=DEFAULT_SERVO, axis=DEFAULT_AXIS):
->>>>>>> b1d89688
         """
         Return total number of drive errors.
 
@@ -187,8 +179,7 @@
         except ILError:
             return self.ErrorLocation.MOCO
 
-    # TODO
-    def get_error_data(self, error_code, servo="default"):
+    def get_error_data(self, error_code, servo=DEFAULT_SERVO):
         """
         Return error info from target error_code.
 
