--- conflicted
+++ resolved
@@ -144,12 +144,8 @@
             ingenialink.exceptions.ILTimeoutError: If the error was not raised in time.
 
         """
-<<<<<<< HEAD
-        drive = self.mc.servos[servo]
+        drive = self.mc._get_drive(servo)
         num_errors = self.mc.errors.get_number_total_errors(servo=servo, axis=axis)
-=======
-        drive = self.mc._get_drive(servo)
->>>>>>> 53ff46c1
         try:
             drive.enable(subnode=axis)
         except ILError as e:
