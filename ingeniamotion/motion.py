import time
from typing import Optional

import ingenialogger
from ingenialink.exceptions import ILError

from .metaclass import MCMetaClass, DEFAULT_AXIS, DEFAULT_SERVO
from ingeniamotion.enums import OperationMode, SensorType,\
    PhasingMode, GeneratorMode
from ingeniamotion.exceptions import IMTimeoutError


class Motion(metaclass=MCMetaClass):
    """Motion."""

    CONTROL_WORD_REGISTER = "DRV_STATE_CONTROL"
    OPERATION_MODE_REGISTER = "DRV_OP_CMD"
    OPERATION_MODE_DISPLAY_REGISTER = "DRV_OP_VALUE"
    POSITION_SET_POINT_REGISTER = "CL_POS_SET_POINT_VALUE"
    VELOCITY_SET_POINT_REGISTER = "CL_VEL_SET_POINT_VALUE"
    CURRENT_QUADRATURE_SET_POINT_REGISTER = "CL_CUR_Q_SET_POINT"
    CURRENT_DIRECT_SET_POINT_REGISTER = "CL_CUR_D_SET_POINT"
    VOLTAGE_QUADRATURE_SET_POINT_REGISTER = "CL_VOL_Q_SET_POINT"
    VOLTAGE_DIRECT_SET_POINT_REGISTER = "CL_VOL_D_SET_POINT"
    ACTUAL_POSITION_REGISTER = "CL_POS_FBK_VALUE"
    ACTUAL_VELOCITY_REGISTER = "CL_VEL_FBK_VALUE"
    ACTUAL_DIRECT_CURRENT_REGISTER = "CL_CUR_D_VALUE"
    ACTUAL_QUADRATURE_CURRENT_REGISTER = "CL_CUR_Q_VALUE"
    GENERATOR_FREQUENCY_REGISTER = "FBK_GEN_FREQ"
    GENERATOR_GAIN_REGISTER = "FBK_GEN_GAIN"
    GENERATOR_OFFSET_REGISTER = "FBK_GEN_OFFSET"
    GENERATOR_CYCLE_NUMBER_REGISTER = "FBK_GEN_CYCLES"
    GENERATOR_REARM_REGISTER = "FBK_GEN_REARM"

    STATUS_WORD_TARGET_REACHED_BIT = 0x800
    CONTROL_WORD_TARGET_LATCH_BIT = 0x200

    def __init__(self, motion_controller):
        self.mc = motion_controller
        self.logger = ingenialogger.get_logger(__name__)

    def target_latch(
        self,
        servo: str = DEFAULT_SERVO,
        axis: int = DEFAULT_AXIS
    ) -> None:
        """Active target latch.

        Args:
            servo : servo alias to reference it. ``default`` by default.
            axis : servo axis. ``1`` by default.

        """
        control_word = self.mc.communication.get_register(self.CONTROL_WORD_REGISTER,
                                                          servo=servo, axis=axis)
        new_control_word = control_word & (~self.CONTROL_WORD_TARGET_LATCH_BIT)
        self.mc.communication.set_register(self.CONTROL_WORD_REGISTER, new_control_word,
                                           servo=servo, axis=axis)
        new_control_word = control_word | self.CONTROL_WORD_TARGET_LATCH_BIT
        self.mc.communication.set_register(self.CONTROL_WORD_REGISTER, new_control_word,
                                           servo=servo, axis=axis)

    def set_operation_mode(
        self,
        operation_mode: OperationMode,
        servo: str = DEFAULT_SERVO,
        axis: int = DEFAULT_AXIS
    ) -> None:
        """Set operation mode to a target servo and axis.

        Args:
            operation_mode : operation mode, any of :class:`OperationMode`.
            servo : servo alias to reference it. ``default`` by default.
            axis : servo axis. ``1`` by default.

        """
        self.mc.communication.set_register(self.OPERATION_MODE_REGISTER, operation_mode,
                                           servo=servo, axis=axis)
        try:
            self.logger.debug("Operation mode set to %s",
                              OperationMode(operation_mode).name,
                              axis=axis, drive=self.mc.servo_name(servo))
        except ValueError:
            self.logger.debug("Operation mode set to %s", operation_mode, axis=axis,
                              drive=self.mc.servo_name(servo))

    def get_operation_mode(
        self,
        servo: str = DEFAULT_SERVO,
        axis: int = DEFAULT_AXIS
    ) -> OperationMode:
        """Return current operation mode.

        Args:
            servo : servo alias to reference it. ``default`` by default.
            axis : servo axis. ``1`` by default.

        Returns:
            Return current operation mode.

        """
        operation_mode = self.mc.communication.get_register(
            self.OPERATION_MODE_DISPLAY_REGISTER,
            servo=servo, axis=axis
        )
        try:
            return OperationMode(operation_mode)
        except ValueError:
            return operation_mode

    def motor_enable(
        self,
        servo: str = DEFAULT_SERVO,
        axis: int = DEFAULT_AXIS
    ) -> None:
        """Enable motor.

        Args:
            servo : servo alias to reference it. ``default`` by default.
            axis : servo axis. ``1`` by default.

        Raises:
            ingenialink.exceptions.ILError: If the servo cannot enable the motor.

        """
        drive = self.mc.servos[servo]
        try:
            drive.enable(subnode=axis)
        except ILError as e:
            error_code, subnode, warning = self.mc.errors.get_last_buffer_error(
                servo=servo, axis=axis)
            error_id, _, _, error_msg = self.mc.errors.get_error_data(
                error_code, servo=servo)
            exception_type = type(e)
            raise exception_type("An error occurred enabling motor. Reason: {}"
                                 .format(error_msg))

    def motor_disable(
        self,
        servo: str = DEFAULT_SERVO,
        axis: int = DEFAULT_AXIS
    ) -> None:
        """Disable motor.

        Args:
            servo : servo alias to reference it. ``default`` by default.
            axis : servo axis. ``1`` by default.

        """
        if self.mc.configuration.is_motor_enabled(servo=servo, axis=axis):
            drive = self.mc.servos[servo]
            drive.disable(subnode=axis)

    def fault_reset(
        self,
        servo: str = DEFAULT_SERVO,
        axis: int = DEFAULT_AXIS
    ) -> None:
        """Fault reset.

        Args:
            servo : servo alias to reference it. ``default`` by default.
            axis : servo axis. ``1`` by default.

        """
        drive = self.mc.servos[servo]
        drive.fault_reset(axis)

    def move_to_position(
        self,
        position: int,
        servo: str = DEFAULT_SERVO,
        axis: int = DEFAULT_AXIS,
        target_latch: bool = True,
        blocking: bool = False,
        error: int = 20,
        timeout: Optional[float] = None,
        interval: Optional[float] = None
    ) -> None:
        """Set position set point to a target servo and axis, in counts.

        Args:
            position : target position, in counts.
            servo : servo alias to reference it. ``default`` by default.
            axis : servo axis. ``1`` by default.
            target_latch : if ``True`` does target latch at the end.
                ``True`` by default.
            blocking : if ``True``, the function is blocked until the
                target position is reached. ``False`` by default.
            error : If blocking is enabled, allowed error between actual
                position and target position, in counts.
            timeout : If blocking is enabled, how many seconds to wait
                for the servo to reach the target position, if ``None`` it
                will wait forever. ``None`` by default.
            interval : If blocking is enabled, interval of time between
                actual position reads, in seconds. ``None`` by default.

        Raises:
            TypeError: If position is not an int.
            IMTimeoutError: If the target position is not reached in time.

        """
        self.mc.communication.set_register(self.POSITION_SET_POINT_REGISTER,
                                           position, servo=servo, axis=axis)
        if target_latch:
            self.target_latch(servo, axis)
        if blocking:
            if not target_latch:
                self.logger.warning("Target latch is disabled. Target position"
                                    " may not be reached.", axis=axis,
                                    drive=self.mc.servo_name(servo))
            self.wait_for_position(position, servo, axis, error,
                                   timeout, interval)

    def set_velocity(
        self,
        velocity: float,
        servo: str = DEFAULT_SERVO,
        axis: int = DEFAULT_AXIS,
        target_latch: bool = True,
        blocking: bool = False,
        error: float = 0.1,
        timeout: Optional[float] = None,
        interval: Optional[float] = None
    ) -> None:
        """Set velocity set point to a target servo and axis, in rev/s.

        Args:
            velocity : target velocity, in rev/s.
            servo : servo alias to reference it. ``default`` by default.
            axis : servo axis. ``1`` by default.
            target_latch : if ``True`` does target latch at the end.
                ``True`` by default.
            blocking : if ``True``, the function is blocked until the
                target position is reached. ``False`` by default.
            error : If blocking is enabled, allowed error between
                actual velocity and target velocity, in rev/s.
            timeout : If blocking is enabled, how many seconds to wait
                for the servo to reach the target velocity, if ``None`` it
                will wait forever. ``None`` by default.
            interval : If blocking is enabled, interval of time between
                actual velocity reads, in seconds. ``None`` by default.
        Raises:
            TypeError: If velocity is not a float.
            IMTimeoutError: If the target velocity is not reached in time.

        """
        self.mc.communication.set_register(self.VELOCITY_SET_POINT_REGISTER,
                                           velocity, servo=servo, axis=axis)
        if target_latch:
            self.target_latch(servo, axis)
        if blocking:
            if not target_latch:
                self.logger.warning("Target latch is disabled. Target velocity"
                                    " may not be reached.", axis=axis,
                                    drive=self.mc.servo_name(servo))
            self.wait_for_velocity(velocity, servo, axis, error,
                                   timeout, interval)

    def set_current_quadrature(
        self,
        current: float,
        servo: str = DEFAULT_SERVO,
        axis: int = DEFAULT_AXIS
    ) -> None:
        """Set quadrature current set point to a target servo and axis, in A.

        Args:
            current : target quadrature current, in A.
            servo : servo alias to reference it. ``default`` by default.
            axis : servo axis. ``1`` by default.

        Raises:
            TypeError: If current is not a float.

        """
        self.mc.communication.set_register(
            self.CURRENT_QUADRATURE_SET_POINT_REGISTER,
            current, servo=servo, axis=axis
        )

    def set_current_direct(
        self,
        current: float,
        servo: str = DEFAULT_SERVO,
        axis: int = DEFAULT_AXIS
    ) -> None:
        """Set direct current set point to a target servo and axis, in A.

        Args:
            current : target direct current, in A.
            servo : servo alias to reference it. ``default`` by default.
            axis : servo axis. ``1`` by default.

        Raises:
            TypeError: If current is not a float.

        """
        self.mc.communication.set_register(self.CURRENT_DIRECT_SET_POINT_REGISTER,
                                           current, servo=servo, axis=axis)

    def set_voltage_quadrature(
        self,
        voltage: float,
        servo: str = DEFAULT_SERVO,
        axis: int = DEFAULT_AXIS
    ) -> None:
        """Set quadrature voltage set point to a target servo and axis, in V.

        Args:
            voltage : target quadrature voltage, in V.
            servo : servo alias to reference it. ``default`` by default.
            axis : servo axis. ``1`` by default.

        Raises:
            TypeError: If voltage is not a float.

        """
        self.mc.communication.set_register(self.VOLTAGE_QUADRATURE_SET_POINT_REGISTER,
                                           voltage, servo=servo, axis=axis)

    def set_voltage_direct(
        self,
        voltage: float,
        servo: str = DEFAULT_SERVO,
        axis: int = DEFAULT_AXIS
    ) -> None:
        """Set direct voltage set point to a target servo and axis, in V.

        Args:
            voltage : target direct voltage, in V.
            servo : servo alias to reference it. ``default`` by default.
            axis : servo axis. ``1`` by default.

        Raises:
            TypeError: If voltage is not a float.

        """
        self.mc.communication.set_register(self.VOLTAGE_DIRECT_SET_POINT_REGISTER,
                                           voltage, servo=servo, axis=axis)

    def current_quadrature_ramp(
        self,
        target_value: float,
        time_s: float,
        servo: str = DEFAULT_SERVO,
        axis: int = DEFAULT_AXIS,
        init_value: float = 0,
        interval: Optional[float] = None
    ) -> None:
        """Given a target value and a time in seconds, changes the current
        quadrature set-point linearly following a ramp. This function is
        blocked until target reached.

        Args:
            target_value : target value of the ramp.
            time_s : duration of the ramp, in seconds.
            servo : servo alias to reference it. ``default`` by default.
            axis : servo axis. ``1`` by default.
            init_value : initial value of the ramp. ``0`` by default.
            interval : time interval between register writes, in seconds.
                ``None`` by default, no interval.

        Raises:
            TypeError: If target_value or time_s is not a float.

        """
        for value in self.ramp_generator(init_value, target_value, time_s, interval):
            self.set_current_quadrature(value, servo=servo, axis=axis)

    def current_direct_ramp(
        self,
        target_value: float,
        time_s: float,
        servo: str = DEFAULT_SERVO,
        axis: int = DEFAULT_AXIS,
        init_value: float = 0,
        interval: Optional[float] = None
    ) -> None:
        """
        Given a target value and a time in seconds, changes the current
        direct set-point linearly following a ramp. This function is
        blocked until target reached.

        Args:
            target_value : target value of the ramp.
            time_s : duration of the ramp, in seconds.
            servo : servo alias to reference it. ``default`` by default.
            axis : servo axis. ``1`` by default.
            init_value : initial value of the ramp. ``0`` by default.
            interval : time interval between register writes, in seconds.
                ``None`` by default, no interval.

        Raises:
            TypeError: If target_value or time_s is not a float.

        """
        for value in self.ramp_generator(init_value, target_value, time_s, interval):
            self.set_current_direct(value, servo=servo, axis=axis)

    def voltage_quadrature_ramp(
        self,
        target_value: float,
        time_s: float,
        servo: str = DEFAULT_SERVO,
        axis: int = DEFAULT_AXIS,
        init_value: float = 0,
        interval: Optional[float] = None
    ) -> None:
        """
        Given a target value and a time in seconds, changes the voltage
        quadrature set-point linearly following a ramp. This function is
        blocked until target reached.

        Args:
            target_value : target value of the ramp.
            time_s : duration of the ramp, in seconds.
            servo : servo alias to reference it. ``default`` by default.
            axis : servo axis. ``1`` by default.
            init_value : initial value of the ramp. ``0`` by default.
            interval : time interval between register writes, in seconds.
                ``None`` by default, no interval.

        Raises:
            TypeError: If target_value or time_s is not a float.

        """
        for value in self.ramp_generator(init_value, target_value, time_s, interval):
            self.set_voltage_quadrature(value, servo=servo, axis=axis)

    def voltage_direct_ramp(
        self,
        target_value: float,
        time_s: float,
        servo: str = DEFAULT_SERVO,
        axis: int = DEFAULT_AXIS,
        init_value: float = 0,
        interval: Optional[float] = None
    ) -> None:
        """
        Given a target value and a time in seconds, changes the voltage
        direct set-point linearly following a ramp. This function is
        blocked until target reached.

        Args:
            target_value : target value of the ramp.
            time_s : duration of the ramp, in seconds.
            servo : servo alias to reference it. ``default`` by default.
            axis : servo axis. ``1`` by default.
            init_value : initial value of the ramp. ``0`` by default.
            interval : time interval between register writes, in seconds.
                ``None`` by default, no interval.

        Raises:
            TypeError: If target_value or time_s is not a float.

        """
        for value in self.ramp_generator(init_value, target_value, time_s, interval):
            self.set_voltage_direct(value, servo=servo, axis=axis)

    @staticmethod
    def ramp_generator(init_v, final_v, total_t, interval=None):
        slope = (final_v-init_v) / total_t
        init_time = time.time()
        yield init_v
        current_time = time.time()
        while current_time < init_time+total_t:
            yield slope * (current_time-init_time) + init_v
            if interval is not None:
                time.sleep(interval)
            current_time = time.time()
        yield final_v

    def get_actual_position(
        self,
        servo: str = DEFAULT_SERVO,
        axis: int = DEFAULT_AXIS
    ) -> int:
        """
        Returns actual position register.

        Args:
            servo : servo alias to reference it. ``default`` by default.
            axis : servo axis. ``1`` by default.

        Returns:
            int: actual position value

        """
        return self.mc.communication.get_register(self.ACTUAL_POSITION_REGISTER,
                                                  servo=servo, axis=axis)

    def get_actual_velocity(
        self,
        servo: str = DEFAULT_SERVO,
        axis: int = DEFAULT_AXIS
    ) -> int:
        """
        Returns actual velocity register.

        Args:
            servo : servo alias to reference it. ``default`` by default.
            axis : servo axis. ``1`` by default.

        Returns:
            int: actual velocity value

        """
        return self.mc.communication.get_register(self.ACTUAL_VELOCITY_REGISTER,
                                                  servo=servo, axis=axis)

<<<<<<< HEAD
    def wait_for_position(
        self,
        position: int,
        servo: str = DEFAULT_SERVO,
        axis: int = DEFAULT_AXIS,
        error: int = 20,
        timeout: Optional[float] = None,
        interval: Optional[float] = None
    ) -> None:
=======
    def get_actual_current_direct(self, servo=DEFAULT_SERVO, axis=DEFAULT_AXIS):
        """
        Returns actual direct current register.

        Args:
            servo (str): servo alias to reference it. ``default`` by default.
            axis (int): servo axis. ``1`` by default.

        Returns:
            float: actual direct current value

        """
        return self.mc.communication.get_register(self.ACTUAL_DIRECT_CURRENT_REGISTER,
                                                  servo=servo, axis=axis)

    def get_actual_current_quadrature(self, servo=DEFAULT_SERVO, axis=DEFAULT_AXIS):
        """
        Returns actual quadrature current register.

        Args:
            servo (str): servo alias to reference it. ``default`` by default.
            axis (int): servo axis. ``1`` by default.

        Returns:
            float: actual quadrature current value

        """
        return self.mc.communication.get_register(self.ACTUAL_QUADRATURE_CURRENT_REGISTER,
                                                  servo=servo, axis=axis)

    def wait_for_position(self, position, servo=DEFAULT_SERVO, axis=DEFAULT_AXIS,
                          error=20, timeout=None, interval=None):
>>>>>>> 50cdf127
        """
        Wait until actual position is equal to a target position, with an error.

        Args:
            position : target position, in counts.
            servo : servo alias to reference it. ``default`` by default.
            axis : servo axis. ``1`` by default.
            error : allowed error between actual position and target
                position, in counts.
            timeout : how many seconds to wait for the servo to reach the
                target position, if ``None`` it will wait forever .
                ``None`` by default.
            interval : interval of time between actual position reads,
                in seconds. ``None`` by default.

        Raises:
            IMTimeoutError: If the target position is not reached in time.

        """
        target_reached = False
        init_time = time.time()
        self.logger.debug("Wait for position %s", position, axis=axis,
                          drive=self.mc.servo_name(servo))
        while not target_reached:
            if interval:
                time.sleep(interval)
            curr_position = self.get_actual_position(servo=servo, axis=axis)
            target_reached = abs(position - curr_position) < abs(error)
            if timeout and (init_time + timeout) < time.time():
                target_reached = True
                self.logger.warning("Timeout: position %s was not reached", position,
                                    axis=axis, drive=self.mc.servo_name(servo))
                raise IMTimeoutError("Position was not reached in time")

    def wait_for_velocity(
        self,
        velocity: float,
        servo: str = DEFAULT_SERVO,
        axis: int = DEFAULT_AXIS,
        error: float = 0.1,
        timeout: Optional[float] = None,
        interval: Optional[float] = None
    ) -> None:
        """
        Wait until actual velocity is equal to a target velocity, with an error.

        Args:
            velocity : target velocity, in rev/s.
            servo : servo alias to reference it. ``default`` by default.
            axis : servo axis. ``1`` by default.
            error : allowed error between actual velocity and target
                velocity, in rev/s.
            timeout : how many seconds to wait for the servo to reach the
                target velocity, if ``None`` it will wait forever.
                ``None`` by default.
            interval : interval of time between actual velocity reads,
                in seconds. ``None`` by default.

        Raises:
            IMTimeoutError: If the target velocity is not reached in time.

        """
        target_reached = False
        init_time = time.time()
        self.logger.debug("Wait for velocity %s", velocity, axis=axis,
                          drive=self.mc.servo_name(servo))
        while not target_reached:
            if interval:
                time.sleep(interval)
            curr_velocity = self.get_actual_velocity(servo=servo, axis=axis)
            target_reached = abs(velocity - curr_velocity) < abs(error)
            if timeout and (init_time + timeout) < time.time():
                target_reached = True
                self.logger.warning("Timeout: velocity %s was not reached",
                                    velocity, axis=axis,
                                    drive=self.mc.servo_name(servo))
                raise IMTimeoutError("Velocity was not reached in time")

    def set_internal_generator_configuration(
        self,
        op_mode: OperationMode,
        servo: str = DEFAULT_SERVO,
        axis: int = DEFAULT_AXIS
    ) -> None:
        """
        Set internal generator configuration.

        .. note::
            This functions affects the following drive registers: **motor pair poles**,
            **operation mode**, **phasing mode** and **commutation feedback**.
            This is an advanced-user oriented method, you could lose your drive
            configuration, use it at your own risk.

        Args:
            op_mode : select Current or Voltage operation mode
             for internal generator configuration.
            servo : servo alias to reference it. ``default`` by default.
            axis : servo axis. ``1`` by default.

        Raises:
            ValueError: If operation mode is not set to Current or Voltage.

        """
        if op_mode not in [OperationMode.CURRENT, OperationMode.VOLTAGE]:
            raise ValueError("Operation mode must be Current or Voltage")
        self.set_operation_mode(op_mode, servo=servo, axis=axis)
        self.mc.configuration.set_motor_pair_poles(1, servo=servo, axis=axis)
        self.mc.configuration.set_phasing_mode(PhasingMode.NO_PHASING,
                                               servo=servo, axis=axis)
        if op_mode == OperationMode.CURRENT:
            self.set_current_quadrature(0, servo=servo, axis=axis)
            self.set_current_direct(0, servo=servo, axis=axis)
        elif op_mode == OperationMode.VOLTAGE:
            self.set_voltage_quadrature(0, servo=servo, axis=axis)
            self.set_voltage_direct(0, servo=servo, axis=axis)
        self.mc.configuration.set_commutation_feedback(SensorType.INTGEN,
                                                       servo=servo, axis=axis)

    def internal_generator_saw_tooth_move(
        self,
        direction: int,
        cycles: int,
        frequency: int,
        servo: str = DEFAULT_SERVO,
        axis: int = DEFAULT_AXIS
    ) -> None:
        """
        Move motor in internal generator configuration with generator mode saw tooth.

        Args:
            direction : ``1`` for positive direction and
             ``-1`` for negative direction.
            cycles : movement cycles.
            frequency : cycles for second.
            servo : servo alias to reference it. ``default`` by default.
            axis : servo axis. ``1`` by default.

        Raises:
            TypeError: If direction, cycles or frequency is not of the correct type.

        """
        self.mc.configuration.set_generator_mode(GeneratorMode.SAW_TOOTH,
                                                 servo=servo, axis=axis)
        self.mc.communication.set_register(self.GENERATOR_FREQUENCY_REGISTER, frequency,
                                           servo=servo, axis=axis)
        if direction > 0:
            self.mc.communication.set_register(self.GENERATOR_GAIN_REGISTER, 1,
                                               servo=servo, axis=axis)
            self.mc.communication.set_register(self.GENERATOR_OFFSET_REGISTER, 0,
                                               servo=servo, axis=axis)
        else:
            self.mc.communication.set_register(self.GENERATOR_GAIN_REGISTER, -1,
                                               servo=servo, axis=axis)
            self.mc.communication.set_register(self.GENERATOR_OFFSET_REGISTER, 1,
                                               servo=servo, axis=axis)

        self.mc.communication.set_register(self.GENERATOR_CYCLE_NUMBER_REGISTER, cycles,
                                           servo=servo, axis=axis)
        self.mc.communication.set_register(self.GENERATOR_REARM_REGISTER, 1,
                                           servo=servo, axis=axis)

    def internal_generator_constant_move(
        self,
        offset: int,
        servo: str = DEFAULT_SERVO,
        axis: int = DEFAULT_AXIS
    ) -> None:
        """
        Move motor in internal generator configuration with generator mode constant.

        Args:
            offset : internal generator offset.
            servo : servo alias to reference it. ``default`` by default.
            axis : servo axis. ``1`` by default.

        Raises:
            TypeError: If offset is not an int.

        """
        self.mc.configuration.set_generator_mode(GeneratorMode.CONSTANT,
                                                 servo=servo, axis=axis)
        self.mc.communication.set_register(self.GENERATOR_GAIN_REGISTER, 0,
                                           servo=servo, axis=axis)
        self.mc.communication.set_register(self.GENERATOR_OFFSET_REGISTER, offset,
                                           servo=servo, axis=axis)<|MERGE_RESOLUTION|>--- conflicted
+++ resolved
@@ -509,7 +509,36 @@
         return self.mc.communication.get_register(self.ACTUAL_VELOCITY_REGISTER,
                                                   servo=servo, axis=axis)
 
-<<<<<<< HEAD
+    def get_actual_current_direct(self, servo=DEFAULT_SERVO, axis=DEFAULT_AXIS):
+        """
+        Returns actual direct current register.
+
+        Args:
+            servo (str): servo alias to reference it. ``default`` by default.
+            axis (int): servo axis. ``1`` by default.
+
+        Returns:
+            float: actual direct current value
+
+        """
+        return self.mc.communication.get_register(self.ACTUAL_DIRECT_CURRENT_REGISTER,
+                                                  servo=servo, axis=axis)
+
+    def get_actual_current_quadrature(self, servo=DEFAULT_SERVO, axis=DEFAULT_AXIS):
+        """
+        Returns actual quadrature current register.
+
+        Args:
+            servo (str): servo alias to reference it. ``default`` by default.
+            axis (int): servo axis. ``1`` by default.
+
+        Returns:
+            float: actual quadrature current value
+
+        """
+        return self.mc.communication.get_register(self.ACTUAL_QUADRATURE_CURRENT_REGISTER,
+                                                  servo=servo, axis=axis)
+
     def wait_for_position(
         self,
         position: int,
@@ -519,40 +548,6 @@
         timeout: Optional[float] = None,
         interval: Optional[float] = None
     ) -> None:
-=======
-    def get_actual_current_direct(self, servo=DEFAULT_SERVO, axis=DEFAULT_AXIS):
-        """
-        Returns actual direct current register.
-
-        Args:
-            servo (str): servo alias to reference it. ``default`` by default.
-            axis (int): servo axis. ``1`` by default.
-
-        Returns:
-            float: actual direct current value
-
-        """
-        return self.mc.communication.get_register(self.ACTUAL_DIRECT_CURRENT_REGISTER,
-                                                  servo=servo, axis=axis)
-
-    def get_actual_current_quadrature(self, servo=DEFAULT_SERVO, axis=DEFAULT_AXIS):
-        """
-        Returns actual quadrature current register.
-
-        Args:
-            servo (str): servo alias to reference it. ``default`` by default.
-            axis (int): servo axis. ``1`` by default.
-
-        Returns:
-            float: actual quadrature current value
-
-        """
-        return self.mc.communication.get_register(self.ACTUAL_QUADRATURE_CURRENT_REGISTER,
-                                                  servo=servo, axis=axis)
-
-    def wait_for_position(self, position, servo=DEFAULT_SERVO, axis=DEFAULT_AXIS,
-                          error=20, timeout=None, interval=None):
->>>>>>> 50cdf127
         """
         Wait until actual position is equal to a target position, with an error.
 
