--- conflicted
+++ resolved
@@ -1,13 +1,9 @@
 import time
 import ingenialogger
 
-<<<<<<< HEAD
-from ingeniamotion.enums import OperationMode
 from .metaclass import MCMetaClass, DEFAULT_AXIS, DEFAULT_SERVO
-=======
 from ingeniamotion.enums import OperationMode, SensorType,\
     PhasingMode, GeneratorMode
->>>>>>> cd640a4c
 
 
 class Motion(metaclass=MCMetaClass):
@@ -177,49 +173,44 @@
             current, servo=servo, axis=axis
         )
 
-<<<<<<< HEAD
+    def set_current_direct(self, current, servo="default", axis=1):
+        """
+        Set direct current set point to a target servo and axis, in A.
+
+        Args:
+            current (float): target direct current, in A.
+            servo (str): servo alias to reference it. ``default`` by default.
+            axis (int): servo axis. ``1`` by default.
+        """
+        self.mc.communication.set_register(self.CURRENT_DIRECT_SET_POINT_REGISTER,
+                                           current, servo=servo, axis=axis)
+
+    def set_voltage_quadrature(self, voltage, servo="default", axis=1):
+        """
+        Set quadrature voltage set point to a target servo and axis, in V.
+
+        Args:
+            voltage (float): target quadrature voltage, in V.
+            servo (str): servo alias to reference it. ``default`` by default.
+            axis (int): servo axis. ``1`` by default.
+        """
+        self.mc.communication.set_register(self.VOLTAGE_QUADRATURE_SET_POINT_REGISTER,
+                                           voltage, servo=servo, axis=axis)
+
+    def set_voltage_direct(self, voltage, servo="default", axis=1):
+        """
+        Set direct voltage set point to a target servo and axis, in V.
+
+        Args:
+            voltage (float): target direct voltage, in V.
+            servo (str): servo alias to reference it. ``default`` by default.
+            axis (int): servo axis. ``1`` by default.
+        """
+        self.mc.communication.set_register(self.VOLTAGE_DIRECT_SET_POINT_REGISTER,
+                                           voltage, servo=servo, axis=axis)
+
     def wait_for_position(self, position, servo=DEFAULT_SERVO, axis=DEFAULT_AXIS,
                           error=20, timeout=None, interval=None):
-=======
-    def set_current_direct(self, current, servo="default", axis=1):
-        """
-        Set direct current set point to a target servo and axis, in A.
-
-        Args:
-            current (float): target direct current, in A.
-            servo (str): servo alias to reference it. ``default`` by default.
-            axis (int): servo axis. ``1`` by default.
-        """
-        self.mc.communication.set_register(self.CURRENT_DIRECT_SET_POINT_REGISTER,
-                                           current, servo=servo, axis=axis)
-
-    def set_voltage_quadrature(self, voltage, servo="default", axis=1):
-        """
-        Set quadrature voltage set point to a target servo and axis, in V.
-
-        Args:
-            voltage (float): target quadrature voltage, in V.
-            servo (str): servo alias to reference it. ``default`` by default.
-            axis (int): servo axis. ``1`` by default.
-        """
-        self.mc.communication.set_register(self.VOLTAGE_QUADRATURE_SET_POINT_REGISTER,
-                                           voltage, servo=servo, axis=axis)
-
-    def set_voltage_direct(self, voltage, servo="default", axis=1):
-        """
-        Set direct voltage set point to a target servo and axis, in V.
-
-        Args:
-            voltage (float): target direct voltage, in V.
-            servo (str): servo alias to reference it. ``default`` by default.
-            axis (int): servo axis. ``1`` by default.
-        """
-        self.mc.communication.set_register(self.VOLTAGE_DIRECT_SET_POINT_REGISTER,
-                                           voltage, servo=servo, axis=axis)
-
-    def wait_for_position(self, position, servo="default", axis=1, error=20, timeout=None,
-                          interval=None):
->>>>>>> cd640a4c
         """
         Wait until actual position is equal to a target position, with an error.
 
@@ -283,13 +274,9 @@
             target_reached = abs(velocity - curr_velocity) < abs(error)
             if timeout and (init_time + timeout) < time.time():
                 target_reached = True
-<<<<<<< HEAD
                 self.logger.warning("Timeout: velocity %s was not reached",
                                     velocity, axis=axis,
                                     drive=self.mc.servo_name(servo))
-=======
-                self.logger.warning("Timeout: velocity %s was not reached", velocity,
-                                    axis=axis, drive=self.mc.servo_name(servo))
 
     def set_internal_generator_configuration(self, op_mode, servo="default", axis=1):
         """
@@ -297,9 +284,9 @@
 
         .. note::
             This functions affects the following drive registers: **motor pair poles**,
-            **operation mode**, **phasing mode** and **commutation feedback**. This is an
-            advanced-user oriented method, you could lose your drive configuration, use it
-            at your own risk.
+            **operation mode**, **phasing mode** and **commutation feedback**.
+            This is an advanced-user oriented method, you could lose your drive
+            configuration, use it at your own risk.
 
         Args:
             op_mode (OperationMode): select Current or Voltage operation mode
@@ -369,5 +356,4 @@
         self.mc.communication.set_register(self.GENERATOR_GAIN_REGISTER, 0,
                                            servo=servo, axis=axis)
         self.mc.communication.set_register(self.GENERATOR_OFFSET_REGISTER, offset,
-                                           servo=servo, axis=axis)
->>>>>>> cd640a4c
+                                           servo=servo, axis=axis)