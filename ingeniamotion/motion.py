import time
import ingenialogger

from enum import IntEnum


class Motion:
    """Motion.
    """

    class OperationMode(IntEnum):
        """
        Operation Mode Enum
        """
        VOLTAGE = 0x00
        CURRENT_AMPLIFIER = 0x01
        CURRENT = 0x02
        CYCLIC_CURRENT = 0x22
        VELOCITY = 0x03
        PROFILE_VELOCITY = 0x13
        CYCLIC_VELOCITY = 0x23
        POSITION = 0x04
        PROFILE_POSITION = 0x14
        CYCLIC_POSITION = 0x24
        CYCLIC_POSITION_S_CURVE = 0x44
        PVT = 0xB4
        HOMING = 0x113

    CONTROL_WORD_REGISTER = 'DRV_STATE_CONTROL'
    OPERATION_MODE_REGISTER = "DRV_OP_CMD"
    POSITION_SET_POINT_REGISTER = "CL_POS_SET_POINT_VALUE"
    VELOCITY_SET_POINT_REGISTER = "CL_VEL_SET_POINT_VALUE"
    CURRENT_QUADRATURE_SET_POINT_REGISTER = "CL_CUR_Q_SET_POINT"
    ACTUAL_POSITION_REGISTER = "CL_POS_FBK_VALUE"
    ACTUAL_VELOCITY_REGISTER = "CL_VEL_FBK_VALUE"

    def __init__(self, motion_controller):
        self.mc = motion_controller
        self.logger = ingenialogger.get_logger(__name__)

    def target_latch(self, servo="default", axis=1):
        """
        Active target latch.

        Args:
            servo (str): servo alias to reference it. ``default`` by default.
            axis (int): servo axis. ``1`` by default.
        """
        control_word = self.mc.communication.get_register(self.CONTROL_WORD_REGISTER, servo=servo, axis=axis)
        new_control_word = control_word & (~0x200)
        self.mc.communication.set_register(self.CONTROL_WORD_REGISTER, new_control_word, servo=servo, axis=axis)
        new_control_word = control_word | 0x200
        self.mc.communication.set_register(self.CONTROL_WORD_REGISTER, new_control_word, servo=servo, axis=axis)

    def set_operation_mode(self, operation_mode, servo="default", axis=1):
        """
        Set operation mode to a target servo and axis.

        Args:
            operation_mode (int): operation mode, any of :class:`OperationMode`.
            servo (str): servo alias to reference it. ``default`` by default.
            axis (int): servo axis. ``1`` by default.
        """
<<<<<<< HEAD
        drive = self.mc.servos[servo]
        drive.raw_write(self.OPERATION_MODE_REGISTER, operation_mode, subnode=axis)
        try:
            self.logger.debug("Operation mode set to %s",
                              self.OperationMode(operation_mode).name,
                              axis=axis)
        except ValueError:
            self.logger.debug("Operation mode set to %s", operation_mode, axis=axis)
=======
        self.mc.communication.set_register(self.OPERATION_MODE_REGISTER, operation_mode, servo=servo, axis=axis)
>>>>>>> d224980f

    def motor_enable(self, servo="default", axis=1):
        """
        Enable motor.

        Args:
            servo (str): servo alias to reference it. ``default`` by default.
            axis (int): servo axis. ``1`` by default.
        """
        drive = self.mc.servos[servo]
        drive.enable(subnode=axis)

    def motor_disable(self, servo="default", axis=1):
        """
        Disable motor.

        Args:
            servo (str): servo alias to reference it. ``default`` by default.
            axis (int): servo axis. ``1`` by default.
        """
        drive = self.mc.servos[servo]
        drive.disable(subnode=axis)

    def move_to_position(self, position, servo="default", axis=1, target_latch=True, blocking=False):
        """
        Set position set point to a target servo and axis, in counts.


        Args:
            position (int): target position, in counts.
            servo (str): servo alias to reference it. ``default`` by default.
            axis (int): servo axis. ``1`` by default.
            target_latch (bool): if ``True`` does target latch at the end. ``True`` by default.
            blocking (bool): if ```True``, the function is blocked until the target position is reached.
             ``False`` by default.
        """
        self.mc.communication.set_register(self.POSITION_SET_POINT_REGISTER, position, servo=servo, axis=axis)
        if target_latch:
            self.target_latch(servo, axis)
            if blocking:
                self.wait_for_position(position, servo, axis)

    def set_velocity(self, velocity, servo="default", axis=1, target_latch=True, blocking=False):
        """
        Set velocity set point to a target servo and axis, in rev/s.

        Args:
            velocity (float): target velocity, in rev/s.
            servo (str): servo alias to reference it. ``default`` by default.
            axis (int): servo axis. ``1`` by default.
            target_latch (bool): if ``True`` does target latch at the end. ``True`` by default.
            blocking (bool): if ```True``, the function is blocked until the target position is reached.
             ``False`` by default.
        """
        self.mc.communication.set_register(self.VELOCITY_SET_POINT_REGISTER, velocity, servo=servo, axis=axis)
        if target_latch:
            self.target_latch(servo, axis)
            if blocking:
                self.wait_for_velocity(velocity, servo, axis)

    def set_current_quadrature(self, current, servo="default", axis=1):
        """
        Set quadrature current set point to a target servo and axis, in A.

        Args:
            current (float): target quadrature current, in A.
            servo (str): servo alias to reference it. ``default`` by default.
            axis (int): servo axis. ``1`` by default.
        """
        self.mc.communication.set_register(self.CURRENT_QUADRATURE_SET_POINT_REGISTER,
                                           current, servo=servo, axis=axis)

    def wait_for_position(self, position, servo="default", axis=1, error=20, timeout=None, interval=None):
        """
        Wait until actual position is equal to a target position, with an error.

        Args:
            position (int): target position, in counts.
            servo (str): servo alias to reference it. ``default`` by default.
            axis (int): servo axis. ``1`` by default.
            error (int): allowed error between actual position and target position, in counts.
            timeout (int): how many seconds to wait for the servo to reach the target position,
             if ``None`` it will wait forever . ``None`` by default.
            interval (float): interval of time between actual position reads, in seconds.
             ``None`` by default.
        """
        target_reached = False
        init_time = time.time()
        self.logger.debug("Wait for position %s", position, axis=axis)
        while not target_reached:
            if interval:
                time.sleep(interval)
            curr_position = self.mc.communication.get_register(self.ACTUAL_POSITION_REGISTER,
                                                               servo=servo, axis=axis)
            target_reached = abs(position - curr_position) < error
            if timeout and (init_time + timeout) < time.time():
                target_reached = True

    def wait_for_velocity(self, velocity, servo="default", axis=1, error=0.1, timeout=None, interval=None):
        """
        Wait until actual position is equal to a target position, with an error.

        Args:
            velocity (float): target velocity, in rev/s.
            servo (str): servo alias to reference it. ``default`` by default.
            axis (int): servo axis. ``1`` by default.
            error (int): allowed error between actual position and target position, in counts.
            timeout (int): how many seconds to wait for the servo to reach the target position,
             if ``None`` it will wait forever . ``None`` by default.
            interval (float): interval of time between actual position reads, in seconds.
             ``None`` by default.
        """
        target_reached = False
        init_time = time.time()
        self.logger.debug("Wait for velocity %s", velocity, axis=axis)
        while not target_reached:
            if interval:
                time.sleep(interval)
            curr_velocity = self.mc.communication.get_register(self.ACTUAL_VELOCITY_REGISTER,
                                                               servo=servo, axis=axis)
            target_reached = abs(velocity - curr_velocity) < error
            if timeout and (init_time + timeout) < time.time():
                target_reached = True<|MERGE_RESOLUTION|>--- conflicted
+++ resolved
@@ -61,18 +61,13 @@
             servo (str): servo alias to reference it. ``default`` by default.
             axis (int): servo axis. ``1`` by default.
         """
-<<<<<<< HEAD
-        drive = self.mc.servos[servo]
-        drive.raw_write(self.OPERATION_MODE_REGISTER, operation_mode, subnode=axis)
+        self.mc.communication.set_register(self.OPERATION_MODE_REGISTER, operation_mode, servo=servo, axis=axis)
         try:
             self.logger.debug("Operation mode set to %s",
                               self.OperationMode(operation_mode).name,
                               axis=axis)
         except ValueError:
             self.logger.debug("Operation mode set to %s", operation_mode, axis=axis)
-=======
-        self.mc.communication.set_register(self.OPERATION_MODE_REGISTER, operation_mode, servo=servo, axis=axis)
->>>>>>> d224980f
 
     def motor_enable(self, servo="default", axis=1):
         """
