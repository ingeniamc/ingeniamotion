import ingenialogger
import ingenialink as il
from numpy import ndarray
from functools import wraps
from collections.abc import Iterable
from ingenialink.exceptions import ILError
from ingenialink.register import REG_DTYPE

from .exceptions import IMDisturbanceError, IMStatusWordError
from .metaclass import DEFAULT_SERVO, DEFAULT_AXIS


def check_disturbance_disabled(func):
    @wraps(func)
    def wrapper(self, *args, **kwargs):
        disturbance_enabled = self.mc.capture.is_disturbance_enabled(
            servo=self.servo)
        if disturbance_enabled:
            raise IMDisturbanceError("Disturbance is enabled")
        return func(self, *args, **kwargs)

    return wrapper


class Disturbance:
    """Class to configure a disturbance in a servo.

    Args:
        mc (MotionController): MotionController instance.
        servo (str): servo alias to reference it. ``default`` by default.
    """

    DISTURBANCE_FREQUENCY_DIVIDER_REGISTER = "DIST_FREQ_DIV"
    DISTURBANCE_MAXIMUM_SAMPLE_SIZE_REGISTER = "DIST_MAX_SIZE"
    MONITORING_DISTURBANCE_STATUS_REGISTER = "MON_DIST_STATUS"

    CYCLIC_RX = "CYCLIC_RX"

    DISTURBANCE_STATUS_ENABLED_BIT = 0x1000  # TODO: Not implemented yet
    MONITORING_STATUS_ENABLED_BIT = 0x1
    REGISTER_MAP_OFFSET = 0x800

    MINIMUM_BUFFER_SIZE = 8192

    __data_type_size = {
        il.REG_DTYPE.U8: 1,
        il.REG_DTYPE.S8: 1,
        il.REG_DTYPE.U16: 2,
        il.REG_DTYPE.S16: 2,
        il.REG_DTYPE.U32: 4,
        il.REG_DTYPE.S32: 4,
        il.REG_DTYPE.U64: 8,
        il.REG_DTYPE.S64: 8,
        il.REG_DTYPE.FLOAT: 4
    }

    def __init__(self, mc, servo=DEFAULT_SERVO):
        super().__init__()
        self.mc = mc
        self.servo = servo
        self.mapped_registers = []
        self.disturbance_data = []
        self.sampling_freq = None
        self.samples_number = 0
        self.logger = ingenialogger.get_logger(__name__, drive=mc.servo_name(servo))
        self.max_sample_number = self.get_max_sample_size()
        self.data = None
        try:
            self.mc.capture.mcb_synchronization(servo=servo)
        except IMStatusWordError:
            self.logger.warning("MCB could not be synchronized. Motor is enabled.",
                                drive=mc.servo_name(servo))
    @check_disturbance_disabled
    def set_frequency_divider(self, divider):
        """Function to define disturbance frequency with a prescaler. Frequency will be
        ``Position & velocity loop rate frequency / prescaler``,  see
        :func:`ingeniamotion.configuration.Configuration.get_position_and_velocity_loop_rate`
        to know about this frequency. Monitoring/Disturbance must be disabled.

        Args:
            divider (int): determines disturbance frequency. It must be ``1`` or higher.

        Return:
            float: sample period in seconds.

        Raises:
            ValueError: If divider is less than ``1``.
        """
        if divider < 1:
            raise ValueError("divider must be 1 or higher")
        position_velocity_loop_rate = \
            self.mc.configuration.get_position_and_velocity_loop_rate(
                servo=self.servo
            )
        self.sampling_freq = round(position_velocity_loop_rate / divider, 2)
        self.mc.communication.set_register(
            self.DISTURBANCE_FREQUENCY_DIVIDER_REGISTER,
            divider,
            servo=self.servo,
            axis=0
        )
        return 1 / self.sampling_freq

    @check_disturbance_disabled
    def map_registers(self, registers):
        """Map registers to Disturbance. Disturbance must be disabled.

        Args:
            registers (dict or list of dict): registers to map.
                Each register must be a dict with two keys.

                .. code-block:: python

                    {
                        "name": "CL_POS_SET_POINT_VALUE",  # Register name.
                        "axis": 1  # Register axis.
                        # If it has no axis field, by default axis 1.
                    }

        Returns:
            int: max number of samples

        Raises:
            IMDisturbanceError: If the register is not allowed to be mapped as
                a disturbance register.
        """
        if not isinstance(registers, list):
            registers = [registers]
        drive = self.mc.servos[self.servo]
        drive.disturbance_remove_all_mapped_registers()
        total_sample_size = 0
        for ch_idx, channel in enumerate(registers):
            subnode = channel.get("axis", DEFAULT_AXIS)
            register = channel["name"]
            register_obj = self.mc.info.register_info(
                register, subnode, servo=self.servo)
            dtype = register_obj.dtype
            cyclic = register_obj.cyclic
            if cyclic != self.CYCLIC_RX:
<<<<<<< HEAD
                drive.disturbance_remove_all_mapped_registers()
                raise DisturbanceError("{} can not be mapped as a disturbance register"
                                       .format(register))
=======
                network.disturbance_remove_all_mapped_registers()
                raise IMDisturbanceError("{} can not be mapped as a disturbance register"
                                         .format(register))
>>>>>>> 85fbc791
            channel["dtype"] = dtype
            address_offset = self.REGISTER_MAP_OFFSET * (subnode - 1)
            mapped_reg = register_obj.address + address_offset
            drive.disturbance_set_mapped_register(ch_idx, mapped_reg, dtype.value)
            self.mapped_registers.append(channel)
            total_sample_size += self.__data_type_size[dtype]
        return self.max_sample_number / total_sample_size

    @check_disturbance_disabled
    def write_disturbance_data(self, registers_data):
        """Write data in mapped registers. Disturbance must be disabled.

        Args:
            registers_data (list of (list or float or int)):
                data to write in disturbance. Registers should have same order
                as in :func:`map_registers`.

        Raises:
            IMDisturbanceError: If buffer size is not enough for all the
                registers and samples.
        """
        if isinstance(registers_data, ndarray):
            registers_data = registers_data.tolist()
        if isinstance(registers_data, Iterable):
            for i, x in enumerate(registers_data):
                if isinstance(x, ndarray):
                    registers_data[i] = x.tolist()
        if isinstance(registers_data, Iterable) and \
                not isinstance(registers_data[0], Iterable):
            registers_data = [registers_data]
        drive = self.mc.servos[self.servo]
        self.__check_buffer_size_is_enough(registers_data)
        idx_list = list(range(len(registers_data)))
        dtype_list = [REG_DTYPE(x["dtype"]) for x in self.mapped_registers]
        drive.disturbance_write_data(idx_list, dtype_list, registers_data)

    def map_registers_and_write_data(self, registers):
        """Map registers to Disturbance and write data. Disturbance must be disabled.

        Args:
            registers (dict or list of dict): registers to map and write data.
                Each register must be a dict with three keys:

                .. code-block:: python

                    {
                        "name": "CL_POS_SET_POINT_VALUE",  # Register name.
                        "axis": 1,  # Register axis.
                        # If it has no axis field, by default axis 1.
                        "data": [0.0, 0.1, 0.2, ...]  # Data for load in this register
                    }

        Raises:
            IMDisturbanceError: If the register is not allowed to be mapped as a
                disturbance register.
            IMDisturbanceError: If buffer size is not enough for all the
                registers and samples.
        """
        if not isinstance(registers, list):
            registers = [registers]
        registers_keys = []
        registers_data = []
        for channel in registers:
            subnode = channel.get("axis", DEFAULT_AXIS)
            register = channel["name"]
            registers_keys.append({"axis": subnode, "name": register})
            registers_data.append(channel["data"])
        self.map_registers(registers_keys)
        self.write_disturbance_data(registers_data)

    def __check_buffer_size_is_enough(self, registers):
        total_buffer_size = 0
        for ch_idx, data in enumerate(registers):
            dtype = self.mapped_registers[ch_idx]["dtype"]
            total_buffer_size += self.__data_type_size[dtype] * len(data)
        if total_buffer_size > self.max_sample_number:
            raise IMDisturbanceError(
                "Number of samples is too high. "
                "Demanded size: {} bytes, buffer max size: {} bytes."
                .format(total_buffer_size, self.max_sample_number)
            )
        self.logger.debug("Demanded size: %d bytes, buffer max size: %d bytes.",
                          total_buffer_size, self.max_sample_number)

    def get_max_sample_size(self):
        """Return disturbance max size, in bytes.

        Returns:
            int: Max buffer size in bytes.
        """
        try:
            return self.mc.communication.get_register(
                self.DISTURBANCE_MAXIMUM_SAMPLE_SIZE_REGISTER,
                servo=self.servo,
                axis=0
            )
        except ILError:
            return self.MINIMUM_BUFFER_SIZE<|MERGE_RESOLUTION|>--- conflicted
+++ resolved
@@ -137,15 +137,9 @@
             dtype = register_obj.dtype
             cyclic = register_obj.cyclic
             if cyclic != self.CYCLIC_RX:
-<<<<<<< HEAD
                 drive.disturbance_remove_all_mapped_registers()
-                raise DisturbanceError("{} can not be mapped as a disturbance register"
-                                       .format(register))
-=======
-                network.disturbance_remove_all_mapped_registers()
                 raise IMDisturbanceError("{} can not be mapped as a disturbance register"
                                          .format(register))
->>>>>>> 85fbc791
             channel["dtype"] = dtype
             address_offset = self.REGISTER_MAP_OFFSET * (subnode - 1)
             mapped_reg = register_obj.address + address_offset
