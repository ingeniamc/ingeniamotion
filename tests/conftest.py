import json
import pytest
from typing import Dict

from ingeniamotion.enums import CAN_BAUDRATE, CAN_DEVICE, SensorType
from ingeniamotion import MotionController

ALLOW_PROTOCOLS = ["eoe", "soem", "canopen"]

test_report_key = pytest.StashKey[Dict[str, pytest.CollectReport]]()


def pytest_addoption(parser):
    parser.addoption(
        "--protocol", action="store", default="eoe", help="eoe, soem", choices=ALLOW_PROTOCOLS
    )
    parser.addoption("--slave", type="int", default=0, help="Slave index in config.json")


def pytest_collection_modifyitems(config, items):
    protocol = config.getoption("--protocol")
    negate_protocols = [x for x in ALLOW_PROTOCOLS if x != protocol]
    skip_by_protocol = pytest.mark.skip(reason="Protocol does not match")
    for item in items:
        if protocol in item.keywords:
            continue
        for not_protocol in negate_protocols:
            if not_protocol in item.keywords:
                item.add_marker(skip_by_protocol)


@pytest.fixture(scope="session")
def read_config(request):
    slave = request.config.getoption("--slave")
    protocol = request.config.getoption("--protocol")
    config = "tests/config.json"
    with open(config, "r") as fp:
        contents = json.load(fp)
    return contents[protocol][slave]


def connect_eoe(mc, config, alias):
    mc.communication.connect_servo_eoe(config["ip"], config["dictionary"], alias=alias)


def connect_soem(mc, config, alias):
    mc.communication.connect_servo_ecat_interface_index(
        config["index"],
        config["dictionary"],
        config["slave"],
        eoe_comm=config["eoe_comm"],
        alias=alias,
    )


def connect_canopen(mc, config, alias):
    device = CAN_DEVICE(config["device"])
    baudrate = CAN_BAUDRATE(config["baudrate"])
    mc.communication.connect_servo_canopen(
        device,
        config["dictionary"],
        config["eds"],
        config["node_id"],
        baudrate,
        config["channel"],
        alias=alias,
    )


@pytest.fixture(scope="session")
def motion_controller(pytestconfig, read_config):
    alias = "test"
    mc = MotionController()
    protocol = pytestconfig.getoption("--protocol")
    if protocol == "eoe":
        connect_eoe(mc, read_config, alias)
    elif protocol == "soem":
        connect_soem(mc, read_config, alias)
    elif protocol == "canopen":
        connect_canopen(mc, read_config, alias)
    mc.configuration.load_configuration(read_config["config_file"], servo=alias)
    yield mc, alias
    mc.communication.disconnect(alias)


@pytest.fixture(autouse=True)
def disable_motor_fixture(motion_controller):
    yield
    mc, alias = motion_controller
    mc.motion.motor_disable(servo=alias)


@pytest.fixture
def motion_controller_teardown(motion_controller, pytestconfig, read_config):
    yield motion_controller
    mc, alias = motion_controller
    mc.configuration.load_configuration(read_config["config_file"], servo=alias)
    mc.motion.fault_reset(servo=alias)


@pytest.fixture
def disable_monitoring_disturbance(motion_controller):
    yield
    mc, alias = motion_controller
    mc.capture.clean_monitoring_disturbance(servo=alias)


@pytest.fixture(scope="session")
def feedback_list(motion_controller):
    mc, alias = motion_controller
    fdbk_lst = [
        mc.configuration.get_commutation_feedback(servo=alias),
        mc.configuration.get_reference_feedback(servo=alias),
        mc.configuration.get_velocity_feedback(servo=alias),
        mc.configuration.get_position_feedback(servo=alias),
        mc.configuration.get_auxiliar_feedback(servo=alias),
    ]
    return set(fdbk_lst)


@pytest.fixture
def commutation_teardown(motion_controller):
    yield
    mc, alias = motion_controller
    mc.tests.commutation(servo=alias)


@pytest.fixture
def clean_and_restore_feedbacks(motion_controller):
    mc, alias = motion_controller
    comm = mc.configuration.get_commutation_feedback(servo=alias)
    ref = mc.configuration.get_reference_feedback(servo=alias)
    vel = mc.configuration.get_velocity_feedback(servo=alias)
    pos = mc.configuration.get_position_feedback(servo=alias)
    aux = mc.configuration.get_auxiliar_feedback(servo=alias)
    mc.configuration.set_commutation_feedback(SensorType.INTGEN, servo=alias)
    mc.configuration.set_reference_feedback(SensorType.INTGEN, servo=alias)
    mc.configuration.set_velocity_feedback(SensorType.INTGEN, servo=alias)
    mc.configuration.set_position_feedback(SensorType.INTGEN, servo=alias)
    mc.configuration.set_auxiliar_feedback(SensorType.QEI, servo=alias)
    yield
    mc.configuration.set_commutation_feedback(comm, servo=alias)
    mc.configuration.set_reference_feedback(ref, servo=alias)
    mc.configuration.set_velocity_feedback(vel, servo=alias)
    mc.configuration.set_position_feedback(pos, servo=alias)
    mc.configuration.set_auxiliar_feedback(aux, servo=alias)


<<<<<<< HEAD
@pytest.fixture(scope="session", autouse=True)
def log_node_protocol(record_testsuite_property, pytestconfig):
    protocol = pytestconfig.getoption("--protocol")
    slave = pytestconfig.getoption("--slave")
    record_testsuite_property("protocol", protocol)
    record_testsuite_property("slave", slave)
=======
@pytest.hookimpl(tryfirst=True, hookwrapper=True)
def pytest_runtest_makereport(item, call):
    # execute all other hooks to obtain the report object
    outcome = yield
    rep = outcome.get_result()

    # store test results for each phase of a call, which can be "setup", "call", "teardown"
    item.stash.setdefault(test_report_key, {})[rep.when] = rep


@pytest.fixture(scope="function", autouse=True)
def load_configuration_if_test_fails(request, motion_controller, read_config):
    mc, alias = motion_controller
    yield

    report = request.node.stash[test_report_key]
    if report["setup"].failed or ("call" not in report) or report["call"].failed:
        mc.configuration.load_configuration(read_config["config_file"], servo=alias)
        mc.motion.fault_reset(servo=alias)
>>>>>>> 52186ec6
<|MERGE_RESOLUTION|>--- conflicted
+++ resolved
@@ -146,14 +146,14 @@
     mc.configuration.set_auxiliar_feedback(aux, servo=alias)
 
 
-<<<<<<< HEAD
 @pytest.fixture(scope="session", autouse=True)
 def log_node_protocol(record_testsuite_property, pytestconfig):
     protocol = pytestconfig.getoption("--protocol")
     slave = pytestconfig.getoption("--slave")
     record_testsuite_property("protocol", protocol)
     record_testsuite_property("slave", slave)
-=======
+
+
 @pytest.hookimpl(tryfirst=True, hookwrapper=True)
 def pytest_runtest_makereport(item, call):
     # execute all other hooks to obtain the report object
@@ -172,5 +172,4 @@
     report = request.node.stash[test_report_key]
     if report["setup"].failed or ("call" not in report) or report["call"].failed:
         mc.configuration.load_configuration(read_config["config_file"], servo=alias)
-        mc.motion.fault_reset(servo=alias)
->>>>>>> 52186ec6
+        mc.motion.fault_reset(servo=alias)