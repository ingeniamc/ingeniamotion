--- conflicted
+++ resolved
@@ -97,10 +97,7 @@
 def motion_controller_teardown(motion_controller, pytestconfig, read_config):
     yield motion_controller
     mc, alias = motion_controller
-<<<<<<< HEAD
     mc.motion.motor_disable(servo=alias)
-=======
->>>>>>> 3f06b219
     mc.configuration.load_configuration(read_config["config_file"], servo=alias)
     mc.motion.fault_reset(servo=alias)
 
