--- conflicted
+++ resolved
@@ -465,7 +465,6 @@
         else [setup_descriptor]
     )
     for descriptor in descriptors:
-<<<<<<< HEAD
         load_firmware_args = {
             "drive_idx": descriptor.rack_drive_idx,
             "product_code": descriptor.rack_drive.product_code,
@@ -476,13 +475,6 @@
         else:
             load_firmware_args["revision_number"] = descriptor.fw_file
         client.client.firmware_load(**load_firmware_args)
-=======
-        client.client.firmware_load(
-            descriptor.rack_drive_idx,
-            descriptor.fw_file.as_posix(),
-            descriptor.rack_drive.product_code,
-            descriptor.rack_drive.serial_number,
-        )
 
 
 @pytest.fixture
@@ -500,5 +492,4 @@
         context_manager.__enter__()
     yield
     for context_manager in context_managers:
-        context_manager.__exit__(None, None, None)
->>>>>>> 64bc2f0f
+        context_manager.__exit__(None, None, None)