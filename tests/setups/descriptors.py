--- conflicted
+++ resolved
@@ -6,11 +6,7 @@
 
 from tests.setups.rack_service_client import RackServiceClient
 from tests.setups.specifiers import (
-<<<<<<< HEAD
-=======
-    Interface,
     LocalDriveConfigSpecifier,
->>>>>>> 64bc2f0f
     MultiDriveConfigSpecifier,
     MultiLocalDriveConfigSpecifier,
     MultiRackServiceConfigSpecifier,
