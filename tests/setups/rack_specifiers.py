--- conflicted
+++ resolved
@@ -56,16 +56,6 @@
     interface=Interface.ECAT,
     config_file=None,
     firmware=Path(
-<<<<<<< HEAD
-        "//azr-srv-ingfs1/dist/products/i050_summit/i056_den-s-net-e/release_candidate/2.9.0.4/den-s-net-e_2.9.0.lfu"
-    ),
-    dictionary=Path(
-        "//azr-srv-ingfs1/dist/products/i050_summit/i056_den-s-net-e/release_candidate/2.9.0.4/den-s-net-e_2.9.0.004_v3.xdf"
-    ),
-    extra_data={
-        "esi_file": Path(
-            "//azr-srv-ingfs1/dist/products/i050_summit/i056_den-s-net-e/release_candidate/2.9.0.4/den-s-net-e_esi_2.9.0.004.xml"
-=======
         "//azr-srv-ingfs1/dist/products/i050_summit/i056_den-s-net-e/release_candidate/2.9.0.6/den-s-net-e_2.9.0.lfu"
     ),
     dictionary=Path(
@@ -74,7 +64,6 @@
     extra_data={
         "esi_file": Path(
             "//azr-srv-ingfs1/dist/products/i050_summit/i056_den-s-net-e/release_candidate/2.9.0.6/den-s-net-e_esi_2.9.0.006.xml"
->>>>>>> bf951f1a
         )
     },
 )
