--- conflicted
+++ resolved
@@ -5,7 +5,6 @@
 
 from ingeniamotion.exceptions import IMStatusWordError
 from ingeniamotion.enums import OperationMode, MonitoringSoCType, MonitoringSoCConfig
-
 
 
 def __compare_signals(expected_signal, received_signal, length_tol=None, fft_tol=0.05):
@@ -13,7 +12,7 @@
         assert pytest.approx(len(received_signal), length_tol) == len(expected_signal)
 
         if len(received_signal) < len():
-            expected_signal = expected_signal[:len(received_signal)]
+            expected_signal = expected_signal[: len(received_signal)]
 
     assert len(received_signal) == len(expected_signal)
 
@@ -23,7 +22,7 @@
     # Normalization
     fft_received = fft_received / np.amax(fft_received)
     fft_expected = fft_expected / np.amax(fft_expected)
-        
+
     assert np.allclose(fft_received, fft_expected, rtol=0, atol=fft_tol)
 
 
@@ -43,7 +42,6 @@
     time.sleep(period)
     timestamp, test_data, _ = poller.data
     poller.stop()
-<<<<<<< HEAD
 
     assert np.allclose(np.diff(timestamp), sampling_time, rtol=0.5, atol=0)
 
@@ -54,27 +52,7 @@
 def test_create_monitoring_no_trigger(
     skip_if_monitoring_not_available, motion_controller, disable_monitoring_disturbance
 ):
-    registers = [{
-        "name": "CL_POS_REF_VALUE",
-        "axis": 1
-    }]
-=======
-    first_zero = None
-    for index, ts in enumerate(timestamp):
-        value = test_data[0][index]
-        if first_zero is None and abs(value) < 0.00001:
-            first_zero = ts
-        if first_zero is None:
-            continue
-        tared_ts = ts - first_zero
-        if pytest.approx(round(tared_ts), abs=sampling_time) == tared_ts:
-            continue  # Values near on changes are not check
-        assert pytest.approx(tared_ts // 1 * 0.2) == value
-
-
-def test_create_monitoring_no_trigger(motion_controller, disable_monitoring_disturbance):
     registers = [{"name": "CL_POS_REF_VALUE", "axis": 1}]
->>>>>>> 3f06b219
     mc, alias = motion_controller
     mc.motion.set_operation_mode(OperationMode.VELOCITY, alias)
     max_frequency = mc.configuration.get_position_and_velocity_loop_rate(alias)
@@ -92,46 +70,14 @@
     monitoring.read_monitoring_data()
     monitoring.rearm_monitoring()
     init = time.time()
-    expected_signal = [0]*quarter_num_samples
+    expected_signal = [0] * quarter_num_samples
     for i in range(1, 4):
         while init + i * quarter_total_time > time.time():
             pass
-<<<<<<< HEAD
-        mc.motion.move_to_position(quarter_num_samples*i, alias)
-        expected_signal.extend([i*quarter_num_samples]*quarter_num_samples)
+        mc.motion.move_to_position(quarter_num_samples * i, alias)
+        expected_signal.extend([i * quarter_num_samples] * quarter_num_samples)
     data = monitoring.read_monitoring_data()
     __compare_signals(expected_signal, data[0])
-
-
-@pytest.mark.parametrize("trigger_mode, trigger_config, values_list", [
-    (MonitoringSoCType.TRIGGER_EVENT_EDGE,
-     MonitoringSoCConfig.TRIGGER_CONFIG_RISING,
-     [0, 0.25, 0.5, 0.75]),
-    (MonitoringSoCType.TRIGGER_EVENT_EDGE,
-     MonitoringSoCConfig.TRIGGER_CONFIG_FALLING,
-     [0.75, 0.5, 0.25, 0]),
-])
-def test_create_monitoring_edge_trigger(
-    skip_if_monitoring_not_available,
-    motion_controller,
-    trigger_mode,
-    trigger_config, 
-    values_list, 
-    disable_monitoring_disturbance
-):
-    register = {
-        "name": "CL_POS_REF_VALUE",
-        "axis": 1
-    }
-=======
-        mc.motion.move_to_position(quarter_num_samples * i, alias)
-    data = monitoring.read_monitoring_data()
-    assert samples == len(data[0])
-    for index, value in enumerate(data[0]):
-        subindex = index % quarter_num_samples
-        theo_value = index // quarter_num_samples * quarter_num_samples
-        if subindex > 100:  # Ignore first 100 samples for each value change
-            assert value == theo_value
 
 
 @pytest.mark.parametrize(
@@ -150,10 +96,14 @@
     ],
 )
 def test_create_monitoring_edge_trigger(
-    motion_controller, trigger_mode, trigger_config, values_list, disable_monitoring_disturbance
+    skip_if_monitoring_not_available,
+    motion_controller,
+    trigger_mode,
+    trigger_config,
+    values_list,
+    disable_monitoring_disturbance,
 ):
     register = {"name": "CL_POS_REF_VALUE", "axis": 1}
->>>>>>> 3f06b219
     mc, alias = motion_controller
     mc.motion.set_operation_mode(OperationMode.VELOCITY, alias)
     max_frequency = mc.configuration.get_position_and_velocity_loop_rate(alias)
@@ -179,39 +129,23 @@
     mc.capture.enable_monitoring_disturbance(servo=alias)
     time.sleep(1)
     init = time.time()
-<<<<<<< HEAD
-    quarter_total_time = total_time/4
+    quarter_total_time = total_time / 4
     expected_signal = np.zeros(samples)
     expected_signal[:quarter_num_samples] = int(values_list[0] * samples)
-=======
-    quarter_total_time = total_time / 4
->>>>>>> 3f06b219
     for i in range(1, 4):
         while init + i * quarter_total_time > time.time():
             pass
         value = int(values_list[i] * samples)
         mc.motion.move_to_position(value, alias)
-        expected_signal[i*quarter_num_samples:(i+1)*quarter_num_samples] = value
+        expected_signal[i * quarter_num_samples : (i + 1) * quarter_num_samples] = value
 
     data = monitoring.read_monitoring_data()
-<<<<<<< HEAD
     __compare_signals(expected_signal, data[0])
 
 
 def test_create_disturbance(
     skip_if_monitoring_not_available, motion_controller, disable_monitoring_disturbance
 ):
-=======
-    assert samples == len(data[0])
-    for index, value in enumerate(data[0]):
-        subindex = index % quarter_num_samples
-        theo_value = int(values_list[index // quarter_num_samples] * samples)
-        if 10 < subindex < quarter_num_samples - 10:  # Ignore some samples near of value changes
-            assert value == theo_value
-
-
-def test_create_disturbance(motion_controller, disable_monitoring_disturbance):
->>>>>>> 3f06b219
     mc, alias = motion_controller
     target_register = "CL_POS_SET_POINT_VALUE"
     max_frequency = mc.configuration.get_position_and_velocity_loop_rate(alias)
@@ -226,11 +160,10 @@
     dist = mc.capture.create_disturbance(target_register, data, divider, servo=alias)
     init_time = time.time()
     mc.capture.enable_monitoring_disturbance(servo=alias)
-<<<<<<< HEAD
     read_data = []
-    dist_timestamp = np.arange(samples)*period
+    dist_timestamp = np.arange(samples) * period
     read_timestamp = []
-    while time.time() < init_time + samples*period:
+    while time.time() < init_time + samples * period:
         read_timestamp.append(time.time() - init_time)
         current_value = mc.communication.get_register(target_register, alias)
         read_data.append(current_value)
@@ -238,15 +171,6 @@
 
     read_data = np.interp(dist_timestamp, read_timestamp, read_data)
     __compare_signals(data, read_data)
-=======
-    while init_time + samples * period * 2 > time.time():
-        time_now = time.time() - init_time
-        current_value = mc.communication.get_register(target_register, alias)
-        sample_num = int((time_now // period) % samples)
-        if sample_num % data_subrange < 20:
-            continue
-        assert current_value == data[sample_num]
->>>>>>> 3f06b219
 
 
 @pytest.mark.smoke
@@ -289,13 +213,9 @@
     assert max_sample_size == value
 
 
-<<<<<<< HEAD
 def test_get_frequency(
     skip_if_monitoring_not_available, motion_controller, disable_monitoring_disturbance
 ):
-=======
-def test_get_frequency(motion_controller, disable_monitoring_disturbance):
->>>>>>> 3f06b219
     mc, alias = motion_controller
     registers = [{"name": "CL_POS_REF_VALUE", "axis": 1}]
     max_frequency = mc.configuration.get_position_and_velocity_loop_rate(alias)
