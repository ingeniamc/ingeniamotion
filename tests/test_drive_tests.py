import pytest
from ingenialink import exceptions

from ingeniamotion.enums import SensorType
from ingeniamotion.wizard_tests.base_test import BaseTest, TestError


@pytest.fixture
def force_fault(motion_controller):
    mc, alias = motion_controller
    uid = "DRV_PROT_USER_UNDER_VOLT"
    mc.communication.set_register(uid, 100, alias)
    yield exceptions.ILStateError
    mc.communication.set_register(uid, 10, alias)


<<<<<<< HEAD
=======
@pytest.fixture(scope="module")
def feedback_test_setup(motion_controller):
    mc, alias = motion_controller
    mc.tests.commutation(servo=alias)


@pytest.fixture(scope="session")
def feedback_list(motion_controller):
    mc, alias = motion_controller
    fdbk_lst = [mc.configuration.get_commutation_feedback(servo=alias),
                mc.configuration.get_reference_feedback(servo=alias),
                mc.configuration.get_velocity_feedback(servo=alias),
                mc.configuration.get_position_feedback(servo=alias),
                mc.configuration.get_auxiliar_feedback(servo=alias)]
    return set(fdbk_lst)


@pytest.mark.usefixtures("feedback_test_setup")
>>>>>>> 7ba426a9
def test_digital_halls_test(motion_controller, feedback_list):
    mc, alias = motion_controller
    commutation_fdbk = mc.configuration.get_commutation_feedback(servo=alias)
    if SensorType.HALLS in feedback_list:
        results = mc.tests.digital_halls_test(servo=alias)
        assert results["result_severity"] == BaseTest.SeverityLevel.SUCCESS
    else:
        with pytest.raises(exceptions.ILStateError):
            mc.tests.digital_halls_test(servo=alias)
    assert commutation_fdbk == mc.configuration.get_commutation_feedback(servo=alias)


@pytest.mark.usefixtures("feedback_test_setup")
def test_incremental_encoder_1_test(motion_controller, feedback_list):
    mc, alias = motion_controller
    commutation_fdbk = mc.configuration.get_commutation_feedback(servo=alias)
    if SensorType.QEI in feedback_list:
        results = mc.tests.incremental_encoder_1_test(servo=alias)
        assert results["result_severity"] == BaseTest.SeverityLevel.SUCCESS
    else:
        with pytest.raises(TestError):
            mc.tests.incremental_encoder_1_test(servo=alias)
    assert commutation_fdbk == mc.configuration.get_commutation_feedback(servo=alias)


@pytest.mark.usefixtures("feedback_test_setup")
def test_incremental_encoder_2_test(motion_controller, feedback_list):
    mc, alias = motion_controller
    commutation_fdbk = mc.configuration.get_commutation_feedback(servo=alias)
    if SensorType.QEI2 in feedback_list:
        results = mc.tests.incremental_encoder_2_test(servo=alias)
        assert results["result_severity"] == BaseTest.SeverityLevel.SUCCESS
    else:
        with pytest.raises(TestError):
            mc.tests.incremental_encoder_2_test(servo=alias)
    assert commutation_fdbk == mc.configuration.get_commutation_feedback(servo=alias)


@pytest.mark.usefixtures("feedback_test_setup")
def test_absolute_encoder_1_test(motion_controller, feedback_list):
    mc, alias = motion_controller
    commutation_fdbk = mc.configuration.get_commutation_feedback(servo=alias)
    if SensorType.ABS1 in feedback_list:
        results = mc.tests.absolute_encoder_1_test(servo=alias)
        assert results["result_severity"] == BaseTest.SeverityLevel.SUCCESS
    else:
        with pytest.raises(TestError):
            mc.tests.absolute_encoder_1_test(servo=alias)
    assert commutation_fdbk == mc.configuration.get_commutation_feedback(servo=alias)


@pytest.mark.usefixtures("feedback_test_setup")
def test_absolute_encoder_2_test(motion_controller, feedback_list):
    mc, alias = motion_controller
    commutation_fdbk = mc.configuration.get_commutation_feedback(servo=alias)
    if SensorType.BISSC2 in feedback_list:
        results = mc.tests.absolute_encoder_2_test(servo=alias)
        assert results["result_severity"] == BaseTest.SeverityLevel.SUCCESS
    else:
        with pytest.raises(TestError):
            mc.tests.absolute_encoder_2_test(servo=alias)
    assert commutation_fdbk == mc.configuration.get_commutation_feedback(servo=alias)


@pytest.mark.usefixtures("feedback_test_setup")
def test_secondary_ssi_test(motion_controller, feedback_list):
    mc, alias = motion_controller
    commutation_fdbk = mc.configuration.get_commutation_feedback(servo=alias)
    if SensorType.SSI2 in feedback_list:
        results = mc.tests.secondary_ssi_test(servo=alias)
        assert results["result_severity"] == BaseTest.SeverityLevel.SUCCESS
    else:
        with pytest.raises(TestError):
            mc.tests.secondary_ssi_test(servo=alias)
    assert commutation_fdbk == mc.configuration.get_commutation_feedback(servo=alias)


def test_commutation(motion_controller):
    mc, alias = motion_controller
    results = mc.tests.commutation(servo=alias)
    assert results["result_severity"] == BaseTest.SeverityLevel.SUCCESS


def test_commutation_error(motion_controller, force_fault):
    mc, alias = motion_controller
    with pytest.raises(force_fault):
        mc.tests.commutation(servo=alias)


def test_phasing_check(motion_controller):
    mc, alias = motion_controller
    results = mc.tests.phasing_check(servo=alias)
    assert results["result_severity"] == BaseTest.SeverityLevel.SUCCESS


def test_phasing_check_error(motion_controller, force_fault):
    mc, alias = motion_controller
    with pytest.raises(force_fault):
        mc.tests.phasing_check(servo=alias)


@pytest.mark.smoke
def test_sto_test(motion_controller):
    mc, alias = motion_controller
    results = mc.tests.sto_test(servo=alias)
    assert results["result_severity"] == BaseTest.SeverityLevel.SUCCESS


@pytest.mark.smoke
@pytest.mark.parametrize("sto_value, message", [
    (0x4, "STO Active"), (0x1F, "Abnormal STO Latched"), (0x8, "Abnormal STO"),
    (0x73, "Abnormal Supply"), (0x5, "STO Inputs Differ")
])
def test_sto_test_error(mocker, motion_controller, sto_value, message):
    mocker.patch('ingeniamotion.configuration.Configuration.get_sto_status',
                 return_value=sto_value)
    mc, alias = motion_controller
    results = mc.tests.sto_test(servo=alias)
    assert results["result_severity"] == BaseTest.SeverityLevel.FAIL
    assert results["result_message"] == message


@pytest.mark.smoke
def test_brake_test(motion_controller):
    mc, alias = motion_controller
    pair_poles = mc.configuration.get_motor_pair_poles(servo=alias)
    brake_test = mc.tests.brake_test(servo=alias)
    assert 1 == mc.configuration.get_motor_pair_poles(servo=alias)
    brake_test.finish()
    assert pair_poles == mc.configuration.get_motor_pair_poles(servo=alias)<|MERGE_RESOLUTION|>--- conflicted
+++ resolved
@@ -14,27 +14,13 @@
     mc.communication.set_register(uid, 10, alias)
 
 
-<<<<<<< HEAD
-=======
 @pytest.fixture(scope="module")
 def feedback_test_setup(motion_controller):
     mc, alias = motion_controller
     mc.tests.commutation(servo=alias)
 
 
-@pytest.fixture(scope="session")
-def feedback_list(motion_controller):
-    mc, alias = motion_controller
-    fdbk_lst = [mc.configuration.get_commutation_feedback(servo=alias),
-                mc.configuration.get_reference_feedback(servo=alias),
-                mc.configuration.get_velocity_feedback(servo=alias),
-                mc.configuration.get_position_feedback(servo=alias),
-                mc.configuration.get_auxiliar_feedback(servo=alias)]
-    return set(fdbk_lst)
-
-
 @pytest.mark.usefixtures("feedback_test_setup")
->>>>>>> 7ba426a9
 def test_digital_halls_test(motion_controller, feedback_list):
     mc, alias = motion_controller
     commutation_fdbk = mc.configuration.get_commutation_feedback(servo=alias)
