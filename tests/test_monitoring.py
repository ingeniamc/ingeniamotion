--- conflicted
+++ resolved
@@ -69,26 +69,13 @@
 @pytest.mark.soem
 @pytest.mark.eoe
 @pytest.mark.smoke
-<<<<<<< HEAD
-@pytest.mark.parametrize("block, timeout, sample_t, wait, result", [
-    (False, 5, 0.8, 2, True),
-    (True, 6, 0.8, 0, True),
-    (False, 5, 0.8, 0, False),
-    (True, 0.1, 0.8, 0, False),
-])
-def test_raise_forced_trigger(
-    motion_controller, monitoring, block, timeout, sample_t, wait, result, mon_set_freq, 
-    mon_map_registers, disable_monitoring_disturbance
-=======
-@pytest.mark.usefixtures("mon_set_freq")
-@pytest.mark.usefixtures("mon_map_registers")
 @pytest.mark.parametrize(
     "block, timeout, sample_t, wait, result",
     [
         (False, 5, 0.8, 2, True),
         (True, 6, 0.8, 0, True),
         (False, 5, 0.8, 0, False),
-        (True, 0.3, 0.8, 0, False),
+        (True, 0.1, 0.8, 0, False),
     ],
 )
 def test_raise_forced_trigger(
@@ -99,8 +86,9 @@
     sample_t,
     wait,
     result,
+    mon_set_freq,
+    mon_map_registers,
     disable_monitoring_disturbance,
->>>>>>> ac2d3994
 ):
     mc, alias = motion_controller
     monitoring.set_trigger(MonitoringSoCType.TRIGGER_EVENT_FORCED)
@@ -130,25 +118,16 @@
 @pytest.mark.eoe
 @pytest.mark.usefixtures("mon_set_freq")
 @pytest.mark.usefixtures("mon_map_registers")
-<<<<<<< HEAD
-@pytest.mark.parametrize("timeout, sample_t, result", [
-    (5, 0.8, True),
-    (0.1, 0.8, False),
-])
-def test_read_monitoring_data_forced_trigger(motion_controller, monitoring,
-                                             timeout, sample_t, result, disable_monitoring_disturbance):
-=======
 @pytest.mark.parametrize(
     "timeout, sample_t, result",
     [
         (5, 0.8, True),
-        (0.3, 0.8, False),
+        (0.1, 0.8, False),
     ],
 )
 def test_read_monitoring_data_forced_trigger(
     motion_controller, monitoring, timeout, sample_t, result, disable_monitoring_disturbance
 ):
->>>>>>> ac2d3994
     mc, alias = motion_controller
     monitoring.set_trigger(MonitoringSoCType.TRIGGER_EVENT_FORCED)
     monitoring.configure_sample_time(sample_t, 0)
