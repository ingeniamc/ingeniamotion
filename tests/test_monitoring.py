--- conflicted
+++ resolved
@@ -71,17 +71,6 @@
 @pytest.mark.smoke
 @pytest.mark.usefixtures("mon_set_freq")
 @pytest.mark.usefixtures("mon_map_registers")
-<<<<<<< HEAD
-@pytest.mark.parametrize("block, timeout, sample_t, wait, result", [
-    (False, 5, 0.8, 2, True),
-    (True, 6, 0.8, 0, True),
-    (False, 5, 0.8, 0, False),
-    (True, 0.3, 0.8, 0, False),
-])
-def test_raise_forced_trigger(motion_controller, monitoring, block,
-                              timeout, sample_t, wait, result, disable_monitoring_disturbance):
-=======
-@pytest.mark.usefixtures("disable_monitoring_disturbance")
 @pytest.mark.parametrize(
     "block, timeout, sample_t, wait, result",
     [
@@ -92,9 +81,15 @@
     ],
 )
 def test_raise_forced_trigger(
-    motion_controller, monitoring, block, timeout, sample_t, wait, result
-):
->>>>>>> 3f06b219
+    motion_controller,
+    monitoring,
+    block,
+    timeout,
+    sample_t,
+    wait,
+    result,
+    disable_monitoring_disturbance,
+):
     mc, alias = motion_controller
     monitoring.set_trigger(MonitoringSoCType.TRIGGER_EVENT_FORCED)
     monitoring.configure_sample_time(sample_t, 0)
@@ -122,15 +117,6 @@
 @pytest.mark.eoe
 @pytest.mark.usefixtures("mon_set_freq")
 @pytest.mark.usefixtures("mon_map_registers")
-<<<<<<< HEAD
-@pytest.mark.parametrize("timeout, sample_t, result", [
-    (5, 0.8, True),
-    (0.3, 0.8, False),
-])
-def test_read_monitoring_data_forced_trigger(motion_controller, monitoring,
-                                             timeout, sample_t, result, disable_monitoring_disturbance):
-=======
-@pytest.mark.usefixtures("disable_monitoring_disturbance")
 @pytest.mark.parametrize(
     "timeout, sample_t, result",
     [
@@ -139,9 +125,8 @@
     ],
 )
 def test_read_monitoring_data_forced_trigger(
-    motion_controller, monitoring, timeout, sample_t, result
-):
->>>>>>> 3f06b219
+    motion_controller, monitoring, timeout, sample_t, result, disable_monitoring_disturbance
+):
     mc, alias = motion_controller
     monitoring.set_trigger(MonitoringSoCType.TRIGGER_EVENT_FORCED)
     monitoring.configure_sample_time(sample_t, 0)
@@ -330,7 +315,9 @@
 @pytest.mark.eoe
 @pytest.mark.usefixtures("mon_set_freq")
 @pytest.mark.usefixtures("mon_map_registers")
-def test_read_monitoring_data_timeout(motion_controller, monitoring, disable_monitoring_disturbance):
+def test_read_monitoring_data_timeout(
+    motion_controller, monitoring, disable_monitoring_disturbance
+):
     timeout = 2
     sample_t = 0.8
     mc, alias = motion_controller
@@ -346,7 +333,9 @@
 @pytest.mark.smoke
 @pytest.mark.usefixtures("mon_set_freq")
 @pytest.mark.usefixtures("mon_map_registers")
-def test_read_monitoring_data_no_rearm(motion_controller, monitoring, disable_monitoring_disturbance):
+def test_read_monitoring_data_no_rearm(
+    motion_controller, monitoring, disable_monitoring_disturbance
+):
     sample_t = 0.8
     timeout = 2
     block = True
