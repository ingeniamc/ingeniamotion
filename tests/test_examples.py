--- conflicted
+++ resolved
@@ -674,16 +674,11 @@
     start_pdos = mocker.patch.object(PDONetworkManager, "start_pdos")
     stop_pdos = mocker.patch.object(PDONetworkManager, "stop_pdos")
     mocker.patch.object(Motion, "get_actual_position")
-<<<<<<< HEAD
-    subscribe_to_process_data_event = mocker.patch(
-        "ingenialink.pdo.PDOMap.subscribe_to_process_data_event"
-=======
     subscribe_to_receive_process_data = mocker.patch.object(
         PDONetworkManager, "subscribe_to_receive_process_data"
     )
     subscribe_to_send_process_data = mocker.patch.object(
         PDONetworkManager, "subscribe_to_send_process_data"
->>>>>>> 07170db1
     )
 
     mocks_to_attach = {
@@ -692,16 +687,10 @@
         "create_pdo_item": create_pdo_item,
         "create_pdo_maps": create_pdo_maps,
         "set_pdo_maps_to_slave": set_pdo_maps_to_slave,
-<<<<<<< HEAD
-        "subscribe_to_process_data_event": subscribe_to_process_data_event,
-        "activate_pdos": activate_pdos,
-        "deactivate_pdos": deactivate_pdos,
-=======
         "subscribe_to_receive_process_data": subscribe_to_receive_process_data,
         "subscribe_to_send_process_data": subscribe_to_send_process_data,
         "start_pdos": start_pdos,
         "stop_pdos": stop_pdos,
->>>>>>> 07170db1
         "motor_disable": motor_disable,
         "disconnect": disconnect,
     }
