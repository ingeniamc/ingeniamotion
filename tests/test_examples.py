--- conflicted
+++ resolved
@@ -1,17 +1,11 @@
-<<<<<<< HEAD
 from typing import Dict
 
-=======
+import pytest
 from ingenialink import CAN_BAUDRATE, CAN_DEVICE
->>>>>>> 5f1b1bdb
-import pytest
 from ingenialink.exceptions import ILFirmwareLoadError
 
-<<<<<<< HEAD
 from examples.connect_ecat_coe import connect_ethercat_coe
-=======
 from examples.load_fw_canopen import load_firmware_canopen
->>>>>>> 5f1b1bdb
 from ingeniamotion import MotionController
 from ingeniamotion.communication import Communication
 from ingeniamotion.enums import SeverityLevel
@@ -228,7 +222,92 @@
 
 
 @pytest.mark.virtual
-<<<<<<< HEAD
+def test_can_bootloader_example_success(mocker, capsys):
+    device = CAN_DEVICE.PCAN
+    channel = 0
+    baudrate = CAN_BAUDRATE.Baudrate_1M
+    node_id = 32
+    dictionary_path = "test_dictionary.xdf"
+    fw_path = "test_fw.lfu"
+
+    expected_node_list = [node_id]
+    status_message = "Mock status message."
+    progress_message = "100"
+
+    class MockCommunication:
+        def scan_servos_canopen(*args, **kwargs):
+            return expected_node_list
+
+        def connect_servo_canopen(*args, **kwargs):
+            pass
+
+        def load_firmware_canopen(*args, **kwargs):
+            kwargs["status_callback"](status_message)
+            kwargs["progress_callback"](progress_message)
+
+        def disconnect(*args, **kwargs):
+            pass
+
+    mock_servos = {"default": "my_servo"}
+
+    mocker.patch.object(MotionController, "communication", MockCommunication)
+    mocker.patch.object(MotionController, "servos", mock_servos)
+    load_firmware_canopen(device, channel, baudrate, node_id, dictionary_path, fw_path)
+
+    captured_outputs = capsys.readouterr()
+    all_outputs = captured_outputs.out.split("\n")
+    assert all_outputs[0] == f"Found nodes: {expected_node_list}"
+    assert all_outputs[1] == "Starts to establish a communication."
+    assert all_outputs[2] == "Drive is connected."
+    assert all_outputs[3] == "Starts to load the firmware."
+    assert all_outputs[4] == f"Load firmware status: {status_message}"
+    assert all_outputs[5] == f"Load firmware progress: {progress_message}%"
+    assert all_outputs[6] == "Firmware is uploaded successfully."
+    assert all_outputs[7] == "Drive is disconnected."
+
+
+@pytest.mark.virtual
+def test_can_bootloader_example_failed(mocker, capsys):
+    device = CAN_DEVICE.PCAN
+    channel = 0
+    baudrate = CAN_BAUDRATE.Baudrate_1M
+    node_id = 32
+    dictionary_path = "test_dictionary.xdf"
+    fw_path = "test_fw.lfu"
+
+    expected_node_list = [node_id]
+    fw_error_message = "An error occurs during the firmware updating."
+
+    class MockCommunication:
+        def scan_servos_canopen(*args, **kwargs):
+            return expected_node_list
+
+        def connect_servo_canopen(*args, **kwargs):
+            pass
+
+        def load_firmware_canopen(*args, **kwargs):
+            raise ILFirmwareLoadError(fw_error_message)
+
+        def disconnect(*args, **kwargs):
+            pass
+
+    mock_servos = {"default": "my_servo"}
+
+    mocker.patch.object(MotionController, "communication", MockCommunication)
+    mocker.patch.object(MotionController, "servos", mock_servos)
+    load_firmware_canopen(device, channel, baudrate, node_id, dictionary_path, fw_path)
+
+    captured_outputs = capsys.readouterr()
+    all_outputs = captured_outputs.out.split("\n")
+    assert all_outputs[0] == f"Found nodes: {expected_node_list}"
+    assert all_outputs[1] == "Starts to establish a communication."
+    assert all_outputs[2] == "Drive is connected."
+    assert all_outputs[3] == "Starts to load the firmware."
+    assert all_outputs[4] == f"Firmware loading failed: {fw_error_message}"
+    assert all_outputs[5] == "Drive is disconnected."
+
+
+@pytest.mark.virtual
 def test_ecat_coe_connection_example_success(mocker, capsys):
     interface_index = 2
     slave_id = 1
@@ -350,89 +429,4 @@
     assert all_outputs[5] == f"- Index interface: {interface_index}"
     assert all_outputs[6] == f"- Interface identifier: {expected_real_name_interface}"
     assert all_outputs[7] == f"- Interface name: {expected_interfaces_name_list[interface_index]}"
-    assert e.value.args[0] == f"could not open interface {expected_real_name_interface}"
-=======
-def test_can_bootloader_example_success(mocker, capsys):
-    device = CAN_DEVICE.PCAN
-    channel = 0
-    baudrate = CAN_BAUDRATE.Baudrate_1M
-    node_id = 32
-    dictionary_path = "test_dictionary.xdf"
-    fw_path = "test_fw.lfu"
-
-    expected_node_list = [node_id]
-    status_message = "Mock status message."
-    progress_message = "100"
-
-    class MockCommunication:
-        def scan_servos_canopen(*args, **kwargs):
-            return expected_node_list
-
-        def connect_servo_canopen(*args, **kwargs):
-            pass
-
-        def load_firmware_canopen(*args, **kwargs):
-            kwargs["status_callback"](status_message)
-            kwargs["progress_callback"](progress_message)
-
-        def disconnect(*args, **kwargs):
-            pass
-
-    mock_servos = {"default": "my_servo"}
-
-    mocker.patch.object(MotionController, "communication", MockCommunication)
-    mocker.patch.object(MotionController, "servos", mock_servos)
-    load_firmware_canopen(device, channel, baudrate, node_id, dictionary_path, fw_path)
-
-    captured_outputs = capsys.readouterr()
-    all_outputs = captured_outputs.out.split("\n")
-    assert all_outputs[0] == f"Found nodes: {expected_node_list}"
-    assert all_outputs[1] == "Starts to establish a communication."
-    assert all_outputs[2] == "Drive is connected."
-    assert all_outputs[3] == "Starts to load the firmware."
-    assert all_outputs[4] == f"Load firmware status: {status_message}"
-    assert all_outputs[5] == f"Load firmware progress: {progress_message}%"
-    assert all_outputs[6] == "Firmware is uploaded successfully."
-    assert all_outputs[7] == "Drive is disconnected."
-
-
-@pytest.mark.virtual
-def test_can_bootloader_example_failed(mocker, capsys):
-    device = CAN_DEVICE.PCAN
-    channel = 0
-    baudrate = CAN_BAUDRATE.Baudrate_1M
-    node_id = 32
-    dictionary_path = "test_dictionary.xdf"
-    fw_path = "test_fw.lfu"
-
-    expected_node_list = [node_id]
-    fw_error_message = "An error occurs during the firmware updating."
-
-    class MockCommunication:
-        def scan_servos_canopen(*args, **kwargs):
-            return expected_node_list
-
-        def connect_servo_canopen(*args, **kwargs):
-            pass
-
-        def load_firmware_canopen(*args, **kwargs):
-            raise ILFirmwareLoadError(fw_error_message)
-
-        def disconnect(*args, **kwargs):
-            pass
-
-    mock_servos = {"default": "my_servo"}
-
-    mocker.patch.object(MotionController, "communication", MockCommunication)
-    mocker.patch.object(MotionController, "servos", mock_servos)
-    load_firmware_canopen(device, channel, baudrate, node_id, dictionary_path, fw_path)
-
-    captured_outputs = capsys.readouterr()
-    all_outputs = captured_outputs.out.split("\n")
-    assert all_outputs[0] == f"Found nodes: {expected_node_list}"
-    assert all_outputs[1] == "Starts to establish a communication."
-    assert all_outputs[2] == "Drive is connected."
-    assert all_outputs[3] == "Starts to load the firmware."
-    assert all_outputs[4] == f"Firmware loading failed: {fw_error_message}"
-    assert all_outputs[5] == "Drive is disconnected."
->>>>>>> 5f1b1bdb
+    assert e.value.args[0] == f"could not open interface {expected_real_name_interface}"