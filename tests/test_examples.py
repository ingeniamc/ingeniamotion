<<<<<<< HEAD
from collections import deque

=======
from ingenialink import CAN_BAUDRATE, CAN_DEVICE
>>>>>>> 5f1b1bdb
import pytest
from ingenialink.exceptions import ILFirmwareLoadError

<<<<<<< HEAD
from examples.pdo_poller_example import main as set_up_pdo_poller
=======
from examples.load_fw_canopen import load_firmware_canopen
>>>>>>> 5f1b1bdb
from ingeniamotion import MotionController
from ingeniamotion.communication import Communication
from ingeniamotion.configuration import Configuration
from ingeniamotion.enums import SeverityLevel
from ingeniamotion.pdo import PDONetworkManager, PDOPoller


@pytest.mark.eoe
def test_disturbance_example(read_config, script_runner):
    script_path = "examples/disturbance_example.py"
    ip_address = read_config["ip"]
    dictionary = read_config["dictionary"]
    result = script_runner.run(script_path, f"--ip={ip_address}", f"--dictionary_path={dictionary}")
    assert result.returncode == 0


@pytest.mark.canopen
@pytest.mark.skip(reason="This test fails because the canopen node is already connected")
def test_canopen_example(read_config, script_runner):
    script_path = "examples/canopen_example.py"
    dictionary = read_config["dictionary"]
    node_id = read_config["node_id"]
    can_transceiver = read_config["device"]
    can_baudrate = read_config["baudrate"]
    can_channel = read_config["channel"]
    result = script_runner.run(
        script_path,
        f"--dictionary_path={dictionary}",
        f"--node_id={node_id}",
        f"--can_transceiver={can_transceiver}",
        f"--can_baudrate={can_baudrate}",
        f"--can_channel={can_channel}",
    )
    assert result.returncode == 0


@pytest.mark.eoe
def test_set_get_register_example(read_config, script_runner):
    script_path = "examples/set_get_register.py"
    ip_address = read_config["ip"]
    dictionary = read_config["dictionary"]
    result = script_runner.run(script_path, f"--ip={ip_address}", f"--dictionary_path={dictionary}")
    assert result.returncode == 0


@pytest.mark.eoe
def test_poller_example(read_config, script_runner):
    script_path = "examples/poller_example.py"
    ip_address = read_config["ip"]
    dictionary = read_config["dictionary"]
    result = script_runner.run(
        script_path, f"--ip={ip_address}", f"--dictionary_path={dictionary}", "--close"
    )
    assert result.returncode == 0


@pytest.mark.eoe
@pytest.mark.parametrize(
    "mode",
    ["velocity", "torque"],
)
def test_velocity_torque_ramp_example(read_config, script_runner, mocker, mode):
    script_path = "examples/velocity_torque_ramp.py"
    ip_address = read_config["ip"]
    dictionary = read_config["dictionary"]

    class MockMotion:
        def wait_for_velocity(self, *args, **kwargs):
            pass

        def set_operation_mode(self, *args, **kwargs):
            pass

        def set_velocity(self, *args, **kwargs):
            pass

        def motor_enable(*args, **kwargs):
            pass

        def motor_disable(*args, **kwargs):
            pass

        def set_current_quadrature(*args, **kwargs):
            pass

    mocker.patch.object(MotionController, "motion", MockMotion)
    mocker.patch("time.sleep", return_value=None)
    result = script_runner.run(
        script_path, mode, dictionary, f"-ip={ip_address}", f"-target_torque={0}"
    )
    assert result.returncode == 0


@pytest.mark.eoe
def test_monitoring_example(read_config, script_runner):
    script_path = "examples/monitoring_example.py"
    ip_address = read_config["ip"]
    dictionary = read_config["dictionary"]
    result = script_runner.run(
        script_path, f"--ip={ip_address}", f"--dictionary_path={dictionary}", "--close"
    )
    assert result.returncode == 0


@pytest.mark.eoe
def test_load_fw_ftp(read_config, script_runner, mocker):
    script_path = "examples/load_fw_ftp.py"
    ip_address = read_config["ip"]
    dictionary = read_config["dictionary"]
    fw_file = read_config["fw_file"]

    class MockCommunication:
        def boot_mode_and_load_firmware_ethernet(self, *args, **kwargs):
            pass

        def connect_servo_ethernet(self, *args, **kwargs):
            pass

    mocker.patch.object(MotionController, "communication", MockCommunication)
    result = script_runner.run(
        script_path,
        f"--dictionary_path={dictionary}",
        f"--ip={ip_address}",
        f"--firmware_file={fw_file}",
    )
    assert result.returncode == 0


@pytest.mark.soem
def test_load_fw_ecat(read_config, script_runner, mocker):
    script_path = "examples/load_fw_ecat.py"
    interface_index = read_config["index"]
    slave_id = read_config["slave"]
    fw_file = read_config["fw_file"]

    class MockCommunication:
        def load_firmware_ecat_interface_index(self, *args, **kwargs):
            pass

        def get_interface_name_list(*args, **kwargs):
            pass

    mocker.patch.object(MotionController, "communication", MockCommunication)
    result = script_runner.run(
        script_path,
        f"--interface_index={interface_index}",
        f"--slave_id={slave_id}",
        f"--firmware_file={fw_file}",
    )
    assert result.returncode == 0


@pytest.mark.eoe
@pytest.mark.parametrize(
    "feedback",
    ["HALLS", "QEI", "QEI2"],
)
def test_feedback_example(read_config, script_runner, mocker, feedback):
    script_path = "examples/feedback_test.py"
    ip_address = read_config["ip"]
    dictionary = read_config["dictionary"]

    class MockDriveTests:
        def digital_halls_test(*args, **kwargs):
            return {"result_message": SeverityLevel.SUCCESS}

        def incremental_encoder_1_test(*args, **kwargs):
            return {"result_message": SeverityLevel.SUCCESS}

        def incremental_encoder_2_test(*args, **kwargs):
            return {"result_message": SeverityLevel.SUCCESS}

    mocker.patch.object(MotionController, "tests", MockDriveTests)
    result = script_runner.run(script_path, feedback, dictionary, f"-ip={ip_address}")
    assert result.returncode == 0


@pytest.mark.eoe
def test_commutation_test_example(read_config, script_runner, mocker):
    script_path = "examples/commutation_test.py"
    ip_address = read_config["ip"]
    dictionary = read_config["dictionary"]

    class MockDriveTests:
        def commutation(*args, **kwargs):
            return {"result_message": SeverityLevel.SUCCESS}

    mocker.patch.object(MotionController, "tests", MockDriveTests)
    result = script_runner.run(script_path, dictionary, f"-ip={ip_address}")
    assert result.returncode == 0


@pytest.mark.eoe
@pytest.mark.parametrize(
    "override",
    ["disabled", "release", "enable"],
)
def test_brake_config_example(read_config, script_runner, mocker, override):
    script_path = "examples/brake_config.py"
    ip_address = read_config["ip"]
    dictionary = read_config["dictionary"]

    class MockConfiguration:
        def disable_brake_override(*args, **kwargs):
            pass

        def release_brake(*args, **kwargs):
            pass

        def enable_brake(*args, **kwargs):
            pass

    mocker.patch.object(MotionController, "configuration", MockConfiguration)
    result = script_runner.run(script_path, override, dictionary, f"-ip={ip_address}")
    assert result.returncode == 0


@pytest.mark.virtual
<<<<<<< HEAD
def test_pdo_poller_success(mocker):
    connect_servo_ethercat = mocker.patch.object(
        Communication, "connect_servo_ethercat_interface_index"
    )
    set_position_feedback = mocker.patch.object(Configuration, "set_position_feedback")
    set_velocity_feedback = mocker.patch.object(Configuration, "set_velocity_feedback")
    disconnect = mocker.patch.object(Communication, "disconnect")
    mock_pdo_poller = PDOPoller(MotionController(), "mock_alias", 0.1, 100)
    create_poller = mocker.patch.object(
        PDONetworkManager, "create_poller", return_value=mock_pdo_poller
    )
    mock_poller_data = (deque([0.1, 0.2]), [deque([1, 2]), deque([0.0, 0.0])])
    data = mocker.patch.object(
        PDOPoller, "data", new_callable=mocker.PropertyMock, return_value=mock_poller_data
    )
    stop = mocker.patch.object(PDOPoller, "stop")

    set_up_pdo_poller()

    connect_servo_ethercat.assert_called_once()
    set_position_feedback.assert_called_once()
    set_velocity_feedback.assert_called_once()
    create_poller.assert_called_once()
    data.assert_called_once()
    stop.assert_called_once()
    disconnect.assert_called_once()
=======
def test_can_bootloader_example_success(mocker, capsys):
    device = CAN_DEVICE.PCAN
    channel = 0
    baudrate = CAN_BAUDRATE.Baudrate_1M
    node_id = 32
    dictionary_path = "test_dictionary.xdf"
    fw_path = "test_fw.lfu"

    expected_node_list = [node_id]
    status_message = "Mock status message."
    progress_message = "100"

    class MockCommunication:
        def scan_servos_canopen(*args, **kwargs):
            return expected_node_list

        def connect_servo_canopen(*args, **kwargs):
            pass

        def load_firmware_canopen(*args, **kwargs):
            kwargs["status_callback"](status_message)
            kwargs["progress_callback"](progress_message)

        def disconnect(*args, **kwargs):
            pass

    mock_servos = {"default": "my_servo"}

    mocker.patch.object(MotionController, "communication", MockCommunication)
    mocker.patch.object(MotionController, "servos", mock_servos)
    load_firmware_canopen(device, channel, baudrate, node_id, dictionary_path, fw_path)

    captured_outputs = capsys.readouterr()
    all_outputs = captured_outputs.out.split("\n")
    assert all_outputs[0] == f"Found nodes: {expected_node_list}"
    assert all_outputs[1] == "Starts to establish a communication."
    assert all_outputs[2] == "Drive is connected."
    assert all_outputs[3] == "Starts to load the firmware."
    assert all_outputs[4] == f"Load firmware status: {status_message}"
    assert all_outputs[5] == f"Load firmware progress: {progress_message}%"
    assert all_outputs[6] == "Firmware is uploaded successfully."
    assert all_outputs[7] == "Drive is disconnected."


@pytest.mark.virtual
def test_can_bootloader_example_failed(mocker, capsys):
    device = CAN_DEVICE.PCAN
    channel = 0
    baudrate = CAN_BAUDRATE.Baudrate_1M
    node_id = 32
    dictionary_path = "test_dictionary.xdf"
    fw_path = "test_fw.lfu"

    expected_node_list = [node_id]
    fw_error_message = "An error occurs during the firmware updating."

    class MockCommunication:
        def scan_servos_canopen(*args, **kwargs):
            return expected_node_list

        def connect_servo_canopen(*args, **kwargs):
            pass

        def load_firmware_canopen(*args, **kwargs):
            raise ILFirmwareLoadError(fw_error_message)

        def disconnect(*args, **kwargs):
            pass

    mock_servos = {"default": "my_servo"}

    mocker.patch.object(MotionController, "communication", MockCommunication)
    mocker.patch.object(MotionController, "servos", mock_servos)
    load_firmware_canopen(device, channel, baudrate, node_id, dictionary_path, fw_path)

    captured_outputs = capsys.readouterr()
    all_outputs = captured_outputs.out.split("\n")
    assert all_outputs[0] == f"Found nodes: {expected_node_list}"
    assert all_outputs[1] == "Starts to establish a communication."
    assert all_outputs[2] == "Drive is connected."
    assert all_outputs[3] == "Starts to load the firmware."
    assert all_outputs[4] == f"Firmware loading failed: {fw_error_message}"
    assert all_outputs[5] == "Drive is disconnected."
>>>>>>> 5f1b1bdb
<|MERGE_RESOLUTION|>--- conflicted
+++ resolved
@@ -1,17 +1,11 @@
-<<<<<<< HEAD
 from collections import deque
 
-=======
+import pytest
 from ingenialink import CAN_BAUDRATE, CAN_DEVICE
->>>>>>> 5f1b1bdb
-import pytest
 from ingenialink.exceptions import ILFirmwareLoadError
 
-<<<<<<< HEAD
+from examples.load_fw_canopen import load_firmware_canopen
 from examples.pdo_poller_example import main as set_up_pdo_poller
-=======
-from examples.load_fw_canopen import load_firmware_canopen
->>>>>>> 5f1b1bdb
 from ingeniamotion import MotionController
 from ingeniamotion.communication import Communication
 from ingeniamotion.configuration import Configuration
@@ -230,34 +224,6 @@
 
 
 @pytest.mark.virtual
-<<<<<<< HEAD
-def test_pdo_poller_success(mocker):
-    connect_servo_ethercat = mocker.patch.object(
-        Communication, "connect_servo_ethercat_interface_index"
-    )
-    set_position_feedback = mocker.patch.object(Configuration, "set_position_feedback")
-    set_velocity_feedback = mocker.patch.object(Configuration, "set_velocity_feedback")
-    disconnect = mocker.patch.object(Communication, "disconnect")
-    mock_pdo_poller = PDOPoller(MotionController(), "mock_alias", 0.1, 100)
-    create_poller = mocker.patch.object(
-        PDONetworkManager, "create_poller", return_value=mock_pdo_poller
-    )
-    mock_poller_data = (deque([0.1, 0.2]), [deque([1, 2]), deque([0.0, 0.0])])
-    data = mocker.patch.object(
-        PDOPoller, "data", new_callable=mocker.PropertyMock, return_value=mock_poller_data
-    )
-    stop = mocker.patch.object(PDOPoller, "stop")
-
-    set_up_pdo_poller()
-
-    connect_servo_ethercat.assert_called_once()
-    set_position_feedback.assert_called_once()
-    set_velocity_feedback.assert_called_once()
-    create_poller.assert_called_once()
-    data.assert_called_once()
-    stop.assert_called_once()
-    disconnect.assert_called_once()
-=======
 def test_can_bootloader_example_success(mocker, capsys):
     device = CAN_DEVICE.PCAN
     channel = 0
@@ -341,4 +307,32 @@
     assert all_outputs[3] == "Starts to load the firmware."
     assert all_outputs[4] == f"Firmware loading failed: {fw_error_message}"
     assert all_outputs[5] == "Drive is disconnected."
->>>>>>> 5f1b1bdb
+
+
+@pytest.mark.virtual
+def test_pdo_poller_success(mocker):
+    connect_servo_ethercat = mocker.patch.object(
+        Communication, "connect_servo_ethercat_interface_index"
+    )
+    set_position_feedback = mocker.patch.object(Configuration, "set_position_feedback")
+    set_velocity_feedback = mocker.patch.object(Configuration, "set_velocity_feedback")
+    disconnect = mocker.patch.object(Communication, "disconnect")
+    mock_pdo_poller = PDOPoller(MotionController(), "mock_alias", 0.1, 100)
+    create_poller = mocker.patch.object(
+        PDONetworkManager, "create_poller", return_value=mock_pdo_poller
+    )
+    mock_poller_data = (deque([0.1, 0.2]), [deque([1, 2]), deque([0.0, 0.0])])
+    data = mocker.patch.object(
+        PDOPoller, "data", new_callable=mocker.PropertyMock, return_value=mock_poller_data
+    )
+    stop = mocker.patch.object(PDOPoller, "stop")
+
+    set_up_pdo_poller()
+
+    connect_servo_ethercat.assert_called_once()
+    set_position_feedback.assert_called_once()
+    set_velocity_feedback.assert_called_once()
+    create_poller.assert_called_once()
+    data.assert_called_once()
+    stop.assert_called_once()
+    disconnect.assert_called_once()