--- conflicted
+++ resolved
@@ -11,16 +11,13 @@
 from examples.change_node_id import change_node_id
 from examples.connect_ecat_coe import connect_ethercat_coe
 from examples.load_fw_canopen import load_firmware_canopen
-<<<<<<< HEAD
-from examples.commutation_test_encoders import main as main_commutation_test_encoders
-=======
 from examples.load_save_config_register_changes import (
     main as main_load_save_config_register_changes,
 )
 from examples.load_save_configuration import main as main_load_save_configuration
 from examples.pdo_poller_example import main as set_up_pdo_poller
 from examples.process_data_object import main as main_process_data_object
->>>>>>> a4679c21
+from examples.commutation_test_encoders import main as main_commutation_test_encoders
 from ingeniamotion import MotionController
 from ingeniamotion.communication import Communication
 from ingeniamotion.configuration import Configuration
@@ -564,41 +561,11 @@
 
 
 @pytest.mark.virtual
-<<<<<<< HEAD
-def test_commutation_test(mocker):
-=======
 def test_pdo_poller_success(mocker):
->>>>>>> a4679c21
     connect_servo_ethercat_interface_ip = mocker.patch.object(
         Communication, "connect_servo_ethercat_interface_ip"
     )
     disconnect = mocker.patch.object(Communication, "disconnect")
-<<<<<<< HEAD
-    set_auxiliar_feedback = mocker.patch.object(Configuration, "set_auxiliar_feedback")
-    set_commutation_feedback = mocker.patch.object(Configuration, "set_commutation_feedback")
-    set_position_feedback = mocker.patch.object(Configuration, "set_position_feedback")
-    set_velocity_feedback = mocker.patch.object(Configuration, "set_velocity_feedback")
-    set_reference_feedback = mocker.patch.object(Configuration, "set_reference_feedback")
-    commutation_test = mocker.patch.object(
-        DriveTests,
-        "commutation",
-        return_value={
-            "result_message": "Commutation is called",
-            "result_severity": SeverityLevel.SUCCESS,
-        },
-    )
-
-    main_commutation_test_encoders()
-
-    connect_servo_ethercat_interface_ip.assert_called_once()
-    set_auxiliar_feedback.assert_called_once()
-    set_commutation_feedback.assert_called_once()
-    set_position_feedback.assert_called_once()
-    set_velocity_feedback.assert_called_once()
-    set_reference_feedback.assert_called_once()
-    commutation_test.assert_called_once()
-    disconnect.assert_called_once()
-=======
     mock_pdo_poller = PDOPoller(MotionController(), "mock_alias", 0.1, None, 100)
     create_poller = mocker.patch.object(
         PDONetworkManager, "create_poller", return_value=mock_pdo_poller
@@ -742,4 +709,35 @@
     ]
     for current_function, expected_function_name in enumerate(expected_order_execution):
         assert order_mock.method_calls[current_function][0] == expected_function_name
->>>>>>> a4679c21
+
+
+@pytest.mark.virtual
+def test_commutation_test(mocker):
+    connect_servo_ethercat_interface_ip = mocker.patch.object(
+        Communication, "connect_servo_ethercat_interface_ip"
+    )
+    disconnect = mocker.patch.object(Communication, "disconnect")
+    set_auxiliar_feedback = mocker.patch.object(Configuration, "set_auxiliar_feedback")
+    set_commutation_feedback = mocker.patch.object(Configuration, "set_commutation_feedback")
+    set_position_feedback = mocker.patch.object(Configuration, "set_position_feedback")
+    set_velocity_feedback = mocker.patch.object(Configuration, "set_velocity_feedback")
+    set_reference_feedback = mocker.patch.object(Configuration, "set_reference_feedback")
+    commutation_test = mocker.patch.object(
+        DriveTests,
+        "commutation",
+        return_value={
+            "result_message": "Commutation is called",
+            "result_severity": SeverityLevel.SUCCESS,
+        },
+    )
+
+    main_commutation_test_encoders()
+
+    connect_servo_ethercat_interface_ip.assert_called_once()
+    set_auxiliar_feedback.assert_called_once()
+    set_commutation_feedback.assert_called_once()
+    set_position_feedback.assert_called_once()
+    set_velocity_feedback.assert_called_once()
+    set_reference_feedback.assert_called_once()
+    commutation_test.assert_called_once()
+    disconnect.assert_called_once()