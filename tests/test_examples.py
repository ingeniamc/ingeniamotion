<<<<<<< HEAD
=======
from typing import Dict

>>>>>>> ee463b8e
import pytest
from ingenialink import CAN_BAUDRATE, CAN_DEVICE
from ingenialink.exceptions import ILFirmwareLoadError

from examples.change_baudrate import change_baudrate
from examples.change_node_id import change_node_id
from examples.connect_ecat_coe import connect_ethercat_coe
from examples.load_fw_canopen import load_firmware_canopen
from examples.load_save_configuration import main as main_load_save_configuration
from examples.load_save_config_register_changes import (
    main as main_load_save_config_register_changes,
)
from ingeniamotion import MotionController
from ingeniamotion.communication import Communication
from ingeniamotion.configuration import Configuration
from ingeniamotion.enums import SeverityLevel
from ingeniamotion.information import Information


@pytest.mark.eoe
def test_disturbance_example(read_config, script_runner):
    script_path = "examples/disturbance_example.py"
    ip_address = read_config["ip"]
    dictionary = read_config["dictionary"]
    result = script_runner.run(script_path, f"--ip={ip_address}", f"--dictionary_path={dictionary}")
    assert result.returncode == 0


@pytest.mark.usefixtures("setup_for_test_examples", "teardown_for_test_examples")
@pytest.mark.canopen
def test_canopen_example(read_config, script_runner):
    script_path = "examples/canopen_example.py"
    dictionary = read_config["dictionary"]
    node_id = read_config["node_id"]
    can_transceiver = read_config["device"]
    can_baudrate = read_config["baudrate"]
    can_channel = read_config["channel"]
    result = script_runner.run(
        script_path,
        f"--dictionary_path={dictionary}",
        f"--node_id={node_id}",
        f"--can_transceiver={can_transceiver}",
        f"--can_baudrate={can_baudrate}",
        f"--can_channel={can_channel}",
    )
    assert result.returncode == 0


@pytest.mark.eoe
def test_set_get_register_example(read_config, script_runner):
    script_path = "examples/set_get_register.py"
    ip_address = read_config["ip"]
    dictionary = read_config["dictionary"]
    result = script_runner.run(script_path, f"--ip={ip_address}", f"--dictionary_path={dictionary}")
    assert result.returncode == 0


@pytest.mark.eoe
def test_poller_example(read_config, script_runner):
    script_path = "examples/poller_example.py"
    ip_address = read_config["ip"]
    dictionary = read_config["dictionary"]
    result = script_runner.run(
        script_path, f"--ip={ip_address}", f"--dictionary_path={dictionary}", "--close"
    )
    assert result.returncode == 0


@pytest.mark.eoe
@pytest.mark.parametrize(
    "mode",
    ["velocity", "torque"],
)
def test_velocity_torque_ramp_example(read_config, script_runner, mocker, mode):
    script_path = "examples/velocity_torque_ramp.py"
    ip_address = read_config["ip"]
    dictionary = read_config["dictionary"]

    class MockMotion:
        def wait_for_velocity(self, *args, **kwargs):
            pass

        def set_operation_mode(self, *args, **kwargs):
            pass

        def set_velocity(self, *args, **kwargs):
            pass

        def motor_enable(*args, **kwargs):
            pass

        def motor_disable(*args, **kwargs):
            pass

        def set_current_quadrature(*args, **kwargs):
            pass

    mocker.patch.object(MotionController, "motion", MockMotion)
    mocker.patch("time.sleep", return_value=None)
    result = script_runner.run(
        script_path, mode, dictionary, f"-ip={ip_address}", f"-target_torque={0}"
    )
    assert result.returncode == 0


@pytest.mark.eoe
def test_monitoring_example(read_config, script_runner):
    script_path = "examples/monitoring_example.py"
    ip_address = read_config["ip"]
    dictionary = read_config["dictionary"]
    result = script_runner.run(
        script_path, f"--ip={ip_address}", f"--dictionary_path={dictionary}", "--close"
    )
    assert result.returncode == 0


@pytest.mark.eoe
def test_load_fw_ftp(read_config, script_runner, mocker):
    script_path = "examples/load_fw_ftp.py"
    ip_address = read_config["ip"]
    dictionary = read_config["dictionary"]
    fw_file = read_config["fw_file"]

    class MockCommunication:
        def boot_mode_and_load_firmware_ethernet(self, *args, **kwargs):
            pass

        def connect_servo_ethernet(self, *args, **kwargs):
            pass

    mocker.patch.object(MotionController, "communication", MockCommunication)
    result = script_runner.run(
        script_path,
        f"--dictionary_path={dictionary}",
        f"--ip={ip_address}",
        f"--firmware_file={fw_file}",
    )
    assert result.returncode == 0


@pytest.mark.soem
def test_load_fw_ecat(read_config, script_runner, mocker):
    script_path = "examples/load_fw_ecat.py"
    interface_index = read_config["index"]
    slave_id = read_config["slave"]
    fw_file = read_config["fw_file"]

    class MockCommunication:
        def load_firmware_ecat_interface_index(self, *args, **kwargs):
            pass

        def get_interface_name_list(*args, **kwargs):
            pass

    mocker.patch.object(MotionController, "communication", MockCommunication)
    result = script_runner.run(
        script_path,
        f"--interface_index={interface_index}",
        f"--slave_id={slave_id}",
        f"--firmware_file={fw_file}",
    )
    assert result.returncode == 0


@pytest.mark.eoe
@pytest.mark.parametrize(
    "feedback",
    ["HALLS", "QEI", "QEI2"],
)
def test_feedback_example(read_config, script_runner, mocker, feedback):
    script_path = "examples/feedback_test.py"
    ip_address = read_config["ip"]
    dictionary = read_config["dictionary"]

    class MockDriveTests:
        def digital_halls_test(*args, **kwargs):
            return {"result_message": SeverityLevel.SUCCESS}

        def incremental_encoder_1_test(*args, **kwargs):
            return {"result_message": SeverityLevel.SUCCESS}

        def incremental_encoder_2_test(*args, **kwargs):
            return {"result_message": SeverityLevel.SUCCESS}

    mocker.patch.object(MotionController, "tests", MockDriveTests)
    result = script_runner.run(script_path, feedback, dictionary, f"-ip={ip_address}")
    assert result.returncode == 0


@pytest.mark.eoe
def test_commutation_test_example(read_config, script_runner, mocker):
    script_path = "examples/commutation_test.py"
    ip_address = read_config["ip"]
    dictionary = read_config["dictionary"]

    class MockDriveTests:
        def commutation(*args, **kwargs):
            return {"result_message": SeverityLevel.SUCCESS}

    mocker.patch.object(MotionController, "tests", MockDriveTests)
    result = script_runner.run(script_path, dictionary, f"-ip={ip_address}")
    assert result.returncode == 0


@pytest.mark.eoe
@pytest.mark.parametrize(
    "override",
    ["disabled", "release", "enable"],
)
def test_brake_config_example(read_config, script_runner, mocker, override):
    script_path = "examples/brake_config.py"
    ip_address = read_config["ip"]
    dictionary = read_config["dictionary"]

    class MockConfiguration:
        def disable_brake_override(*args, **kwargs):
            pass

        def release_brake(*args, **kwargs):
            pass

        def enable_brake(*args, **kwargs):
            pass

    mocker.patch.object(MotionController, "configuration", MockConfiguration)
    result = script_runner.run(script_path, override, dictionary, f"-ip={ip_address}")
    assert result.returncode == 0


@pytest.mark.virtual
def test_can_bootloader_example_success(mocker, capsys):
    device = CAN_DEVICE.PCAN
    channel = 0
    baudrate = CAN_BAUDRATE.Baudrate_1M
    node_id = 32
    dictionary_path = "test_dictionary.xdf"
    fw_path = "test_fw.lfu"

    expected_node_list = [node_id]
    status_message = "Mock status message."
    progress_message = "100"

    class MockCommunication:
        def scan_servos_canopen(*args, **kwargs):
            return expected_node_list

        def connect_servo_canopen(*args, **kwargs):
            pass

        def load_firmware_canopen(*args, **kwargs):
            kwargs["status_callback"](status_message)
            kwargs["progress_callback"](progress_message)

        def disconnect(*args, **kwargs):
            pass

    mock_servos = {"default": "my_servo"}

    mocker.patch.object(MotionController, "communication", MockCommunication)
    mocker.patch.object(MotionController, "servos", mock_servos)
    load_firmware_canopen(device, channel, baudrate, node_id, dictionary_path, fw_path)

    captured_outputs = capsys.readouterr()
    all_outputs = captured_outputs.out.split("\n")
    assert all_outputs[0] == f"Found nodes: {expected_node_list}"
    assert all_outputs[1] == "Starts to establish a communication."
    assert all_outputs[2] == "Drive is connected."
    assert all_outputs[3] == "Starts to load the firmware."
    assert all_outputs[4] == f"Load firmware status: {status_message}"
    assert all_outputs[5] == f"Load firmware progress: {progress_message}%"
    assert all_outputs[6] == "Firmware is uploaded successfully."
    assert all_outputs[7] == "Drive is disconnected."


@pytest.mark.virtual
def test_can_bootloader_example_failed(mocker, capsys):
    device = CAN_DEVICE.PCAN
    channel = 0
    baudrate = CAN_BAUDRATE.Baudrate_1M
    node_id = 32
    dictionary_path = "test_dictionary.xdf"
    fw_path = "test_fw.lfu"

    expected_node_list = [node_id]
    fw_error_message = "An error occurs during the firmware updating."

    class MockCommunication:
        def scan_servos_canopen(*args, **kwargs):
            return expected_node_list

        def connect_servo_canopen(*args, **kwargs):
            pass

        def load_firmware_canopen(*args, **kwargs):
            raise ILFirmwareLoadError(fw_error_message)

        def disconnect(*args, **kwargs):
            pass

    mock_servos = {"default": "my_servo"}

    mocker.patch.object(MotionController, "communication", MockCommunication)
    mocker.patch.object(MotionController, "servos", mock_servos)
    load_firmware_canopen(device, channel, baudrate, node_id, dictionary_path, fw_path)

    captured_outputs = capsys.readouterr()
    all_outputs = captured_outputs.out.split("\n")
    assert all_outputs[0] == f"Found nodes: {expected_node_list}"
    assert all_outputs[1] == "Starts to establish a communication."
    assert all_outputs[2] == "Drive is connected."
    assert all_outputs[3] == "Starts to load the firmware."
    assert all_outputs[4] == f"Firmware loading failed: {fw_error_message}"
    assert all_outputs[5] == "Drive is disconnected."


@pytest.mark.virtual
<<<<<<< HEAD
def test_load_save_configuration(mocker):
    connect_servo_ethercat_interface_index = mocker.patch.object(
        Communication, "connect_servo_ethercat_interface_index"
    )
    disconnect = mocker.patch.object(Communication, "disconnect")
    save_configuration = mocker.patch.object(Configuration, "save_configuration")
    load_configuration = mocker.patch.object(Configuration, "load_configuration")

    main_load_save_configuration()

    connect_servo_ethercat_interface_index.assert_called_once()
    save_configuration.assert_called_once()
    load_configuration.assert_called_once()
    disconnect.assert_called_once()


@pytest.mark.virtual
def test_load_save_configuration_register_changes_success(mocker, capsys):
    mocker.patch.object(Communication, "connect_servo_ethercat_interface_index")
    mocker.patch.object(Communication, "disconnect")
    mocker.patch.object(Configuration, "save_configuration")
    mocker.patch.object(Configuration, "load_configuration")
    test_velocities = [10.0, 10.0, 20.0]
    mocker.patch.object(Configuration, "get_max_velocity", side_effect=test_velocities)
    mocker.patch.object(Configuration, "set_max_velocity")

    main_load_save_config_register_changes()

    captured_outputs = capsys.readouterr()
    all_outputs = captured_outputs.out.split("\n")

    assert all_outputs[0] == "The initial configuration is saved."
    assert all_outputs[1] == "The configuration file is saved with the modification."
    assert (
        all_outputs[2]
        == f"Max. velocity register should be set to its initial value ({test_velocities[1]}). "
        f"Current value: {test_velocities[1]}"
    )
    assert (
        all_outputs[3]
        == f"Max. velocity register should now be set to the new value ({test_velocities[2]}). "
        f"Current value: {test_velocities[2]}"
=======
def test_change_node_id_success(mocker, capsys):
    device = CAN_DEVICE.PCAN
    channel = 0
    baudrate = CAN_BAUDRATE.Baudrate_1M
    dictionary_path = "test_dictionary.xdf"

    node_id = 20
    test_new_node_id = 32

    mocker.patch.object(Communication, "connect_servo_canopen")
    mocker.patch.object(Communication, "disconnect")
    mocker.patch.object(Information, "get_node_id", side_effect=[node_id, test_new_node_id])
    mocker.patch.object(Configuration, "change_node_id")
    change_node_id(device, channel, node_id, baudrate, dictionary_path, test_new_node_id)

    captured_outputs = capsys.readouterr()
    all_outputs = captured_outputs.out.split("\n")
    assert all_outputs[1] == f"Drive is connected with {node_id} as a node ID."
    assert all_outputs[3] == "Node ID has been changed"
    assert all_outputs[6] == f"Now the drive is connected with {test_new_node_id} as a node ID."


@pytest.mark.virtual
def test_change_node_id_failed(mocker, capsys):
    device = CAN_DEVICE.PCAN
    channel = 0
    baudrate = CAN_BAUDRATE.Baudrate_1M
    dictionary_path = "test_dictionary.xdf"

    node_id = 20
    test_new_node_id = node_id

    mocker.patch.object(Communication, "connect_servo_canopen")
    mocker.patch.object(Communication, "disconnect")
    mocker.patch.object(Information, "get_node_id", side_effect=[node_id, test_new_node_id])
    mocker.patch.object(Configuration, "change_node_id")
    change_node_id(device, channel, node_id, baudrate, dictionary_path, test_new_node_id)

    captured_outputs = capsys.readouterr()
    all_outputs = captured_outputs.out.split("\n")
    assert all_outputs[1] == f"Drive is connected with {node_id} as a node ID."
    assert all_outputs[3] == f"This drive already has this node ID: {node_id}."


@pytest.mark.virtual
def test_change_baudrate_success(mocker, capsys):
    device = CAN_DEVICE.PCAN
    channel = 0
    baudrate = CAN_BAUDRATE.Baudrate_1M
    node_id = 32
    dictionary_path = "test_dictionary.xdf"
    test_new_baudrate = CAN_BAUDRATE.Baudrate_125K

    mocker.patch.object(Communication, "connect_servo_canopen")
    mocker.patch.object(Communication, "disconnect")
    mocker.patch.object(Information, "get_baudrate", side_effect=[baudrate])
    mocker.patch.object(Configuration, "change_baudrate")
    change_baudrate(device, channel, node_id, baudrate, dictionary_path, test_new_baudrate)

    captured_outputs = capsys.readouterr()
    all_outputs = captured_outputs.out.split("\n")
    assert all_outputs[0] == f"Drive is connected with {baudrate} baudrate."
    assert all_outputs[2] == f"Baudrate has been changed from {baudrate} to {test_new_baudrate}."
    assert (
        all_outputs[4]
        == f"Perform a power cycle and reconnect to the drive using the new baud rate: {test_new_baudrate}"
>>>>>>> ee463b8e
    )


@pytest.mark.virtual
<<<<<<< HEAD
def test_load_save_configuration_register_changes_failed(mocker, capsys):
    mocker.patch.object(Communication, "connect_servo_ethercat_interface_index")
    mocker.patch.object(Communication, "disconnect")
    mocker.patch.object(Configuration, "save_configuration")
    mocker.patch.object(Configuration, "load_configuration")
    mocker.patch.object(Configuration, "get_max_velocity", return_value=20.0)
    mocker.patch.object(Configuration, "set_max_velocity")

    main_load_save_config_register_changes()

    captured_outputs = capsys.readouterr()
    all_outputs = captured_outputs.out.split("\n")

    assert all_outputs[0] == "The initial configuration is saved."
    assert all_outputs[1] == "This max. velocity value is already set."
=======
def test_change_baudrate_failed(mocker, capsys):
    device = CAN_DEVICE.PCAN
    channel = 0
    baudrate = CAN_BAUDRATE.Baudrate_1M
    node_id = 32
    dictionary_path = "test_dictionary.xdf"
    test_new_baudrate = baudrate

    mocker.patch.object(Communication, "connect_servo_canopen")
    mocker.patch.object(Communication, "disconnect")
    mocker.patch.object(Information, "get_baudrate", side_effect=[baudrate])
    mocker.patch.object(Configuration, "change_baudrate")
    change_baudrate(device, channel, node_id, baudrate, dictionary_path, test_new_baudrate)

    captured_outputs = capsys.readouterr()
    all_outputs = captured_outputs.out.split("\n")
    assert all_outputs[0] == f"Drive is connected with {baudrate} baudrate."
    assert all_outputs[2] == f"This drive already has this baudrate: {baudrate}."


@pytest.mark.virtual
def test_ecat_coe_connection_example_success(mocker, capsys):
    interface_index = 2
    slave_id = 1
    dictionary_path = (
        "\\\\awe-srv-max-prd\\distext\\products\\CAP-NET\\firmware\\2.4.0\\cap-net-e_eoe_2.4.0.xdf"
    )
    expected_slave_list = [slave_id]
    expected_interfaces_name_list = ["Interface 1", "Interface 2", "Interface 3"]
    expected_real_name_interface = f"\\Device\\NPF_real_name_interface_{interface_index}"
    test_alias = "default"
    test_servos: Dict[str, str] = {}

    def scan_servos_ethercat(*args, **kwargs):
        return expected_slave_list

    def get_interface_name_list(*args, **kwargs):
        return expected_interfaces_name_list

    def get_ifname_by_index(*args, **kwargs):
        return expected_real_name_interface

    def connect_servo_ethercat(*args, **kwargs):
        test_servos[test_alias] = "my_servo"

    def disconnect(*args, **kwargs):
        test_servos.pop(test_alias)

    mocker.patch.object(Communication, "scan_servos_ethercat", scan_servos_ethercat)
    mocker.patch.object(Communication, "get_interface_name_list", get_interface_name_list)
    mocker.patch.object(Communication, "get_ifname_by_index", get_ifname_by_index)
    mocker.patch.object(MotionController, "servos", test_servos)
    mocker.patch.object(Communication, "connect_servo_ethercat", connect_servo_ethercat)
    mocker.patch.object(Communication, "disconnect", disconnect)
    connect_ethercat_coe(interface_index, slave_id, dictionary_path)
    captured_outputs = capsys.readouterr()
    all_outputs = captured_outputs.out.split("\n")
    assert all_outputs[0] == "List of interfaces:"
    assert all_outputs[1] == "0: Interface 1"
    assert all_outputs[2] == "1: Interface 2"
    assert all_outputs[3] == "2: Interface 3"
    assert all_outputs[4] == "Interface selected:"
    assert all_outputs[5] == f"- Index interface: {interface_index}"
    assert all_outputs[6] == f"- Interface identifier: {expected_real_name_interface}"
    assert all_outputs[7] == f"- Interface name: {expected_interfaces_name_list[interface_index]}"
    assert all_outputs[8] == f"Found slaves: {expected_slave_list}"
    assert all_outputs[9] == f"Drive is connected."
    assert all_outputs[10] == f"The drive has been disconnected."


@pytest.mark.virtual
def test_ecat_coe_connection_example_failed(mocker, capsys):
    interface_index = 2
    slave_id = 1
    dictionary_path = (
        "\\\\awe-srv-max-prd\\distext\\products\\CAP-NET\\firmware\\2.4.0\\cap-net-e_eoe_2.4.0.xdf"
    )
    expected_slave_list = []
    expected_interfaces_name_list = ["Interface 1", "Interface 2", "Interface 3"]
    expected_real_name_interface = f"\\Device\\NPF_real_name_interface_{interface_index}"
    test_servos: Dict[str, str] = {}

    def scan_servos_ethercat(*args, **kwargs):
        return expected_slave_list

    def get_interface_name_list(*args, **kwargs):
        return expected_interfaces_name_list

    def get_ifname_by_index(*args, **kwargs):
        return expected_real_name_interface

    mocker.patch.object(Communication, "scan_servos_ethercat", scan_servos_ethercat)
    mocker.patch.object(Communication, "get_interface_name_list", get_interface_name_list)
    mocker.patch.object(Communication, "get_ifname_by_index", get_ifname_by_index)
    mocker.patch.object(MotionController, "servos", test_servos)
    connect_ethercat_coe(interface_index, slave_id, dictionary_path)
    captured_outputs = capsys.readouterr()
    all_outputs = captured_outputs.out.split("\n")
    assert all_outputs[0] == "List of interfaces:"
    assert all_outputs[1] == "0: Interface 1"
    assert all_outputs[2] == "1: Interface 2"
    assert all_outputs[3] == "2: Interface 3"
    assert all_outputs[4] == "Interface selected:"
    assert all_outputs[5] == f"- Index interface: {interface_index}"
    assert all_outputs[6] == f"- Interface identifier: {expected_real_name_interface}"
    assert all_outputs[7] == f"- Interface name: {expected_interfaces_name_list[interface_index]}"
    assert (
        all_outputs[8]
        == f"No slave detected on interface: {expected_interfaces_name_list[interface_index]}"
    )


@pytest.mark.virtual
def test_ecat_coe_connection_example_connection_error(mocker, capsys):
    interface_index = 2
    slave_id = 1
    dictionary_path = (
        "\\\\awe-srv-max-prd\\distext\\products\\CAP-NET\\firmware\\2.4.0\\cap-net-e_eoe_2.4.0.xdf"
    )
    expected_interfaces_name_list = ["Interface 1", "Interface 2", "Interface 3"]
    expected_real_name_interface = f"\\Device\\NPF_real_name_interface_{interface_index}"

    def get_interface_name_list(*args, **kwargs):
        return expected_interfaces_name_list

    def get_ifname_by_index(*args, **kwargs):
        return expected_real_name_interface

    mocker.patch.object(Communication, "get_interface_name_list", get_interface_name_list)
    mocker.patch.object(Communication, "get_ifname_by_index", get_ifname_by_index)
    with pytest.raises(ConnectionError) as e:
        connect_ethercat_coe(interface_index, slave_id, dictionary_path)
    captured_outputs = capsys.readouterr()
    all_outputs = captured_outputs.out.split("\n")
    assert all_outputs[0] == "List of interfaces:"
    assert all_outputs[1] == "0: Interface 1"
    assert all_outputs[2] == "1: Interface 2"
    assert all_outputs[3] == "2: Interface 3"
    assert all_outputs[4] == "Interface selected:"
    assert all_outputs[5] == f"- Index interface: {interface_index}"
    assert all_outputs[6] == f"- Interface identifier: {expected_real_name_interface}"
    assert all_outputs[7] == f"- Interface name: {expected_interfaces_name_list[interface_index]}"
    assert e.value.args[0] == f"could not open interface {expected_real_name_interface}"
>>>>>>> ee463b8e
<|MERGE_RESOLUTION|>--- conflicted
+++ resolved
@@ -1,8 +1,6 @@
-<<<<<<< HEAD
-=======
 from typing import Dict
 
->>>>>>> ee463b8e
+import pytest
 import pytest
 from ingenialink import CAN_BAUDRATE, CAN_DEVICE
 from ingenialink.exceptions import ILFirmwareLoadError
@@ -319,50 +317,6 @@
 
 
 @pytest.mark.virtual
-<<<<<<< HEAD
-def test_load_save_configuration(mocker):
-    connect_servo_ethercat_interface_index = mocker.patch.object(
-        Communication, "connect_servo_ethercat_interface_index"
-    )
-    disconnect = mocker.patch.object(Communication, "disconnect")
-    save_configuration = mocker.patch.object(Configuration, "save_configuration")
-    load_configuration = mocker.patch.object(Configuration, "load_configuration")
-
-    main_load_save_configuration()
-
-    connect_servo_ethercat_interface_index.assert_called_once()
-    save_configuration.assert_called_once()
-    load_configuration.assert_called_once()
-    disconnect.assert_called_once()
-
-
-@pytest.mark.virtual
-def test_load_save_configuration_register_changes_success(mocker, capsys):
-    mocker.patch.object(Communication, "connect_servo_ethercat_interface_index")
-    mocker.patch.object(Communication, "disconnect")
-    mocker.patch.object(Configuration, "save_configuration")
-    mocker.patch.object(Configuration, "load_configuration")
-    test_velocities = [10.0, 10.0, 20.0]
-    mocker.patch.object(Configuration, "get_max_velocity", side_effect=test_velocities)
-    mocker.patch.object(Configuration, "set_max_velocity")
-
-    main_load_save_config_register_changes()
-
-    captured_outputs = capsys.readouterr()
-    all_outputs = captured_outputs.out.split("\n")
-
-    assert all_outputs[0] == "The initial configuration is saved."
-    assert all_outputs[1] == "The configuration file is saved with the modification."
-    assert (
-        all_outputs[2]
-        == f"Max. velocity register should be set to its initial value ({test_velocities[1]}). "
-        f"Current value: {test_velocities[1]}"
-    )
-    assert (
-        all_outputs[3]
-        == f"Max. velocity register should now be set to the new value ({test_velocities[2]}). "
-        f"Current value: {test_velocities[2]}"
-=======
 def test_change_node_id_success(mocker, capsys):
     device = CAN_DEVICE.PCAN
     channel = 0
@@ -429,28 +383,10 @@
     assert (
         all_outputs[4]
         == f"Perform a power cycle and reconnect to the drive using the new baud rate: {test_new_baudrate}"
->>>>>>> ee463b8e
-    )
-
-
-@pytest.mark.virtual
-<<<<<<< HEAD
-def test_load_save_configuration_register_changes_failed(mocker, capsys):
-    mocker.patch.object(Communication, "connect_servo_ethercat_interface_index")
-    mocker.patch.object(Communication, "disconnect")
-    mocker.patch.object(Configuration, "save_configuration")
-    mocker.patch.object(Configuration, "load_configuration")
-    mocker.patch.object(Configuration, "get_max_velocity", return_value=20.0)
-    mocker.patch.object(Configuration, "set_max_velocity")
-
-    main_load_save_config_register_changes()
-
-    captured_outputs = capsys.readouterr()
-    all_outputs = captured_outputs.out.split("\n")
-
-    assert all_outputs[0] == "The initial configuration is saved."
-    assert all_outputs[1] == "This max. velocity value is already set."
-=======
+    )
+
+
+@pytest.mark.virtual
 def test_change_baudrate_failed(mocker, capsys):
     device = CAN_DEVICE.PCAN
     channel = 0
@@ -594,4 +530,67 @@
     assert all_outputs[6] == f"- Interface identifier: {expected_real_name_interface}"
     assert all_outputs[7] == f"- Interface name: {expected_interfaces_name_list[interface_index]}"
     assert e.value.args[0] == f"could not open interface {expected_real_name_interface}"
->>>>>>> ee463b8e
+
+
+@pytest.mark.virtual
+def test_load_save_configuration(mocker):
+    connect_servo_ethercat_interface_index = mocker.patch.object(
+        Communication, "connect_servo_ethercat_interface_index"
+    )
+    disconnect = mocker.patch.object(Communication, "disconnect")
+    save_configuration = mocker.patch.object(Configuration, "save_configuration")
+    load_configuration = mocker.patch.object(Configuration, "load_configuration")
+
+    main_load_save_configuration()
+
+    connect_servo_ethercat_interface_index.assert_called_once()
+    save_configuration.assert_called_once()
+    load_configuration.assert_called_once()
+    disconnect.assert_called_once()
+
+
+@pytest.mark.virtual
+def test_load_save_configuration_register_changes_success(mocker, capsys):
+    mocker.patch.object(Communication, "connect_servo_ethercat_interface_index")
+    mocker.patch.object(Communication, "disconnect")
+    mocker.patch.object(Configuration, "save_configuration")
+    mocker.patch.object(Configuration, "load_configuration")
+    test_velocities = [10.0, 10.0, 20.0]
+    mocker.patch.object(Configuration, "get_max_velocity", side_effect=test_velocities)
+    mocker.patch.object(Configuration, "set_max_velocity")
+
+    main_load_save_config_register_changes()
+
+    captured_outputs = capsys.readouterr()
+    all_outputs = captured_outputs.out.split("\n")
+
+    assert all_outputs[0] == "The initial configuration is saved."
+    assert all_outputs[1] == "The configuration file is saved with the modification."
+    assert (
+        all_outputs[2]
+        == f"Max. velocity register should be set to its initial value ({test_velocities[1]}). "
+        f"Current value: {test_velocities[1]}"
+    )
+    assert (
+        all_outputs[3]
+        == f"Max. velocity register should now be set to the new value ({test_velocities[2]}). "
+        f"Current value: {test_velocities[2]}"
+    )
+
+
+@pytest.mark.virtual
+def test_load_save_configuration_register_changes_failed(mocker, capsys):
+    mocker.patch.object(Communication, "connect_servo_ethercat_interface_index")
+    mocker.patch.object(Communication, "disconnect")
+    mocker.patch.object(Configuration, "save_configuration")
+    mocker.patch.object(Configuration, "load_configuration")
+    mocker.patch.object(Configuration, "get_max_velocity", return_value=20.0)
+    mocker.patch.object(Configuration, "set_max_velocity")
+
+    main_load_save_config_register_changes()
+
+    captured_outputs = capsys.readouterr()
+    all_outputs = captured_outputs.out.split("\n")
+
+    assert all_outputs[0] == "The initial configuration is saved."
+    assert all_outputs[1] == "This max. velocity value is already set."