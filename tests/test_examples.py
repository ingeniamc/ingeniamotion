from typing import Dict

import pytest
from ingenialink import CAN_BAUDRATE, CAN_DEVICE
from ingenialink.exceptions import ILFirmwareLoadError

from examples.change_baudrate import change_baudrate
from examples.change_node_id import change_node_id
from examples.connect_ecat_coe import connect_ethercat_coe
from examples.load_fw_canopen import load_firmware_canopen
from examples.commutation_test_encoders import main as main_commutation_test_encoders
from ingeniamotion import MotionController
from ingeniamotion.communication import Communication
from ingeniamotion.configuration import Configuration
<<<<<<< HEAD
from ingeniamotion.drive_tests import DriveTests
=======
>>>>>>> ee463b8e
from ingeniamotion.enums import SeverityLevel
from ingeniamotion.information import Information


@pytest.mark.eoe
def test_disturbance_example(read_config, script_runner):
    script_path = "examples/disturbance_example.py"
    ip_address = read_config["ip"]
    dictionary = read_config["dictionary"]
    result = script_runner.run(script_path, f"--ip={ip_address}", f"--dictionary_path={dictionary}")
    assert result.returncode == 0


@pytest.mark.usefixtures("setup_for_test_examples", "teardown_for_test_examples")
@pytest.mark.canopen
def test_canopen_example(read_config, script_runner):
    script_path = "examples/canopen_example.py"
    dictionary = read_config["dictionary"]
    node_id = read_config["node_id"]
    can_transceiver = read_config["device"]
    can_baudrate = read_config["baudrate"]
    can_channel = read_config["channel"]
    result = script_runner.run(
        script_path,
        f"--dictionary_path={dictionary}",
        f"--node_id={node_id}",
        f"--can_transceiver={can_transceiver}",
        f"--can_baudrate={can_baudrate}",
        f"--can_channel={can_channel}",
    )
    assert result.returncode == 0


@pytest.mark.eoe
def test_set_get_register_example(read_config, script_runner):
    script_path = "examples/set_get_register.py"
    ip_address = read_config["ip"]
    dictionary = read_config["dictionary"]
    result = script_runner.run(script_path, f"--ip={ip_address}", f"--dictionary_path={dictionary}")
    assert result.returncode == 0


@pytest.mark.eoe
def test_poller_example(read_config, script_runner):
    script_path = "examples/poller_example.py"
    ip_address = read_config["ip"]
    dictionary = read_config["dictionary"]
    result = script_runner.run(
        script_path, f"--ip={ip_address}", f"--dictionary_path={dictionary}", "--close"
    )
    assert result.returncode == 0


@pytest.mark.eoe
@pytest.mark.parametrize(
    "mode",
    ["velocity", "torque"],
)
def test_velocity_torque_ramp_example(read_config, script_runner, mocker, mode):
    script_path = "examples/velocity_torque_ramp.py"
    ip_address = read_config["ip"]
    dictionary = read_config["dictionary"]

    class MockMotion:
        def wait_for_velocity(self, *args, **kwargs):
            pass

        def set_operation_mode(self, *args, **kwargs):
            pass

        def set_velocity(self, *args, **kwargs):
            pass

        def motor_enable(*args, **kwargs):
            pass

        def motor_disable(*args, **kwargs):
            pass

        def set_current_quadrature(*args, **kwargs):
            pass

    mocker.patch.object(MotionController, "motion", MockMotion)
    mocker.patch("time.sleep", return_value=None)
    result = script_runner.run(
        script_path, mode, dictionary, f"-ip={ip_address}", f"-target_torque={0}"
    )
    assert result.returncode == 0


@pytest.mark.eoe
def test_monitoring_example(read_config, script_runner):
    script_path = "examples/monitoring_example.py"
    ip_address = read_config["ip"]
    dictionary = read_config["dictionary"]
    result = script_runner.run(
        script_path, f"--ip={ip_address}", f"--dictionary_path={dictionary}", "--close"
    )
    assert result.returncode == 0


@pytest.mark.eoe
def test_load_fw_ftp(read_config, script_runner, mocker):
    script_path = "examples/load_fw_ftp.py"
    ip_address = read_config["ip"]
    dictionary = read_config["dictionary"]
    fw_file = read_config["fw_file"]

    class MockCommunication:
        def boot_mode_and_load_firmware_ethernet(self, *args, **kwargs):
            pass

        def connect_servo_ethernet(self, *args, **kwargs):
            pass

    mocker.patch.object(MotionController, "communication", MockCommunication)
    result = script_runner.run(
        script_path,
        f"--dictionary_path={dictionary}",
        f"--ip={ip_address}",
        f"--firmware_file={fw_file}",
    )
    assert result.returncode == 0


@pytest.mark.soem
def test_load_fw_ecat(read_config, script_runner, mocker):
    script_path = "examples/load_fw_ecat.py"
    interface_index = read_config["index"]
    slave_id = read_config["slave"]
    fw_file = read_config["fw_file"]

    class MockCommunication:
        def load_firmware_ecat_interface_index(self, *args, **kwargs):
            pass

        def get_interface_name_list(*args, **kwargs):
            pass

    mocker.patch.object(MotionController, "communication", MockCommunication)
    result = script_runner.run(
        script_path,
        f"--interface_index={interface_index}",
        f"--slave_id={slave_id}",
        f"--firmware_file={fw_file}",
    )
    assert result.returncode == 0


@pytest.mark.eoe
@pytest.mark.parametrize(
    "feedback",
    ["HALLS", "QEI", "QEI2"],
)
def test_feedback_example(read_config, script_runner, mocker, feedback):
    script_path = "examples/feedback_test.py"
    ip_address = read_config["ip"]
    dictionary = read_config["dictionary"]

    class MockDriveTests:
        def digital_halls_test(*args, **kwargs):
            return {"result_message": SeverityLevel.SUCCESS}

        def incremental_encoder_1_test(*args, **kwargs):
            return {"result_message": SeverityLevel.SUCCESS}

        def incremental_encoder_2_test(*args, **kwargs):
            return {"result_message": SeverityLevel.SUCCESS}

    mocker.patch.object(MotionController, "tests", MockDriveTests)
    result = script_runner.run(script_path, feedback, dictionary, f"-ip={ip_address}")
    assert result.returncode == 0


@pytest.mark.eoe
def test_commutation_test_example(read_config, script_runner, mocker):
    script_path = "examples/commutation_test.py"
    ip_address = read_config["ip"]
    dictionary = read_config["dictionary"]

    class MockDriveTests:
        def commutation(*args, **kwargs):
            return {"result_message": SeverityLevel.SUCCESS}

    mocker.patch.object(MotionController, "tests", MockDriveTests)
    result = script_runner.run(script_path, dictionary, f"-ip={ip_address}")
    assert result.returncode == 0


@pytest.mark.eoe
@pytest.mark.parametrize(
    "override",
    ["disabled", "release", "enable"],
)
def test_brake_config_example(read_config, script_runner, mocker, override):
    script_path = "examples/brake_config.py"
    ip_address = read_config["ip"]
    dictionary = read_config["dictionary"]

    class MockConfiguration:
        def disable_brake_override(*args, **kwargs):
            pass

        def release_brake(*args, **kwargs):
            pass

        def enable_brake(*args, **kwargs):
            pass

    mocker.patch.object(MotionController, "configuration", MockConfiguration)
    result = script_runner.run(script_path, override, dictionary, f"-ip={ip_address}")
    assert result.returncode == 0


@pytest.mark.virtual
def test_can_bootloader_example_success(mocker, capsys):
    device = CAN_DEVICE.PCAN
    channel = 0
    baudrate = CAN_BAUDRATE.Baudrate_1M
    node_id = 32
    dictionary_path = "test_dictionary.xdf"
    fw_path = "test_fw.lfu"

    expected_node_list = [node_id]
    status_message = "Mock status message."
    progress_message = "100"

    class MockCommunication:
        def scan_servos_canopen(*args, **kwargs):
            return expected_node_list

        def connect_servo_canopen(*args, **kwargs):
            pass

        def load_firmware_canopen(*args, **kwargs):
            kwargs["status_callback"](status_message)
            kwargs["progress_callback"](progress_message)

        def disconnect(*args, **kwargs):
            pass

    mock_servos = {"default": "my_servo"}

    mocker.patch.object(MotionController, "communication", MockCommunication)
    mocker.patch.object(MotionController, "servos", mock_servos)
    load_firmware_canopen(device, channel, baudrate, node_id, dictionary_path, fw_path)

    captured_outputs = capsys.readouterr()
    all_outputs = captured_outputs.out.split("\n")
    assert all_outputs[0] == f"Found nodes: {expected_node_list}"
    assert all_outputs[1] == "Starts to establish a communication."
    assert all_outputs[2] == "Drive is connected."
    assert all_outputs[3] == "Starts to load the firmware."
    assert all_outputs[4] == f"Load firmware status: {status_message}"
    assert all_outputs[5] == f"Load firmware progress: {progress_message}%"
    assert all_outputs[6] == "Firmware is uploaded successfully."
    assert all_outputs[7] == "Drive is disconnected."


@pytest.mark.virtual
def test_can_bootloader_example_failed(mocker, capsys):
    device = CAN_DEVICE.PCAN
    channel = 0
    baudrate = CAN_BAUDRATE.Baudrate_1M
    node_id = 32
    dictionary_path = "test_dictionary.xdf"
    fw_path = "test_fw.lfu"

    expected_node_list = [node_id]
    fw_error_message = "An error occurs during the firmware updating."

    class MockCommunication:
        def scan_servos_canopen(*args, **kwargs):
            return expected_node_list

        def connect_servo_canopen(*args, **kwargs):
            pass

        def load_firmware_canopen(*args, **kwargs):
            raise ILFirmwareLoadError(fw_error_message)

        def disconnect(*args, **kwargs):
            pass

    mock_servos = {"default": "my_servo"}

    mocker.patch.object(MotionController, "communication", MockCommunication)
    mocker.patch.object(MotionController, "servos", mock_servos)
    load_firmware_canopen(device, channel, baudrate, node_id, dictionary_path, fw_path)

    captured_outputs = capsys.readouterr()
    all_outputs = captured_outputs.out.split("\n")
    assert all_outputs[0] == f"Found nodes: {expected_node_list}"
    assert all_outputs[1] == "Starts to establish a communication."
    assert all_outputs[2] == "Drive is connected."
    assert all_outputs[3] == "Starts to load the firmware."
    assert all_outputs[4] == f"Firmware loading failed: {fw_error_message}"
    assert all_outputs[5] == "Drive is disconnected."


@pytest.mark.virtual
<<<<<<< HEAD
def test_commutation_test(mocker):
    connect_servo_ethercat_interface_ip = mocker.patch.object(
        Communication, "connect_servo_ethercat_interface_ip"
    )
    disconnect = mocker.patch.object(Communication, "disconnect")
    set_auxiliar_feedback = mocker.patch.object(Configuration, "set_auxiliar_feedback")
    set_commutation_feedback = mocker.patch.object(Configuration, "set_commutation_feedback")
    set_position_feedback = mocker.patch.object(Configuration, "set_position_feedback")
    set_velocity_feedback = mocker.patch.object(Configuration, "set_velocity_feedback")
    set_reference_feedback = mocker.patch.object(Configuration, "set_reference_feedback")
    commutation_test = mocker.patch.object(
        DriveTests,
        "commutation",
        return_value={
            "result_message": "Commutation is called",
            "result_severity": SeverityLevel.SUCCESS,
        },
    )

    main_commutation_test_encoders()

    connect_servo_ethercat_interface_ip.assert_called_once()
    set_auxiliar_feedback.assert_called_once()
    set_commutation_feedback.assert_called_once()
    set_position_feedback.assert_called_once()
    set_velocity_feedback.assert_called_once()
    set_reference_feedback.assert_called_once()
    commutation_test.assert_called_once()
    disconnect.assert_called_once()
=======
def test_change_node_id_success(mocker, capsys):
    device = CAN_DEVICE.PCAN
    channel = 0
    baudrate = CAN_BAUDRATE.Baudrate_1M
    dictionary_path = "test_dictionary.xdf"

    node_id = 20
    test_new_node_id = 32

    mocker.patch.object(Communication, "connect_servo_canopen")
    mocker.patch.object(Communication, "disconnect")
    mocker.patch.object(Information, "get_node_id", side_effect=[node_id, test_new_node_id])
    mocker.patch.object(Configuration, "change_node_id")
    change_node_id(device, channel, node_id, baudrate, dictionary_path, test_new_node_id)

    captured_outputs = capsys.readouterr()
    all_outputs = captured_outputs.out.split("\n")
    assert all_outputs[1] == f"Drive is connected with {node_id} as a node ID."
    assert all_outputs[3] == "Node ID has been changed"
    assert all_outputs[6] == f"Now the drive is connected with {test_new_node_id} as a node ID."


@pytest.mark.virtual
def test_change_node_id_failed(mocker, capsys):
    device = CAN_DEVICE.PCAN
    channel = 0
    baudrate = CAN_BAUDRATE.Baudrate_1M
    dictionary_path = "test_dictionary.xdf"

    node_id = 20
    test_new_node_id = node_id

    mocker.patch.object(Communication, "connect_servo_canopen")
    mocker.patch.object(Communication, "disconnect")
    mocker.patch.object(Information, "get_node_id", side_effect=[node_id, test_new_node_id])
    mocker.patch.object(Configuration, "change_node_id")
    change_node_id(device, channel, node_id, baudrate, dictionary_path, test_new_node_id)

    captured_outputs = capsys.readouterr()
    all_outputs = captured_outputs.out.split("\n")
    assert all_outputs[1] == f"Drive is connected with {node_id} as a node ID."
    assert all_outputs[3] == f"This drive already has this node ID: {node_id}."


@pytest.mark.virtual
def test_change_baudrate_success(mocker, capsys):
    device = CAN_DEVICE.PCAN
    channel = 0
    baudrate = CAN_BAUDRATE.Baudrate_1M
    node_id = 32
    dictionary_path = "test_dictionary.xdf"
    test_new_baudrate = CAN_BAUDRATE.Baudrate_125K

    mocker.patch.object(Communication, "connect_servo_canopen")
    mocker.patch.object(Communication, "disconnect")
    mocker.patch.object(Information, "get_baudrate", side_effect=[baudrate])
    mocker.patch.object(Configuration, "change_baudrate")
    change_baudrate(device, channel, node_id, baudrate, dictionary_path, test_new_baudrate)

    captured_outputs = capsys.readouterr()
    all_outputs = captured_outputs.out.split("\n")
    assert all_outputs[0] == f"Drive is connected with {baudrate} baudrate."
    assert all_outputs[2] == f"Baudrate has been changed from {baudrate} to {test_new_baudrate}."
    assert (
        all_outputs[4]
        == f"Perform a power cycle and reconnect to the drive using the new baud rate: {test_new_baudrate}"
    )


@pytest.mark.virtual
def test_change_baudrate_failed(mocker, capsys):
    device = CAN_DEVICE.PCAN
    channel = 0
    baudrate = CAN_BAUDRATE.Baudrate_1M
    node_id = 32
    dictionary_path = "test_dictionary.xdf"
    test_new_baudrate = baudrate

    mocker.patch.object(Communication, "connect_servo_canopen")
    mocker.patch.object(Communication, "disconnect")
    mocker.patch.object(Information, "get_baudrate", side_effect=[baudrate])
    mocker.patch.object(Configuration, "change_baudrate")
    change_baudrate(device, channel, node_id, baudrate, dictionary_path, test_new_baudrate)

    captured_outputs = capsys.readouterr()
    all_outputs = captured_outputs.out.split("\n")
    assert all_outputs[0] == f"Drive is connected with {baudrate} baudrate."
    assert all_outputs[2] == f"This drive already has this baudrate: {baudrate}."


@pytest.mark.virtual
def test_ecat_coe_connection_example_success(mocker, capsys):
    interface_index = 2
    slave_id = 1
    dictionary_path = (
        "\\\\awe-srv-max-prd\\distext\\products\\CAP-NET\\firmware\\2.4.0\\cap-net-e_eoe_2.4.0.xdf"
    )
    expected_slave_list = [slave_id]
    expected_interfaces_name_list = ["Interface 1", "Interface 2", "Interface 3"]
    expected_real_name_interface = f"\\Device\\NPF_real_name_interface_{interface_index}"
    test_alias = "default"
    test_servos: Dict[str, str] = {}

    def scan_servos_ethercat(*args, **kwargs):
        return expected_slave_list

    def get_interface_name_list(*args, **kwargs):
        return expected_interfaces_name_list

    def get_ifname_by_index(*args, **kwargs):
        return expected_real_name_interface

    def connect_servo_ethercat(*args, **kwargs):
        test_servos[test_alias] = "my_servo"

    def disconnect(*args, **kwargs):
        test_servos.pop(test_alias)

    mocker.patch.object(Communication, "scan_servos_ethercat", scan_servos_ethercat)
    mocker.patch.object(Communication, "get_interface_name_list", get_interface_name_list)
    mocker.patch.object(Communication, "get_ifname_by_index", get_ifname_by_index)
    mocker.patch.object(MotionController, "servos", test_servos)
    mocker.patch.object(Communication, "connect_servo_ethercat", connect_servo_ethercat)
    mocker.patch.object(Communication, "disconnect", disconnect)
    connect_ethercat_coe(interface_index, slave_id, dictionary_path)
    captured_outputs = capsys.readouterr()
    all_outputs = captured_outputs.out.split("\n")
    assert all_outputs[0] == "List of interfaces:"
    assert all_outputs[1] == "0: Interface 1"
    assert all_outputs[2] == "1: Interface 2"
    assert all_outputs[3] == "2: Interface 3"
    assert all_outputs[4] == "Interface selected:"
    assert all_outputs[5] == f"- Index interface: {interface_index}"
    assert all_outputs[6] == f"- Interface identifier: {expected_real_name_interface}"
    assert all_outputs[7] == f"- Interface name: {expected_interfaces_name_list[interface_index]}"
    assert all_outputs[8] == f"Found slaves: {expected_slave_list}"
    assert all_outputs[9] == f"Drive is connected."
    assert all_outputs[10] == f"The drive has been disconnected."


@pytest.mark.virtual
def test_ecat_coe_connection_example_failed(mocker, capsys):
    interface_index = 2
    slave_id = 1
    dictionary_path = (
        "\\\\awe-srv-max-prd\\distext\\products\\CAP-NET\\firmware\\2.4.0\\cap-net-e_eoe_2.4.0.xdf"
    )
    expected_slave_list = []
    expected_interfaces_name_list = ["Interface 1", "Interface 2", "Interface 3"]
    expected_real_name_interface = f"\\Device\\NPF_real_name_interface_{interface_index}"
    test_servos: Dict[str, str] = {}

    def scan_servos_ethercat(*args, **kwargs):
        return expected_slave_list

    def get_interface_name_list(*args, **kwargs):
        return expected_interfaces_name_list

    def get_ifname_by_index(*args, **kwargs):
        return expected_real_name_interface

    mocker.patch.object(Communication, "scan_servos_ethercat", scan_servos_ethercat)
    mocker.patch.object(Communication, "get_interface_name_list", get_interface_name_list)
    mocker.patch.object(Communication, "get_ifname_by_index", get_ifname_by_index)
    mocker.patch.object(MotionController, "servos", test_servos)
    connect_ethercat_coe(interface_index, slave_id, dictionary_path)
    captured_outputs = capsys.readouterr()
    all_outputs = captured_outputs.out.split("\n")
    assert all_outputs[0] == "List of interfaces:"
    assert all_outputs[1] == "0: Interface 1"
    assert all_outputs[2] == "1: Interface 2"
    assert all_outputs[3] == "2: Interface 3"
    assert all_outputs[4] == "Interface selected:"
    assert all_outputs[5] == f"- Index interface: {interface_index}"
    assert all_outputs[6] == f"- Interface identifier: {expected_real_name_interface}"
    assert all_outputs[7] == f"- Interface name: {expected_interfaces_name_list[interface_index]}"
    assert (
        all_outputs[8]
        == f"No slave detected on interface: {expected_interfaces_name_list[interface_index]}"
    )


@pytest.mark.virtual
def test_ecat_coe_connection_example_connection_error(mocker, capsys):
    interface_index = 2
    slave_id = 1
    dictionary_path = (
        "\\\\awe-srv-max-prd\\distext\\products\\CAP-NET\\firmware\\2.4.0\\cap-net-e_eoe_2.4.0.xdf"
    )
    expected_interfaces_name_list = ["Interface 1", "Interface 2", "Interface 3"]
    expected_real_name_interface = f"\\Device\\NPF_real_name_interface_{interface_index}"

    def get_interface_name_list(*args, **kwargs):
        return expected_interfaces_name_list

    def get_ifname_by_index(*args, **kwargs):
        return expected_real_name_interface

    mocker.patch.object(Communication, "get_interface_name_list", get_interface_name_list)
    mocker.patch.object(Communication, "get_ifname_by_index", get_ifname_by_index)
    with pytest.raises(ConnectionError) as e:
        connect_ethercat_coe(interface_index, slave_id, dictionary_path)
    captured_outputs = capsys.readouterr()
    all_outputs = captured_outputs.out.split("\n")
    assert all_outputs[0] == "List of interfaces:"
    assert all_outputs[1] == "0: Interface 1"
    assert all_outputs[2] == "1: Interface 2"
    assert all_outputs[3] == "2: Interface 3"
    assert all_outputs[4] == "Interface selected:"
    assert all_outputs[5] == f"- Index interface: {interface_index}"
    assert all_outputs[6] == f"- Interface identifier: {expected_real_name_interface}"
    assert all_outputs[7] == f"- Interface name: {expected_interfaces_name_list[interface_index]}"
    assert e.value.args[0] == f"could not open interface {expected_real_name_interface}"
>>>>>>> ee463b8e
<|MERGE_RESOLUTION|>--- conflicted
+++ resolved
@@ -12,10 +12,7 @@
 from ingeniamotion import MotionController
 from ingeniamotion.communication import Communication
 from ingeniamotion.configuration import Configuration
-<<<<<<< HEAD
 from ingeniamotion.drive_tests import DriveTests
-=======
->>>>>>> ee463b8e
 from ingeniamotion.enums import SeverityLevel
 from ingeniamotion.information import Information
 
@@ -317,7 +314,222 @@
 
 
 @pytest.mark.virtual
-<<<<<<< HEAD
+def test_change_node_id_success(mocker, capsys):
+    device = CAN_DEVICE.PCAN
+    channel = 0
+    baudrate = CAN_BAUDRATE.Baudrate_1M
+    dictionary_path = "test_dictionary.xdf"
+
+    node_id = 20
+    test_new_node_id = 32
+
+    mocker.patch.object(Communication, "connect_servo_canopen")
+    mocker.patch.object(Communication, "disconnect")
+    mocker.patch.object(Information, "get_node_id", side_effect=[node_id, test_new_node_id])
+    mocker.patch.object(Configuration, "change_node_id")
+    change_node_id(device, channel, node_id, baudrate, dictionary_path, test_new_node_id)
+
+    captured_outputs = capsys.readouterr()
+    all_outputs = captured_outputs.out.split("\n")
+    assert all_outputs[1] == f"Drive is connected with {node_id} as a node ID."
+    assert all_outputs[3] == "Node ID has been changed"
+    assert all_outputs[6] == f"Now the drive is connected with {test_new_node_id} as a node ID."
+
+
+@pytest.mark.virtual
+def test_change_node_id_failed(mocker, capsys):
+    device = CAN_DEVICE.PCAN
+    channel = 0
+    baudrate = CAN_BAUDRATE.Baudrate_1M
+    dictionary_path = "test_dictionary.xdf"
+
+    node_id = 20
+    test_new_node_id = node_id
+
+    mocker.patch.object(Communication, "connect_servo_canopen")
+    mocker.patch.object(Communication, "disconnect")
+    mocker.patch.object(Information, "get_node_id", side_effect=[node_id, test_new_node_id])
+    mocker.patch.object(Configuration, "change_node_id")
+    change_node_id(device, channel, node_id, baudrate, dictionary_path, test_new_node_id)
+
+    captured_outputs = capsys.readouterr()
+    all_outputs = captured_outputs.out.split("\n")
+    assert all_outputs[1] == f"Drive is connected with {node_id} as a node ID."
+    assert all_outputs[3] == f"This drive already has this node ID: {node_id}."
+
+
+@pytest.mark.virtual
+def test_change_baudrate_success(mocker, capsys):
+    device = CAN_DEVICE.PCAN
+    channel = 0
+    baudrate = CAN_BAUDRATE.Baudrate_1M
+    node_id = 32
+    dictionary_path = "test_dictionary.xdf"
+    test_new_baudrate = CAN_BAUDRATE.Baudrate_125K
+
+    mocker.patch.object(Communication, "connect_servo_canopen")
+    mocker.patch.object(Communication, "disconnect")
+    mocker.patch.object(Information, "get_baudrate", side_effect=[baudrate])
+    mocker.patch.object(Configuration, "change_baudrate")
+    change_baudrate(device, channel, node_id, baudrate, dictionary_path, test_new_baudrate)
+
+    captured_outputs = capsys.readouterr()
+    all_outputs = captured_outputs.out.split("\n")
+    assert all_outputs[0] == f"Drive is connected with {baudrate} baudrate."
+    assert all_outputs[2] == f"Baudrate has been changed from {baudrate} to {test_new_baudrate}."
+    assert (
+        all_outputs[4]
+        == f"Perform a power cycle and reconnect to the drive using the new baud rate: {test_new_baudrate}"
+    )
+
+
+@pytest.mark.virtual
+def test_change_baudrate_failed(mocker, capsys):
+    device = CAN_DEVICE.PCAN
+    channel = 0
+    baudrate = CAN_BAUDRATE.Baudrate_1M
+    node_id = 32
+    dictionary_path = "test_dictionary.xdf"
+    test_new_baudrate = baudrate
+
+    mocker.patch.object(Communication, "connect_servo_canopen")
+    mocker.patch.object(Communication, "disconnect")
+    mocker.patch.object(Information, "get_baudrate", side_effect=[baudrate])
+    mocker.patch.object(Configuration, "change_baudrate")
+    change_baudrate(device, channel, node_id, baudrate, dictionary_path, test_new_baudrate)
+
+    captured_outputs = capsys.readouterr()
+    all_outputs = captured_outputs.out.split("\n")
+    assert all_outputs[0] == f"Drive is connected with {baudrate} baudrate."
+    assert all_outputs[2] == f"This drive already has this baudrate: {baudrate}."
+
+
+@pytest.mark.virtual
+def test_ecat_coe_connection_example_success(mocker, capsys):
+    interface_index = 2
+    slave_id = 1
+    dictionary_path = (
+        "\\\\awe-srv-max-prd\\distext\\products\\CAP-NET\\firmware\\2.4.0\\cap-net-e_eoe_2.4.0.xdf"
+    )
+    expected_slave_list = [slave_id]
+    expected_interfaces_name_list = ["Interface 1", "Interface 2", "Interface 3"]
+    expected_real_name_interface = f"\\Device\\NPF_real_name_interface_{interface_index}"
+    test_alias = "default"
+    test_servos: Dict[str, str] = {}
+
+    def scan_servos_ethercat(*args, **kwargs):
+        return expected_slave_list
+
+    def get_interface_name_list(*args, **kwargs):
+        return expected_interfaces_name_list
+
+    def get_ifname_by_index(*args, **kwargs):
+        return expected_real_name_interface
+
+    def connect_servo_ethercat(*args, **kwargs):
+        test_servos[test_alias] = "my_servo"
+
+    def disconnect(*args, **kwargs):
+        test_servos.pop(test_alias)
+
+    mocker.patch.object(Communication, "scan_servos_ethercat", scan_servos_ethercat)
+    mocker.patch.object(Communication, "get_interface_name_list", get_interface_name_list)
+    mocker.patch.object(Communication, "get_ifname_by_index", get_ifname_by_index)
+    mocker.patch.object(MotionController, "servos", test_servos)
+    mocker.patch.object(Communication, "connect_servo_ethercat", connect_servo_ethercat)
+    mocker.patch.object(Communication, "disconnect", disconnect)
+    connect_ethercat_coe(interface_index, slave_id, dictionary_path)
+    captured_outputs = capsys.readouterr()
+    all_outputs = captured_outputs.out.split("\n")
+    assert all_outputs[0] == "List of interfaces:"
+    assert all_outputs[1] == "0: Interface 1"
+    assert all_outputs[2] == "1: Interface 2"
+    assert all_outputs[3] == "2: Interface 3"
+    assert all_outputs[4] == "Interface selected:"
+    assert all_outputs[5] == f"- Index interface: {interface_index}"
+    assert all_outputs[6] == f"- Interface identifier: {expected_real_name_interface}"
+    assert all_outputs[7] == f"- Interface name: {expected_interfaces_name_list[interface_index]}"
+    assert all_outputs[8] == f"Found slaves: {expected_slave_list}"
+    assert all_outputs[9] == f"Drive is connected."
+    assert all_outputs[10] == f"The drive has been disconnected."
+
+
+@pytest.mark.virtual
+def test_ecat_coe_connection_example_failed(mocker, capsys):
+    interface_index = 2
+    slave_id = 1
+    dictionary_path = (
+        "\\\\awe-srv-max-prd\\distext\\products\\CAP-NET\\firmware\\2.4.0\\cap-net-e_eoe_2.4.0.xdf"
+    )
+    expected_slave_list = []
+    expected_interfaces_name_list = ["Interface 1", "Interface 2", "Interface 3"]
+    expected_real_name_interface = f"\\Device\\NPF_real_name_interface_{interface_index}"
+    test_servos: Dict[str, str] = {}
+
+    def scan_servos_ethercat(*args, **kwargs):
+        return expected_slave_list
+
+    def get_interface_name_list(*args, **kwargs):
+        return expected_interfaces_name_list
+
+    def get_ifname_by_index(*args, **kwargs):
+        return expected_real_name_interface
+
+    mocker.patch.object(Communication, "scan_servos_ethercat", scan_servos_ethercat)
+    mocker.patch.object(Communication, "get_interface_name_list", get_interface_name_list)
+    mocker.patch.object(Communication, "get_ifname_by_index", get_ifname_by_index)
+    mocker.patch.object(MotionController, "servos", test_servos)
+    connect_ethercat_coe(interface_index, slave_id, dictionary_path)
+    captured_outputs = capsys.readouterr()
+    all_outputs = captured_outputs.out.split("\n")
+    assert all_outputs[0] == "List of interfaces:"
+    assert all_outputs[1] == "0: Interface 1"
+    assert all_outputs[2] == "1: Interface 2"
+    assert all_outputs[3] == "2: Interface 3"
+    assert all_outputs[4] == "Interface selected:"
+    assert all_outputs[5] == f"- Index interface: {interface_index}"
+    assert all_outputs[6] == f"- Interface identifier: {expected_real_name_interface}"
+    assert all_outputs[7] == f"- Interface name: {expected_interfaces_name_list[interface_index]}"
+    assert (
+        all_outputs[8]
+        == f"No slave detected on interface: {expected_interfaces_name_list[interface_index]}"
+    )
+
+
+@pytest.mark.virtual
+def test_ecat_coe_connection_example_connection_error(mocker, capsys):
+    interface_index = 2
+    slave_id = 1
+    dictionary_path = (
+        "\\\\awe-srv-max-prd\\distext\\products\\CAP-NET\\firmware\\2.4.0\\cap-net-e_eoe_2.4.0.xdf"
+    )
+    expected_interfaces_name_list = ["Interface 1", "Interface 2", "Interface 3"]
+    expected_real_name_interface = f"\\Device\\NPF_real_name_interface_{interface_index}"
+
+    def get_interface_name_list(*args, **kwargs):
+        return expected_interfaces_name_list
+
+    def get_ifname_by_index(*args, **kwargs):
+        return expected_real_name_interface
+
+    mocker.patch.object(Communication, "get_interface_name_list", get_interface_name_list)
+    mocker.patch.object(Communication, "get_ifname_by_index", get_ifname_by_index)
+    with pytest.raises(ConnectionError) as e:
+        connect_ethercat_coe(interface_index, slave_id, dictionary_path)
+    captured_outputs = capsys.readouterr()
+    all_outputs = captured_outputs.out.split("\n")
+    assert all_outputs[0] == "List of interfaces:"
+    assert all_outputs[1] == "0: Interface 1"
+    assert all_outputs[2] == "1: Interface 2"
+    assert all_outputs[3] == "2: Interface 3"
+    assert all_outputs[4] == "Interface selected:"
+    assert all_outputs[5] == f"- Index interface: {interface_index}"
+    assert all_outputs[6] == f"- Interface identifier: {expected_real_name_interface}"
+    assert all_outputs[7] == f"- Interface name: {expected_interfaces_name_list[interface_index]}"
+    assert e.value.args[0] == f"could not open interface {expected_real_name_interface}"
+
+
+@pytest.mark.virtual
 def test_commutation_test(mocker):
     connect_servo_ethercat_interface_ip = mocker.patch.object(
         Communication, "connect_servo_ethercat_interface_ip"
@@ -346,219 +558,4 @@
     set_velocity_feedback.assert_called_once()
     set_reference_feedback.assert_called_once()
     commutation_test.assert_called_once()
-    disconnect.assert_called_once()
-=======
-def test_change_node_id_success(mocker, capsys):
-    device = CAN_DEVICE.PCAN
-    channel = 0
-    baudrate = CAN_BAUDRATE.Baudrate_1M
-    dictionary_path = "test_dictionary.xdf"
-
-    node_id = 20
-    test_new_node_id = 32
-
-    mocker.patch.object(Communication, "connect_servo_canopen")
-    mocker.patch.object(Communication, "disconnect")
-    mocker.patch.object(Information, "get_node_id", side_effect=[node_id, test_new_node_id])
-    mocker.patch.object(Configuration, "change_node_id")
-    change_node_id(device, channel, node_id, baudrate, dictionary_path, test_new_node_id)
-
-    captured_outputs = capsys.readouterr()
-    all_outputs = captured_outputs.out.split("\n")
-    assert all_outputs[1] == f"Drive is connected with {node_id} as a node ID."
-    assert all_outputs[3] == "Node ID has been changed"
-    assert all_outputs[6] == f"Now the drive is connected with {test_new_node_id} as a node ID."
-
-
-@pytest.mark.virtual
-def test_change_node_id_failed(mocker, capsys):
-    device = CAN_DEVICE.PCAN
-    channel = 0
-    baudrate = CAN_BAUDRATE.Baudrate_1M
-    dictionary_path = "test_dictionary.xdf"
-
-    node_id = 20
-    test_new_node_id = node_id
-
-    mocker.patch.object(Communication, "connect_servo_canopen")
-    mocker.patch.object(Communication, "disconnect")
-    mocker.patch.object(Information, "get_node_id", side_effect=[node_id, test_new_node_id])
-    mocker.patch.object(Configuration, "change_node_id")
-    change_node_id(device, channel, node_id, baudrate, dictionary_path, test_new_node_id)
-
-    captured_outputs = capsys.readouterr()
-    all_outputs = captured_outputs.out.split("\n")
-    assert all_outputs[1] == f"Drive is connected with {node_id} as a node ID."
-    assert all_outputs[3] == f"This drive already has this node ID: {node_id}."
-
-
-@pytest.mark.virtual
-def test_change_baudrate_success(mocker, capsys):
-    device = CAN_DEVICE.PCAN
-    channel = 0
-    baudrate = CAN_BAUDRATE.Baudrate_1M
-    node_id = 32
-    dictionary_path = "test_dictionary.xdf"
-    test_new_baudrate = CAN_BAUDRATE.Baudrate_125K
-
-    mocker.patch.object(Communication, "connect_servo_canopen")
-    mocker.patch.object(Communication, "disconnect")
-    mocker.patch.object(Information, "get_baudrate", side_effect=[baudrate])
-    mocker.patch.object(Configuration, "change_baudrate")
-    change_baudrate(device, channel, node_id, baudrate, dictionary_path, test_new_baudrate)
-
-    captured_outputs = capsys.readouterr()
-    all_outputs = captured_outputs.out.split("\n")
-    assert all_outputs[0] == f"Drive is connected with {baudrate} baudrate."
-    assert all_outputs[2] == f"Baudrate has been changed from {baudrate} to {test_new_baudrate}."
-    assert (
-        all_outputs[4]
-        == f"Perform a power cycle and reconnect to the drive using the new baud rate: {test_new_baudrate}"
-    )
-
-
-@pytest.mark.virtual
-def test_change_baudrate_failed(mocker, capsys):
-    device = CAN_DEVICE.PCAN
-    channel = 0
-    baudrate = CAN_BAUDRATE.Baudrate_1M
-    node_id = 32
-    dictionary_path = "test_dictionary.xdf"
-    test_new_baudrate = baudrate
-
-    mocker.patch.object(Communication, "connect_servo_canopen")
-    mocker.patch.object(Communication, "disconnect")
-    mocker.patch.object(Information, "get_baudrate", side_effect=[baudrate])
-    mocker.patch.object(Configuration, "change_baudrate")
-    change_baudrate(device, channel, node_id, baudrate, dictionary_path, test_new_baudrate)
-
-    captured_outputs = capsys.readouterr()
-    all_outputs = captured_outputs.out.split("\n")
-    assert all_outputs[0] == f"Drive is connected with {baudrate} baudrate."
-    assert all_outputs[2] == f"This drive already has this baudrate: {baudrate}."
-
-
-@pytest.mark.virtual
-def test_ecat_coe_connection_example_success(mocker, capsys):
-    interface_index = 2
-    slave_id = 1
-    dictionary_path = (
-        "\\\\awe-srv-max-prd\\distext\\products\\CAP-NET\\firmware\\2.4.0\\cap-net-e_eoe_2.4.0.xdf"
-    )
-    expected_slave_list = [slave_id]
-    expected_interfaces_name_list = ["Interface 1", "Interface 2", "Interface 3"]
-    expected_real_name_interface = f"\\Device\\NPF_real_name_interface_{interface_index}"
-    test_alias = "default"
-    test_servos: Dict[str, str] = {}
-
-    def scan_servos_ethercat(*args, **kwargs):
-        return expected_slave_list
-
-    def get_interface_name_list(*args, **kwargs):
-        return expected_interfaces_name_list
-
-    def get_ifname_by_index(*args, **kwargs):
-        return expected_real_name_interface
-
-    def connect_servo_ethercat(*args, **kwargs):
-        test_servos[test_alias] = "my_servo"
-
-    def disconnect(*args, **kwargs):
-        test_servos.pop(test_alias)
-
-    mocker.patch.object(Communication, "scan_servos_ethercat", scan_servos_ethercat)
-    mocker.patch.object(Communication, "get_interface_name_list", get_interface_name_list)
-    mocker.patch.object(Communication, "get_ifname_by_index", get_ifname_by_index)
-    mocker.patch.object(MotionController, "servos", test_servos)
-    mocker.patch.object(Communication, "connect_servo_ethercat", connect_servo_ethercat)
-    mocker.patch.object(Communication, "disconnect", disconnect)
-    connect_ethercat_coe(interface_index, slave_id, dictionary_path)
-    captured_outputs = capsys.readouterr()
-    all_outputs = captured_outputs.out.split("\n")
-    assert all_outputs[0] == "List of interfaces:"
-    assert all_outputs[1] == "0: Interface 1"
-    assert all_outputs[2] == "1: Interface 2"
-    assert all_outputs[3] == "2: Interface 3"
-    assert all_outputs[4] == "Interface selected:"
-    assert all_outputs[5] == f"- Index interface: {interface_index}"
-    assert all_outputs[6] == f"- Interface identifier: {expected_real_name_interface}"
-    assert all_outputs[7] == f"- Interface name: {expected_interfaces_name_list[interface_index]}"
-    assert all_outputs[8] == f"Found slaves: {expected_slave_list}"
-    assert all_outputs[9] == f"Drive is connected."
-    assert all_outputs[10] == f"The drive has been disconnected."
-
-
-@pytest.mark.virtual
-def test_ecat_coe_connection_example_failed(mocker, capsys):
-    interface_index = 2
-    slave_id = 1
-    dictionary_path = (
-        "\\\\awe-srv-max-prd\\distext\\products\\CAP-NET\\firmware\\2.4.0\\cap-net-e_eoe_2.4.0.xdf"
-    )
-    expected_slave_list = []
-    expected_interfaces_name_list = ["Interface 1", "Interface 2", "Interface 3"]
-    expected_real_name_interface = f"\\Device\\NPF_real_name_interface_{interface_index}"
-    test_servos: Dict[str, str] = {}
-
-    def scan_servos_ethercat(*args, **kwargs):
-        return expected_slave_list
-
-    def get_interface_name_list(*args, **kwargs):
-        return expected_interfaces_name_list
-
-    def get_ifname_by_index(*args, **kwargs):
-        return expected_real_name_interface
-
-    mocker.patch.object(Communication, "scan_servos_ethercat", scan_servos_ethercat)
-    mocker.patch.object(Communication, "get_interface_name_list", get_interface_name_list)
-    mocker.patch.object(Communication, "get_ifname_by_index", get_ifname_by_index)
-    mocker.patch.object(MotionController, "servos", test_servos)
-    connect_ethercat_coe(interface_index, slave_id, dictionary_path)
-    captured_outputs = capsys.readouterr()
-    all_outputs = captured_outputs.out.split("\n")
-    assert all_outputs[0] == "List of interfaces:"
-    assert all_outputs[1] == "0: Interface 1"
-    assert all_outputs[2] == "1: Interface 2"
-    assert all_outputs[3] == "2: Interface 3"
-    assert all_outputs[4] == "Interface selected:"
-    assert all_outputs[5] == f"- Index interface: {interface_index}"
-    assert all_outputs[6] == f"- Interface identifier: {expected_real_name_interface}"
-    assert all_outputs[7] == f"- Interface name: {expected_interfaces_name_list[interface_index]}"
-    assert (
-        all_outputs[8]
-        == f"No slave detected on interface: {expected_interfaces_name_list[interface_index]}"
-    )
-
-
-@pytest.mark.virtual
-def test_ecat_coe_connection_example_connection_error(mocker, capsys):
-    interface_index = 2
-    slave_id = 1
-    dictionary_path = (
-        "\\\\awe-srv-max-prd\\distext\\products\\CAP-NET\\firmware\\2.4.0\\cap-net-e_eoe_2.4.0.xdf"
-    )
-    expected_interfaces_name_list = ["Interface 1", "Interface 2", "Interface 3"]
-    expected_real_name_interface = f"\\Device\\NPF_real_name_interface_{interface_index}"
-
-    def get_interface_name_list(*args, **kwargs):
-        return expected_interfaces_name_list
-
-    def get_ifname_by_index(*args, **kwargs):
-        return expected_real_name_interface
-
-    mocker.patch.object(Communication, "get_interface_name_list", get_interface_name_list)
-    mocker.patch.object(Communication, "get_ifname_by_index", get_ifname_by_index)
-    with pytest.raises(ConnectionError) as e:
-        connect_ethercat_coe(interface_index, slave_id, dictionary_path)
-    captured_outputs = capsys.readouterr()
-    all_outputs = captured_outputs.out.split("\n")
-    assert all_outputs[0] == "List of interfaces:"
-    assert all_outputs[1] == "0: Interface 1"
-    assert all_outputs[2] == "1: Interface 2"
-    assert all_outputs[3] == "2: Interface 3"
-    assert all_outputs[4] == "Interface selected:"
-    assert all_outputs[5] == f"- Index interface: {interface_index}"
-    assert all_outputs[6] == f"- Interface identifier: {expected_real_name_interface}"
-    assert all_outputs[7] == f"- Interface name: {expected_interfaces_name_list[interface_index]}"
-    assert e.value.args[0] == f"could not open interface {expected_real_name_interface}"
->>>>>>> ee463b8e
+    disconnect.assert_called_once()