--- conflicted
+++ resolved
@@ -79,19 +79,10 @@
 
 
 @pytest.mark.fsoe_phase2
-<<<<<<< HEAD
-def test_get_last_error_feedback_combination(
-    mcu_error_queue_a,
-    mcu_error_queue_b,
-    mc_with_fsoe_factory,
-    environment,
-    timeout_for_data_sra: float,
+def test_get_last_error_invalid_map(
+    mcu_error_queue_a, mc_with_fsoe_factory, environment, timeout_for_data_sra: float
 ):
-    """Test getting the last error when there is a feedback combination error."""
-=======
-def test_get_last_error_invalid_map(mcu_error_queue_a, mc_with_fsoe_factory, environment):
     """Test getting the last error when there is an invalid map error."""
->>>>>>> 58ec01a8
     environment.power_cycle(wait_for_drives=True)
 
     mc, handler = mc_with_fsoe_factory(use_sra=True, fail_on_fsoe_errors=False)
