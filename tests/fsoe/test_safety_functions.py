--- conflicted
+++ resolved
@@ -238,19 +238,6 @@
     assert error.value.args[0] == "Master handler does not contain SS1Function instance 3"
 
 
-<<<<<<< HEAD
-@pytest.mark.fsoe
-def test_no_safety_function_instances(
-    mc_with_fsoe: tuple["MotionController", "FSoEMasterHandler"],
-) -> None:
-    _, handler = mc_with_fsoe
-
-    handler.safety_functions = ()
-    handler.get_function_instance.cache_clear()
-
-    with pytest.raises(ValueError, match="Master handler does not contain STOFunction instance"):
-        handler.get_function_instance(STOFunction)
-=======
 @pytest.mark.fsoe_phase2
 def test_ss2_activated_by():
     handler = MockHandler(SAMPLE_SAFE_PH2_XDFV3_DICTIONARY, 0x3B00003)
@@ -365,4 +352,16 @@
     assert slp_1 in list_activated_by
     assert ssr_3 in list_activated_by
     assert sls_8 in list_activated_by
->>>>>>> 4b0052dd
+
+
+@pytest.mark.fsoe
+def test_no_safety_function_instances(
+    mc_with_fsoe: tuple["MotionController", "FSoEMasterHandler"],
+) -> None:
+    _, handler = mc_with_fsoe
+
+    handler.safety_functions = ()
+    handler.get_function_instance.cache_clear()
+
+    with pytest.raises(ValueError, match="Master handler does not contain STOFunction instance"):
+        handler.get_function_instance(STOFunction)