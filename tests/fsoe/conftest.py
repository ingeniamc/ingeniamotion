--- conflicted
+++ resolved
@@ -5,8 +5,6 @@
 from typing import TYPE_CHECKING, Any, Callable, Optional, Union
 
 import pytest
-<<<<<<< HEAD
-=======
 from ingenialink import RegAccess, RegDtype
 from ingenialink.dictionary import CanOpenObject, Interface
 from ingenialink.enums.register import RegCyclicType
@@ -18,14 +16,6 @@
 from ingenialink.pdo_network_manager import PDONetworkManager as ILPDONetworkManager
 from ingenialink.servo import DictionaryFactory, Servo
 from ingenialink.utils._utils import convert_dtype_to_bytes
-from summit_testing_framework import ATTFileType
-from summit_testing_framework.setups.specifiers import (
-    DriveHwConfigSpecifier,
-    FirmwareVersion,
-    LocalDriveConfigSpecifier,
-    RackServiceConfigSpecifier,
-)
->>>>>>> e389a305
 
 from ingeniamotion.enums import FSoEState
 from ingeniamotion.fsoe import FSOE_MASTER_INSTALLED, FSoEError
@@ -52,90 +42,16 @@
 
 
 if TYPE_CHECKING:
-<<<<<<< HEAD
-    from ingeniamotion.motion_controller import MotionController
-
-    if FSOE_MASTER_INSTALLED:
-        from ingeniamotion.fsoe_master.handler import FSoEMasterHandler
-
-=======
     from ingenialink.emcy import EmergencyMessage
     from ingenialink.ethercat.dictionary import EthercatDictionary
     from ingenialink.register import Register
-    from summit_testing_framework.att import ATTApi
-    from summit_testing_framework.rack_service_client import RackServiceClient
-    from summit_testing_framework.setups.descriptors import DriveHwSetup
 
     from ingeniamotion.fsoe_master import FSoEDictionary
     from ingeniamotion.motion_controller import MotionController
 
-__EXTRA_DATA_ESI_FILE_KEY: str = "esi_file"
->>>>>>> e389a305
 FSOE_MAPS_DIR = "fsoe_maps"
 TIMEOUT_FOR_DATA = 30
 TIMEOUT_FOR_DATA_SRA = 3
-
-
-<<<<<<< HEAD
-=======
-@pytest.fixture(scope="session")
-def setup_specifier_with_esi(
-    setup_specifier: DriveHwConfigSpecifier, request: pytest.FixtureRequest, att_resources_dir: Path
-) -> DriveHwConfigSpecifier:
-    """Fixture to provide a setup specifier with ESI file.
-
-    If the ESI file is required to be downloaded from ATT, it will
-    download it and include it in the specifier.
-    Otherwise, it will just check that the ESI file exists.
-
-    Args:
-        setup_specifier: The original setup specifier.
-        request: The pytest fixture request.
-        att_resources_dir: Directory to save the ESI file if downloaded.
-
-    Returns:
-        A new specifier with the ESI file included.
-
-    Raises:
-        ValueError: If the setup specifier does not have an ESI file in its extra data.
-        ValueError: If the setup specifier does not support ESI file download.
-        FileNotFoundError: If the ESI file does not exist in the specified path.
-    """
-    if __EXTRA_DATA_ESI_FILE_KEY not in setup_specifier.extra_data:
-        raise ValueError(f"Setup specifier {setup_specifier.identifier} does not have an ESI file.")
-
-    if isinstance(setup_specifier.extra_data[__EXTRA_DATA_ESI_FILE_KEY], FirmwareVersion):
-        # Download using local ATT key
-        if isinstance(setup_specifier, LocalDriveConfigSpecifier):
-            att_client: ATTApi = request.getfixturevalue("att_client")
-            esi_file = att_client.download_file(
-                part_number=setup_specifier.identifier,
-                revision_number=setup_specifier.extra_data[__EXTRA_DATA_ESI_FILE_KEY].fw_version,
-                file_type=ATTFileType.esi,
-            )
-        # Download using rack service ATT credentials
-        elif isinstance(setup_specifier, RackServiceConfigSpecifier):
-            rs_client: RackServiceClient = request.getfixturevalue("rs_client")
-            setup_descriptor: DriveHwSetup = request.getfixturevalue("setup_descriptor")
-            esi_file = rs_client.get_att_file(
-                rack_drive_idx=setup_descriptor.rack_drive_idx,
-                firmware_version=setup_specifier.extra_data[__EXTRA_DATA_ESI_FILE_KEY].fw_version,
-                file_type=ATTFileType.esi,
-                directory=att_resources_dir.resolve(),
-            )
-        else:
-            raise ValueError(
-                f"Setup specifier {setup_specifier.identifier} does not support ESI file download."
-            )
-    else:
-        esi_file = setup_specifier.extra_data[__EXTRA_DATA_ESI_FILE_KEY]
-        if not esi_file.exists():
-            raise FileNotFoundError(f"ESI file {esi_file} does not exist.")
-
-    new_data = setup_specifier.extra_data.copy()
-    new_data[__EXTRA_DATA_ESI_FILE_KEY] = esi_file
-
-    return dataclasses.replace(setup_specifier, extra_data=new_data)
 
 
 def emergency_handler(servo_alias: str, message: "EmergencyMessage") -> None:
@@ -154,7 +70,6 @@
     raise RuntimeError(f"Emergency message received from {servo_alias}: {message}")
 
 
->>>>>>> e389a305
 @pytest.fixture
 def mcu_error_queue_a(servo: "EthercatServo") -> "ServoErrorQueue":
     return ServoErrorQueue(MCUA_ERROR_QUEUE, servo)
