import dataclasses
import random
from collections.abc import Iterator
from pathlib import Path
from typing import TYPE_CHECKING

import pytest
from summit_testing_framework import ATTFileType
from summit_testing_framework.setups.specifiers import (
    DriveHwConfigSpecifier,
    FirmwareVersion,
    LocalDriveConfigSpecifier,
    RackServiceConfigSpecifier,
)

from ingeniamotion.fsoe import FSOE_MASTER_INSTALLED
from tests.outputs import OUTPUTS_DIR

# https://novantamotion.atlassian.net/browse/INGM-682
from tests.test_fsoe_master import (
    TIMEOUT_FOR_DATA,
    TIMEOUT_FOR_DATA_SRA,
    fsoe_error_monitor,  # noqa: F401
    fsoe_states,  # noqa: F401
<<<<<<< HEAD
    mc_with_fsoe,  # noqa: F401
=======
    mc_with_fsoe_factory,  # noqa: F401
>>>>>>> e1f2fd76
    mc_with_fsoe_with_sra,  # noqa: F401
)

if FSOE_MASTER_INSTALLED:
    from tests.fsoe.map_generator import FSoERandomMappingGenerator


if TYPE_CHECKING:
    from summit_testing_framework.att import ATTApi
    from summit_testing_framework.rack_service_client import RackServiceClient
    from summit_testing_framework.setups.descriptors import DriveHwSetup

__EXTRA_DATA_ESI_FILE_KEY: str = "esi_file"
FSOE_MAPS_DIR = "fsoe_maps"


@pytest.fixture(scope="session")
def setup_specifier_with_esi(
    setup_specifier: DriveHwConfigSpecifier, request: pytest.FixtureRequest, att_resources_dir: Path
) -> DriveHwConfigSpecifier:
    """Fixture to provide a setup specifier with ESI file.

    If the ESI file is required to be downloaded from ATT, it will
    download it and include it in the specifier.
    Otherwise, it will just check that the ESI file exists.

    Args:
        setup_specifier: The original setup specifier.
        request: The pytest fixture request.
        att_resources_dir: Directory to save the ESI file if downloaded.

    Returns:
        A new specifier with the ESI file included.

    Raises:
        ValueError: If the setup specifier does not have an ESI file in its extra data.
        ValueError: If the setup specifier does not support ESI file download.
        FileNotFoundError: If the ESI file does not exist in the specified path.
    """
    if __EXTRA_DATA_ESI_FILE_KEY not in setup_specifier.extra_data:
        raise ValueError(f"Setup specifier {setup_specifier.identifier} does not have an ESI file.")

    if isinstance(setup_specifier.extra_data[__EXTRA_DATA_ESI_FILE_KEY], FirmwareVersion):
        # Download using local ATT key
        if isinstance(setup_specifier, LocalDriveConfigSpecifier):
            att_client: ATTApi = request.getfixturevalue("att_client")
            esi_file = att_client.download_file(
                part_number=setup_specifier.identifier,
                revision_number=setup_specifier.extra_data[__EXTRA_DATA_ESI_FILE_KEY].fw_version,
                file_type=ATTFileType.esi,
            )
        # Download using rack service ATT credentials
        elif isinstance(setup_specifier, RackServiceConfigSpecifier):
            rs_client: RackServiceClient = request.getfixturevalue("rs_client")
            setup_descriptor: DriveHwSetup = request.getfixturevalue("setup_descriptor")
            esi_file = rs_client.get_att_file(
                rack_drive_idx=setup_descriptor.rack_drive_idx,
                firmware_version=setup_specifier.extra_data[__EXTRA_DATA_ESI_FILE_KEY].fw_version,
                file_type=ATTFileType.esi,
                directory=att_resources_dir.resolve(),
            )
        else:
            raise ValueError(
                f"Setup specifier {setup_specifier.identifier} does not support ESI file download."
            )
    else:
        esi_file = setup_specifier.extra_data[__EXTRA_DATA_ESI_FILE_KEY]
        if not esi_file.exists():
            raise FileNotFoundError(f"ESI file {esi_file} does not exist.")

    new_data = setup_specifier.extra_data.copy()
    new_data[__EXTRA_DATA_ESI_FILE_KEY] = esi_file

    return dataclasses.replace(setup_specifier, extra_data=new_data)


@pytest.fixture(scope="module")
def fsoe_maps_dir() -> Iterator[Path]:
    """Returns the directory where FSoE maps are stored.

    This directory is created if it does not exist.
    If the directory is empty after the tests, it will be removed.

    Yields:
        Path to the FSoE maps directory.
    """
    directory = OUTPUTS_DIR / FSOE_MAPS_DIR
    directory.mkdir(parents=True, exist_ok=True)
    yield directory
    if not any(directory.iterdir()):
        directory.rmdir()


@pytest.fixture
def random_seed() -> int:
    """Returns a fixed random seed for reproducibility."""
    return random.randint(0, 1000)


@pytest.fixture
def random_paddings() -> bool:
    """Returns a random boolean for testing random paddings."""
    return random.choice([True, False])


@pytest.fixture
def random_max_items() -> int:
    """Returns a random integer for testing max items."""
    return random.randint(1, 10)


@pytest.fixture
def map_generator() -> Iterator["FSoERandomMappingGenerator"]:
    """Fixture to provide a random mapping generator.

    Yields:
        FSoERandomMappingGenerator instance.
    """
    yield FSoERandomMappingGenerator


@pytest.fixture(scope="session")
def timeout_for_data() -> float:
    """Returns the timeout value for the Data state for handler without SRA."""
    return TIMEOUT_FOR_DATA


@pytest.fixture(scope="session")
def timeout_for_data_sra() -> float:
    """Returns the timeout value for the Data state for handler using SRA."""
    return TIMEOUT_FOR_DATA_SRA<|MERGE_RESOLUTION|>--- conflicted
+++ resolved
@@ -22,11 +22,8 @@
     TIMEOUT_FOR_DATA_SRA,
     fsoe_error_monitor,  # noqa: F401
     fsoe_states,  # noqa: F401
-<<<<<<< HEAD
     mc_with_fsoe,  # noqa: F401
-=======
     mc_with_fsoe_factory,  # noqa: F401
->>>>>>> e1f2fd76
     mc_with_fsoe_with_sra,  # noqa: F401
 )
 
