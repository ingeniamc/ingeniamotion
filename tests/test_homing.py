--- conflicted
+++ resolved
@@ -129,36 +129,23 @@
     switch = 2
     direction = 1
     mc.configuration.homing_on_switch_limit(
-<<<<<<< HEAD
-        homing_offset, direction, switch, homing_timeout,
-        search_vel, zero_vel, servo=alias, motor_enable=False)
-    time.sleep(homing_timeout/1000)
+        homing_offset,
+        direction,
+        switch,
+        homing_timeout,
+        search_vel,
+        zero_vel,
+        servo=alias,
+        motor_enable=False,
+    )
+    time.sleep(homing_timeout / 1000)
     assert pytest.approx(0, abs=0.05) == mean_actual_velocity_position(mc, alias, velocity=True)
     mc.motion.motor_enable(servo=alias)
     mc.motion.target_latch(servo=alias)
     time.sleep(1)
     assert mean_actual_velocity_position(mc, alias, velocity=True) > 0.05
-    time.sleep(homing_timeout/1000)
+    time.sleep(homing_timeout / 1000)
     assert pytest.approx(0, abs=0.05) == mean_actual_velocity_position(mc, alias, velocity=True)
-=======
-        homing_offset,
-        direction,
-        switch,
-        homing_timeout,
-        search_vel,
-        zero_vel,
-        servo=alias,
-        motor_enable=False,
-    )
-    time.sleep(homing_timeout / 1000)
-    assert pytest.approx(mc.motion.get_actual_velocity(servo=alias)) == 0
-    mc.motion.motor_enable(servo=alias)
-    mc.motion.target_latch(servo=alias)
-    time.sleep(1)
-    assert mc.motion.get_actual_velocity(servo=alias) != 0
-    time.sleep(homing_timeout / 1000)
-    assert pytest.approx(mc.motion.get_actual_velocity(servo=alias)) == 0
->>>>>>> e94c6e7a
 
 
 def __check_index_pulse_is_allowed(feedback_list):
