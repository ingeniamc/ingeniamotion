--- conflicted
+++ resolved
@@ -1,17 +1,9 @@
 import time
 
-<<<<<<< HEAD
-=======
-import pytest
->>>>>>> 2be20b12
 import numpy as np
 import pytest
 from ingenialink import exceptions
 
-<<<<<<< HEAD
-=======
-from tests.conftest import mean_actual_velocity_position
->>>>>>> 2be20b12
 from ingeniamotion.enums import OperationMode
 from ingeniamotion.exceptions import IMTimeoutError
 from ingeniamotion.motion import Motion
