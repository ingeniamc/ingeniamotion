import pytest

from ingeniamotion.enums import SensorType, SensorCategory

COMMUTATION_FEEDBACK_REGISTER = "COMMU_ANGLE_SENSOR"
REFERENCE_FEEDBACK_REGISTER = "COMMU_ANGLE_REF_SENSOR"
VELOCITY_FEEDBACK_REGISTER = "CL_VEL_FBK_SENSOR"
POSITION_FEEDBACK_REGISTER = "CL_POS_FBK_SENSOR"
AUXILIAR_FEEDBACK_REGISTER = "CL_AUX_FBK_SENSOR"
PAIR_POLES_REGISTER = "FBK_DIGHALL_PAIRPOLES"
INCREMENTAL_RESOLUTION_2_REGISTER = "FBK_DIGENC2_RESOLUTION"
INCREMENTAL_RESOLUTION_1_REGISTER = "FBK_DIGENC1_RESOLUTION"
ABS1_1_SINGLE_TURN_REGISTER = "FBK_BISS1_SSI1_POS_ST_BITS"
ABS1_2_SINGLE_TURN_REGISTER = "FBK_BISS2_POS_ST_BITS"
ABS2_1_SINGLE_TURN_REGISTER = "FBK_SSI2_POS_ST_BITS"

SENSOR_TYPE_AND_CATEGORY = [
    (SensorType.ABS1, SensorCategory.ABSOLUTE),
    (SensorType.QEI, SensorCategory.INCREMENTAL),
    (SensorType.HALLS, SensorCategory.ABSOLUTE),
    (SensorType.SSI2, SensorCategory.ABSOLUTE),
    (SensorType.BISSC2, SensorCategory.ABSOLUTE),
    (SensorType.QEI2, SensorCategory.INCREMENTAL),
    (SensorType.INTGEN, SensorCategory.ABSOLUTE),
]


ABSOLUTE_ENCODER_RESOLUTION_TEST_VALUES = [(22, 4194304), (10, 1024), (15, 32768)]

INCREMENTAL_ENCODER_RESOLUTION_TEST_VALUES = [1000, 4000, 6000]


@pytest.fixture
def restore_resolution_registers(motion_controller):
    mc, alias = motion_controller
<<<<<<< HEAD
    registers = [
        PAIR_POLES_REGISTER,
        INCREMENTAL_RESOLUTION_1_REGISTER,
        INCREMENTAL_RESOLUTION_2_REGISTER,
        ABS1_1_SINGLE_TURN_REGISTER,
        ABS1_2_SINGLE_TURN_REGISTER,
        ABS2_1_SINGLE_TURN_REGISTER
    ]
    registers_values = [
        mc.communication.get_register(register, servo=alias) if 
            mc.info.register_exists(register, servo=alias) else None for register in registers
    ]
    yield
    for register, register_value in zip(registers, registers_values):
        if register_value is not None:
            mc.communication.set_register(register, register_value, servo=alias)


def skip_if_QEI2_is_not_available(mc, alias, sensor=SensorType.QEI2):
    if sensor == SensorType.QEI2 and not mc.info.register_exists(INCREMENTAL_RESOLUTION_2_REGISTER, servo=alias):
        pytest.skip("Incremental encoder 2 is not available")
=======
    pp = mc.communication.get_register(PAIR_POLES_REGISTER, servo=alias)
    inc_res_1 = mc.communication.get_register(INCREMENTAL_RESOLUTION_1_REGISTER, servo=alias)
    inc_res_2 = mc.communication.get_register(INCREMENTAL_RESOLUTION_2_REGISTER, servo=alias)
    abs_1_1_sing_turn = mc.communication.get_register(ABS1_1_SINGLE_TURN_REGISTER, servo=alias)
    abs_1_2_sing_turn = mc.communication.get_register(ABS1_2_SINGLE_TURN_REGISTER, servo=alias)
    abs_2_1_sing_turn = mc.communication.get_register(ABS2_1_SINGLE_TURN_REGISTER, servo=alias)
    yield
    mc.communication.set_register(PAIR_POLES_REGISTER, pp, servo=alias)
    mc.communication.set_register(INCREMENTAL_RESOLUTION_1_REGISTER, inc_res_1, servo=alias)
    mc.communication.set_register(INCREMENTAL_RESOLUTION_2_REGISTER, inc_res_2, servo=alias)
    mc.communication.set_register(ABS1_1_SINGLE_TURN_REGISTER, abs_1_1_sing_turn, servo=alias)
    mc.communication.set_register(ABS1_2_SINGLE_TURN_REGISTER, abs_1_2_sing_turn, servo=alias)
    mc.communication.set_register(ABS2_1_SINGLE_TURN_REGISTER, abs_2_1_sing_turn, servo=alias)
>>>>>>> 3f06b219


@pytest.mark.smoke
@pytest.mark.usefixtures("clean_and_restore_feedbacks")
@pytest.mark.parametrize("sensor", list(SensorType))
def test_get_commutation_feedback(motion_controller, sensor):
    mc, alias = motion_controller
    mc.communication.set_register(COMMUTATION_FEEDBACK_REGISTER, sensor, servo=alias)
    test_feedback = mc.configuration.get_commutation_feedback(servo=alias)
    assert sensor == test_feedback


@pytest.mark.smoke
@pytest.mark.usefixtures("clean_and_restore_feedbacks")
@pytest.mark.parametrize("sensor", list(SensorType))
def test_set_commutation_feedback(motion_controller, sensor):
    mc, alias = motion_controller
    mc.configuration.set_commutation_feedback(sensor, servo=alias)
    register_value = mc.communication.get_register(COMMUTATION_FEEDBACK_REGISTER, servo=alias)
    assert sensor == register_value


@pytest.mark.smoke
@pytest.mark.usefixtures("clean_and_restore_feedbacks")
@pytest.mark.parametrize("sensor, category", SENSOR_TYPE_AND_CATEGORY)
def test_get_commutation_feedback_category(motion_controller, sensor, category):
    mc, alias = motion_controller
    mc.configuration.set_commutation_feedback(sensor, servo=alias)
    test_category = mc.configuration.get_commutation_feedback_category(servo=alias)
    assert test_category == category


@pytest.mark.smoke
@pytest.mark.usefixtures("clean_and_restore_feedbacks")
@pytest.mark.parametrize("sensor", list(SensorType))
def test_get_commutation_feedback_resolution(motion_controller, sensor):
    mc, alias = motion_controller
<<<<<<< HEAD
    skip_if_QEI2_is_not_available(mc, alias, sensor=sensor)
    mc.communication.set_register(
        COMMUTATION_FEEDBACK_REGISTER,
        sensor,
        servo=alias)
=======
    mc.communication.set_register(COMMUTATION_FEEDBACK_REGISTER, sensor, servo=alias)
>>>>>>> 3f06b219
    if sensor in [SensorType.INTGEN]:
        with pytest.raises(ValueError):
            mc.configuration.get_commutation_feedback_resolution(servo=alias)
    else:
        test_res_1 = mc.configuration.get_commutation_feedback_resolution(servo=alias)
        test_res_2 = mc.configuration.get_feedback_resolution(sensor, servo=alias)
        assert test_res_1 == test_res_2


@pytest.mark.smoke
@pytest.mark.usefixtures("clean_and_restore_feedbacks")
@pytest.mark.parametrize("sensor", list(SensorType))
def test_get_reference_feedback(motion_controller, sensor):
    mc, alias = motion_controller
    mc.communication.set_register(REFERENCE_FEEDBACK_REGISTER, sensor, servo=alias)
    test_feedback = mc.configuration.get_reference_feedback(servo=alias)
    assert sensor == test_feedback


@pytest.mark.smoke
@pytest.mark.usefixtures("clean_and_restore_feedbacks")
@pytest.mark.parametrize("sensor", list(SensorType))
def test_set_reference_feedback(motion_controller, sensor):
    mc, alias = motion_controller
    mc.configuration.set_reference_feedback(sensor, servo=alias)
    register_value = mc.communication.get_register(REFERENCE_FEEDBACK_REGISTER, servo=alias)
    assert sensor == register_value


@pytest.mark.smoke
@pytest.mark.usefixtures("clean_and_restore_feedbacks")
@pytest.mark.parametrize("sensor, category", SENSOR_TYPE_AND_CATEGORY)
def test_get_reference_feedback_category(motion_controller, sensor, category):
    mc, alias = motion_controller
    mc.configuration.set_commutation_feedback(sensor, servo=alias)
    test_category = mc.configuration.get_commutation_feedback_category(servo=alias)
    assert test_category == category


@pytest.mark.smoke
@pytest.mark.usefixtures("clean_and_restore_feedbacks")
@pytest.mark.parametrize("sensor", list(SensorType))
def test_get_reference_feedback_resolution(motion_controller, sensor):
    mc, alias = motion_controller
<<<<<<< HEAD
    skip_if_QEI2_is_not_available(mc, alias, sensor=sensor)
    mc.communication.set_register(
        REFERENCE_FEEDBACK_REGISTER,
        sensor,
        servo=alias)
=======
    mc.communication.set_register(REFERENCE_FEEDBACK_REGISTER, sensor, servo=alias)
>>>>>>> 3f06b219
    if sensor in [SensorType.INTGEN]:
        with pytest.raises(ValueError):
            mc.configuration.get_reference_feedback_resolution(servo=alias)
    else:
        test_res_1 = mc.configuration.get_reference_feedback_resolution(servo=alias)
        test_res_2 = mc.configuration.get_feedback_resolution(sensor, servo=alias)
        assert test_res_1 == test_res_2


@pytest.mark.smoke
@pytest.mark.usefixtures("clean_and_restore_feedbacks")
@pytest.mark.parametrize("sensor", list(SensorType))
def test_get_velocity_feedback(motion_controller, sensor):
    mc, alias = motion_controller
    mc.communication.set_register(VELOCITY_FEEDBACK_REGISTER, sensor, servo=alias)
    test_feedback = mc.configuration.get_velocity_feedback(servo=alias)
    assert sensor == test_feedback


@pytest.mark.smoke
@pytest.mark.usefixtures("clean_and_restore_feedbacks")
@pytest.mark.parametrize("sensor", list(SensorType))
def test_set_velocity_feedback(motion_controller, sensor):
    mc, alias = motion_controller
    mc.configuration.set_velocity_feedback(sensor, servo=alias)
    register_value = mc.communication.get_register(VELOCITY_FEEDBACK_REGISTER, servo=alias)
    assert sensor == register_value


@pytest.mark.smoke
@pytest.mark.usefixtures("clean_and_restore_feedbacks")
@pytest.mark.parametrize("sensor, category", SENSOR_TYPE_AND_CATEGORY)
def test_get_velocity_feedback_category(motion_controller, sensor, category):
    mc, alias = motion_controller
    mc.configuration.set_velocity_feedback(sensor, servo=alias)
    test_category = mc.configuration.get_velocity_feedback_category(servo=alias)
    assert test_category == category


@pytest.mark.smoke
@pytest.mark.usefixtures("clean_and_restore_feedbacks")
@pytest.mark.parametrize("sensor", list(SensorType))
def test_get_velocity_feedback_resolution(motion_controller, sensor):
    mc, alias = motion_controller
<<<<<<< HEAD
    skip_if_QEI2_is_not_available(mc, alias, sensor=sensor)
    mc.communication.set_register(
        VELOCITY_FEEDBACK_REGISTER,
        sensor,
        servo=alias)
=======
    mc.communication.set_register(VELOCITY_FEEDBACK_REGISTER, sensor, servo=alias)
>>>>>>> 3f06b219
    if sensor in [SensorType.INTGEN]:
        with pytest.raises(ValueError):
            mc.configuration.get_velocity_feedback_resolution(servo=alias)
    else:
        test_res_1 = mc.configuration.get_velocity_feedback_resolution(servo=alias)
        test_res_2 = mc.configuration.get_feedback_resolution(sensor, servo=alias)
        assert test_res_1 == test_res_2


@pytest.mark.smoke
@pytest.mark.usefixtures("clean_and_restore_feedbacks")
@pytest.mark.parametrize("sensor", list(SensorType))
def test_get_position_feedback(motion_controller, sensor):
    mc, alias = motion_controller
    mc.communication.set_register(POSITION_FEEDBACK_REGISTER, sensor, servo=alias)
    test_feedback = mc.configuration.get_position_feedback(servo=alias)
    assert sensor == test_feedback


@pytest.mark.smoke
@pytest.mark.usefixtures("clean_and_restore_feedbacks")
@pytest.mark.parametrize("sensor", list(SensorType))
def test_set_position_feedback(motion_controller, sensor):
    mc, alias = motion_controller
    mc.configuration.set_position_feedback(sensor, servo=alias)
    register_value = mc.communication.get_register(POSITION_FEEDBACK_REGISTER, servo=alias)
    assert sensor == register_value


@pytest.mark.smoke
@pytest.mark.usefixtures("clean_and_restore_feedbacks")
@pytest.mark.parametrize("sensor, category", SENSOR_TYPE_AND_CATEGORY)
def test_get_position_feedback_category(motion_controller, sensor, category):
    mc, alias = motion_controller
    mc.configuration.set_position_feedback(sensor, servo=alias)
    test_category = mc.configuration.get_position_feedback_category(servo=alias)
    assert test_category == category


@pytest.mark.smoke
@pytest.mark.usefixtures("clean_and_restore_feedbacks")
@pytest.mark.parametrize("sensor", list(SensorType))
def test_get_position_feedback_resolution(motion_controller, sensor):
    mc, alias = motion_controller
<<<<<<< HEAD
    skip_if_QEI2_is_not_available(mc, alias, sensor=sensor)
    mc.communication.set_register(
        POSITION_FEEDBACK_REGISTER,
        sensor,
        servo=alias)
=======
    mc.communication.set_register(POSITION_FEEDBACK_REGISTER, sensor, servo=alias)
>>>>>>> 3f06b219
    if sensor in [SensorType.INTGEN]:
        with pytest.raises(ValueError):
            mc.configuration.get_position_feedback_resolution(servo=alias)
    else:
        test_res_1 = mc.configuration.get_position_feedback_resolution(servo=alias)
        test_res_2 = mc.configuration.get_feedback_resolution(sensor, servo=alias)
        assert test_res_1 == test_res_2


@pytest.mark.smoke
@pytest.mark.usefixtures("clean_and_restore_feedbacks")
@pytest.mark.parametrize(
    "sensor",
    [
        SensorType.ABS1,
        SensorType.QEI,
        SensorType.HALLS,
        SensorType.SSI2,
        SensorType.BISSC2,
        SensorType.QEI2,
    ],
)
def test_get_auxiliar_feedback(motion_controller, sensor):
    mc, alias = motion_controller
    mc.communication.set_register(AUXILIAR_FEEDBACK_REGISTER, sensor, servo=alias)
    test_feedback = mc.configuration.get_auxiliar_feedback(servo=alias)
    assert sensor == test_feedback


@pytest.mark.smoke
@pytest.mark.usefixtures("clean_and_restore_feedbacks")
@pytest.mark.parametrize(
    "sensor",
    [
        SensorType.ABS1,
        SensorType.QEI,
        SensorType.HALLS,
        SensorType.SSI2,
        SensorType.BISSC2,
        SensorType.QEI2,
    ],
)
def test_set_auxiliar_feedback(motion_controller, sensor):
    mc, alias = motion_controller
    mc.configuration.set_auxiliar_feedback(sensor, servo=alias)
    register_value = mc.communication.get_register(AUXILIAR_FEEDBACK_REGISTER, servo=alias)
    assert sensor == register_value


@pytest.mark.smoke
@pytest.mark.usefixtures("clean_and_restore_feedbacks")
@pytest.mark.parametrize(
    "sensor, category",
    [
        (SensorType.ABS1, SensorCategory.ABSOLUTE),
        (SensorType.QEI, SensorCategory.INCREMENTAL),
        (SensorType.HALLS, SensorCategory.ABSOLUTE),
        (SensorType.SSI2, SensorCategory.ABSOLUTE),
        (SensorType.BISSC2, SensorCategory.ABSOLUTE),
        (SensorType.QEI2, SensorCategory.INCREMENTAL),
    ],
)
def test_get_auxiliar_feedback_category(motion_controller, sensor, category):
    mc, alias = motion_controller
    mc.configuration.set_auxiliar_feedback(sensor, servo=alias)
    test_category = mc.configuration.get_auxiliar_feedback_category(servo=alias)
    assert test_category == category


@pytest.mark.smoke
@pytest.mark.usefixtures("clean_and_restore_feedbacks")
@pytest.mark.parametrize(
    "sensor",
    [
        SensorType.ABS1,
        SensorType.QEI,
        SensorType.HALLS,
        SensorType.SSI2,
        SensorType.BISSC2,
        SensorType.QEI2,
    ],
)
def test_get_auxiliar_feedback_resolution(motion_controller, sensor):
    mc, alias = motion_controller
<<<<<<< HEAD
    skip_if_QEI2_is_not_available(mc, alias, sensor=sensor)
    mc.communication.set_register(
        AUXILIAR_FEEDBACK_REGISTER,
        sensor,
        servo=alias)
=======
    mc.communication.set_register(AUXILIAR_FEEDBACK_REGISTER, sensor, servo=alias)
>>>>>>> 3f06b219
    if sensor in [SensorType.INTGEN]:
        with pytest.raises(ValueError):
            mc.configuration.get_auxiliar_feedback_resolution(servo=alias)
    else:
        test_res_1 = mc.configuration.get_auxiliar_feedback_resolution(servo=alias)
        test_res_2 = mc.configuration.get_feedback_resolution(sensor, servo=alias)
        assert test_res_1 == test_res_2


@pytest.mark.smoke
@pytest.mark.usefixtures("restore_resolution_registers")
@pytest.mark.parametrize("single_turn, resolution", ABSOLUTE_ENCODER_RESOLUTION_TEST_VALUES)
def test_get_absolute_encoder_1_resolution(motion_controller, single_turn, resolution):
    mc, alias = motion_controller
    mc.communication.set_register(ABS1_1_SINGLE_TURN_REGISTER, single_turn, servo=alias)
    test_res = mc.configuration.get_absolute_encoder_1_resolution(servo=alias)
    assert resolution == test_res


@pytest.mark.smoke
@pytest.mark.usefixtures("restore_resolution_registers")
@pytest.mark.parametrize("resolution", INCREMENTAL_ENCODER_RESOLUTION_TEST_VALUES)
def test_get_incremental_encoder_1_resolution(motion_controller, resolution):
    mc, alias = motion_controller
    mc.communication.set_register(INCREMENTAL_RESOLUTION_1_REGISTER, resolution, servo=alias)
    test_res = mc.configuration.get_incremental_encoder_1_resolution(servo=alias)
    assert resolution == test_res


@pytest.mark.smoke
@pytest.mark.usefixtures("restore_resolution_registers")
@pytest.mark.parametrize("pair_poles, resolution", [(1, 6), (10, 60), (4, 24)])
def test_get_digital_halls_resolution(motion_controller, pair_poles, resolution):
    mc, alias = motion_controller
    mc.communication.set_register(PAIR_POLES_REGISTER, pair_poles, servo=alias)
    test_res = mc.configuration.get_digital_halls_resolution(servo=alias)
    assert resolution == test_res


@pytest.mark.smoke
@pytest.mark.usefixtures("restore_resolution_registers")
@pytest.mark.parametrize("single_turn, resolution", ABSOLUTE_ENCODER_RESOLUTION_TEST_VALUES)
def test_get_secondary_ssi_resolution(motion_controller, single_turn, resolution):
    mc, alias = motion_controller
    mc.communication.set_register(ABS2_1_SINGLE_TURN_REGISTER, single_turn, servo=alias)
    test_res = mc.configuration.get_secondary_ssi_resolution(servo=alias)
    assert resolution == test_res


@pytest.mark.smoke
@pytest.mark.usefixtures("restore_resolution_registers")
@pytest.mark.parametrize("single_turn, resolution", ABSOLUTE_ENCODER_RESOLUTION_TEST_VALUES)
def test_get_absolute_encoder_2_resolution(motion_controller, single_turn, resolution):
    mc, alias = motion_controller
    mc.communication.set_register(ABS1_2_SINGLE_TURN_REGISTER, single_turn, servo=alias)
    test_res = mc.configuration.get_absolute_encoder_2_resolution(servo=alias)
    assert resolution == test_res


@pytest.mark.smoke
@pytest.mark.usefixtures("restore_resolution_registers")
@pytest.mark.parametrize("resolution", INCREMENTAL_ENCODER_RESOLUTION_TEST_VALUES)
def test_get_incremental_encoder_2_resolution(motion_controller, resolution):
    mc, alias = motion_controller
<<<<<<< HEAD
    skip_if_QEI2_is_not_available(mc, alias)
    mc.communication.set_register(
        INCREMENTAL_RESOLUTION_2_REGISTER,
        resolution,
        servo=alias
    )
=======
    mc.communication.set_register(INCREMENTAL_RESOLUTION_2_REGISTER, resolution, servo=alias)
>>>>>>> 3f06b219
    test_res = mc.configuration.get_incremental_encoder_2_resolution(servo=alias)
    assert resolution == test_res


@pytest.mark.smoke
def test_instance_sensor_type(motion_controller):
    mc, alias = motion_controller
    test_feedback = mc.configuration.get_commutation_feedback(servo=alias)
    assert isinstance(test_feedback, SensorType) is True<|MERGE_RESOLUTION|>--- conflicted
+++ resolved
@@ -33,18 +33,19 @@
 @pytest.fixture
 def restore_resolution_registers(motion_controller):
     mc, alias = motion_controller
-<<<<<<< HEAD
     registers = [
         PAIR_POLES_REGISTER,
         INCREMENTAL_RESOLUTION_1_REGISTER,
         INCREMENTAL_RESOLUTION_2_REGISTER,
         ABS1_1_SINGLE_TURN_REGISTER,
         ABS1_2_SINGLE_TURN_REGISTER,
-        ABS2_1_SINGLE_TURN_REGISTER
+        ABS2_1_SINGLE_TURN_REGISTER,
     ]
     registers_values = [
-        mc.communication.get_register(register, servo=alias) if 
-            mc.info.register_exists(register, servo=alias) else None for register in registers
+        mc.communication.get_register(register, servo=alias)
+        if mc.info.register_exists(register, servo=alias)
+        else None
+        for register in registers
     ]
     yield
     for register, register_value in zip(registers, registers_values):
@@ -53,23 +54,10 @@
 
 
 def skip_if_QEI2_is_not_available(mc, alias, sensor=SensorType.QEI2):
-    if sensor == SensorType.QEI2 and not mc.info.register_exists(INCREMENTAL_RESOLUTION_2_REGISTER, servo=alias):
+    if sensor == SensorType.QEI2 and not mc.info.register_exists(
+        INCREMENTAL_RESOLUTION_2_REGISTER, servo=alias
+    ):
         pytest.skip("Incremental encoder 2 is not available")
-=======
-    pp = mc.communication.get_register(PAIR_POLES_REGISTER, servo=alias)
-    inc_res_1 = mc.communication.get_register(INCREMENTAL_RESOLUTION_1_REGISTER, servo=alias)
-    inc_res_2 = mc.communication.get_register(INCREMENTAL_RESOLUTION_2_REGISTER, servo=alias)
-    abs_1_1_sing_turn = mc.communication.get_register(ABS1_1_SINGLE_TURN_REGISTER, servo=alias)
-    abs_1_2_sing_turn = mc.communication.get_register(ABS1_2_SINGLE_TURN_REGISTER, servo=alias)
-    abs_2_1_sing_turn = mc.communication.get_register(ABS2_1_SINGLE_TURN_REGISTER, servo=alias)
-    yield
-    mc.communication.set_register(PAIR_POLES_REGISTER, pp, servo=alias)
-    mc.communication.set_register(INCREMENTAL_RESOLUTION_1_REGISTER, inc_res_1, servo=alias)
-    mc.communication.set_register(INCREMENTAL_RESOLUTION_2_REGISTER, inc_res_2, servo=alias)
-    mc.communication.set_register(ABS1_1_SINGLE_TURN_REGISTER, abs_1_1_sing_turn, servo=alias)
-    mc.communication.set_register(ABS1_2_SINGLE_TURN_REGISTER, abs_1_2_sing_turn, servo=alias)
-    mc.communication.set_register(ABS2_1_SINGLE_TURN_REGISTER, abs_2_1_sing_turn, servo=alias)
->>>>>>> 3f06b219
 
 
 @pytest.mark.smoke
@@ -107,15 +95,8 @@
 @pytest.mark.parametrize("sensor", list(SensorType))
 def test_get_commutation_feedback_resolution(motion_controller, sensor):
     mc, alias = motion_controller
-<<<<<<< HEAD
-    skip_if_QEI2_is_not_available(mc, alias, sensor=sensor)
-    mc.communication.set_register(
-        COMMUTATION_FEEDBACK_REGISTER,
-        sensor,
-        servo=alias)
-=======
+    skip_if_QEI2_is_not_available(mc, alias, sensor=sensor)
     mc.communication.set_register(COMMUTATION_FEEDBACK_REGISTER, sensor, servo=alias)
->>>>>>> 3f06b219
     if sensor in [SensorType.INTGEN]:
         with pytest.raises(ValueError):
             mc.configuration.get_commutation_feedback_resolution(servo=alias)
@@ -160,15 +141,8 @@
 @pytest.mark.parametrize("sensor", list(SensorType))
 def test_get_reference_feedback_resolution(motion_controller, sensor):
     mc, alias = motion_controller
-<<<<<<< HEAD
-    skip_if_QEI2_is_not_available(mc, alias, sensor=sensor)
-    mc.communication.set_register(
-        REFERENCE_FEEDBACK_REGISTER,
-        sensor,
-        servo=alias)
-=======
+    skip_if_QEI2_is_not_available(mc, alias, sensor=sensor)
     mc.communication.set_register(REFERENCE_FEEDBACK_REGISTER, sensor, servo=alias)
->>>>>>> 3f06b219
     if sensor in [SensorType.INTGEN]:
         with pytest.raises(ValueError):
             mc.configuration.get_reference_feedback_resolution(servo=alias)
@@ -213,15 +187,8 @@
 @pytest.mark.parametrize("sensor", list(SensorType))
 def test_get_velocity_feedback_resolution(motion_controller, sensor):
     mc, alias = motion_controller
-<<<<<<< HEAD
-    skip_if_QEI2_is_not_available(mc, alias, sensor=sensor)
-    mc.communication.set_register(
-        VELOCITY_FEEDBACK_REGISTER,
-        sensor,
-        servo=alias)
-=======
+    skip_if_QEI2_is_not_available(mc, alias, sensor=sensor)
     mc.communication.set_register(VELOCITY_FEEDBACK_REGISTER, sensor, servo=alias)
->>>>>>> 3f06b219
     if sensor in [SensorType.INTGEN]:
         with pytest.raises(ValueError):
             mc.configuration.get_velocity_feedback_resolution(servo=alias)
@@ -266,15 +233,8 @@
 @pytest.mark.parametrize("sensor", list(SensorType))
 def test_get_position_feedback_resolution(motion_controller, sensor):
     mc, alias = motion_controller
-<<<<<<< HEAD
-    skip_if_QEI2_is_not_available(mc, alias, sensor=sensor)
-    mc.communication.set_register(
-        POSITION_FEEDBACK_REGISTER,
-        sensor,
-        servo=alias)
-=======
+    skip_if_QEI2_is_not_available(mc, alias, sensor=sensor)
     mc.communication.set_register(POSITION_FEEDBACK_REGISTER, sensor, servo=alias)
->>>>>>> 3f06b219
     if sensor in [SensorType.INTGEN]:
         with pytest.raises(ValueError):
             mc.configuration.get_position_feedback_resolution(servo=alias)
@@ -359,15 +319,8 @@
 )
 def test_get_auxiliar_feedback_resolution(motion_controller, sensor):
     mc, alias = motion_controller
-<<<<<<< HEAD
-    skip_if_QEI2_is_not_available(mc, alias, sensor=sensor)
-    mc.communication.set_register(
-        AUXILIAR_FEEDBACK_REGISTER,
-        sensor,
-        servo=alias)
-=======
+    skip_if_QEI2_is_not_available(mc, alias, sensor=sensor)
     mc.communication.set_register(AUXILIAR_FEEDBACK_REGISTER, sensor, servo=alias)
->>>>>>> 3f06b219
     if sensor in [SensorType.INTGEN]:
         with pytest.raises(ValueError):
             mc.configuration.get_auxiliar_feedback_resolution(servo=alias)
@@ -432,16 +385,8 @@
 @pytest.mark.parametrize("resolution", INCREMENTAL_ENCODER_RESOLUTION_TEST_VALUES)
 def test_get_incremental_encoder_2_resolution(motion_controller, resolution):
     mc, alias = motion_controller
-<<<<<<< HEAD
     skip_if_QEI2_is_not_available(mc, alias)
-    mc.communication.set_register(
-        INCREMENTAL_RESOLUTION_2_REGISTER,
-        resolution,
-        servo=alias
-    )
-=======
     mc.communication.set_register(INCREMENTAL_RESOLUTION_2_REGISTER, resolution, servo=alias)
->>>>>>> 3f06b219
     test_res = mc.configuration.get_incremental_encoder_2_resolution(servo=alias)
     assert resolution == test_res
 
