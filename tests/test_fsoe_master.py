--- conflicted
+++ resolved
@@ -235,12 +235,8 @@
             mc.fsoe.subscribe_to_errors(request.getfixturevalue(fsoe_error_monitor.__name__))
         created_handlers.append(handler)
         # If phase II, initialize the handler with the default mapping
-<<<<<<< HEAD
+        # and set feedback scenario to 0
         if handler.process_image.editable:
-=======
-        # and set feedback scenario to 0
-        if handler.maps.editable:
->>>>>>> c81eb7f4
             __set_default_phase2_mapping(handler)
             handler.safety_parameters.get("FSOE_FEEDBACK_SCENARIO").set(0)
 
@@ -1946,32 +1942,5 @@
         process_image.inputs.add(fsoe_dict.name_map[STOFunction.COMMAND_UID])
         process_image.inputs.add_padding(7)
 
-<<<<<<< HEAD
         is_valid = process_image.validate()
-        assert is_valid is True
-
-    @pytest.mark.fsoe
-    def test_insert_safety_function(self):
-        handler = MockHandler(SAMPLE_SAFE_PH1_XDFV3_DICTIONARY, 0x3800000)
-
-        sto_func = None
-        for sf in SafetyFunction.for_handler(handler):
-            if isinstance(sf, STOFunction):
-                sto_func = sf
-        if not sto_func:
-            raise ValueError("STO not found")
-
-        process_image = ProcessImage.empty(handler.dictionary)
-        process_image.insert_safety_function(sto_func)
-        assert process_image.inputs.get_text_representation(item_space=30) == (
-            "Item                           | Position bytes..bits | Size bytes..bits    \n"
-            "FSOE_STO                       | 0..0                 | 0..1                "
-        )
-        assert process_image.outputs.get_text_representation(item_space=30) == (
-            "Item                           | Position bytes..bits | Size bytes..bits    \n"
-            "FSOE_STO                       | 0..0                 | 0..1                "
-        )
-=======
-        is_valid = maps.validate()
-        assert is_valid is True
->>>>>>> c81eb7f4
+        assert is_valid is True