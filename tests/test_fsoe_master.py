from typing import TYPE_CHECKING

import pytest

from ingeniamotion.enums import FSoEState
from ingeniamotion.fsoe import FSOE_MASTER_INSTALLED, FSoEError
from ingeniamotion.motion_controller import MotionController
from tests.conftest import timeout_loop

if FSOE_MASTER_INSTALLED:
    from fsoe_master import fsoe_master


if TYPE_CHECKING:
    from ingenialink.emcy import EmergencyMessage


@pytest.mark.virtual
def test_fsoe_master_not_installed():
    try:
        import fsoe_master  # noqa: F401
    except ModuleNotFoundError:
        pass
    else:
        pytest.skip("fsoe_master is installed")

    mc = MotionController()
    with pytest.raises(NotImplementedError):
        mc.fsoe


def emergency_handler(servo_alias: str, message: "EmergencyMessage"):
    if message.error_code == 0xFF43:
        # Cyclic timeout Ethercat PDO lifeguard
        # is a typical error code when the pdos are stopped
        # Ignore
        return

    if message.error_code == 0:
        # When drive goes to Operational again
        # No error is thrown
        # https://novantamotion.atlassian.net/browse/INGM-627
        return

    raise RuntimeError(f"Emergency message received from {servo_alias}: {message}")


def error_handler(error: FSoEError):
    raise RuntimeError(f"FSoE error received: {error}")


<<<<<<< HEAD
=======
@pytest.mark.fsoe
def test_fsoe_master_get_application_parameters(mc, alias):
    assert isinstance(mc.fsoe, FSoEMaster)

    application_parameters = mc.fsoe._get_application_parameters(servo=alias)
    assert len(application_parameters)


>>>>>>> e87c91f3
@pytest.fixture()
def mc_with_fsoe(mc):
    # Subscribe to emergency messages
    mc.communication.subscribe_emergency_message(emergency_handler)
    # Configure error channel
    mc.fsoe.subscribe_to_errors(error_handler)
    # Create and start the FSoE master handler
    handler = mc.fsoe.create_fsoe_master_handler()
    yield mc, handler
    # IM should be notified and clear references when a servo is disconnected from ingenialink
    # https://novantamotion.atlassian.net/browse/INGM-624
    mc.fsoe._delete_master_handler()


@pytest.mark.fsoe
@pytest.mark.smoke
def test_fsoe_master_get_safety_parameters(mc_with_fsoe):
    mc, handler = mc_with_fsoe

    assert len(handler.safety_parameters) != 0


@pytest.fixture()
def mc_state_data(mc_with_fsoe):
    mc, handler = mc_with_fsoe

    mc.fsoe.configure_pdos(start_pdos=True)
    # Wait for the master to reach the Data state
    mc.fsoe.wait_for_state_data(timeout=10)

    yield mc

    # Stop the FSoE master handler
    mc.fsoe.stop_master(stop_pdos=True)


@pytest.mark.fsoe
def test_safe_inputs_value(mc_state_data):
    mc = mc_state_data

    value = mc.fsoe.get_safety_inputs_value()

    # Assume safe inputs are disconnected on the setup
    assert value == 0


@pytest.mark.fsoe
def test_safety_address(mc_with_fsoe, alias):
    mc, handler = mc_with_fsoe

    master_handler = mc.fsoe._handlers[alias]

    mc.fsoe.set_safety_address(0x7453)
    # Setting the safety address has effects on the master
    assert master_handler._master_handler.master.session.slave_address.value == 0x7453

    # And on the slave
    assert mc.communication.get_register("FSOE_MANUF_SAFETY_ADDRESS") == 0x7453

    # The getter also works
    assert mc.fsoe.get_safety_address() == 0x7453


def mc_state_to_fsoe_master_state(state: FSoEState):
    return {
        FSoEState.RESET: fsoe_master.StateReset,
        FSoEState.SESSION: fsoe_master.StateSession,
        FSoEState.CONNECTION: fsoe_master.StateConnection,
        FSoEState.PARAMETER: fsoe_master.StateParameter,
        FSoEState.DATA: fsoe_master.StateData,
    }[state]


@pytest.mark.fsoe
@pytest.mark.parametrize(
    "state_enum",
    [
        FSoEState.RESET,
        FSoEState.SESSION,
        FSoEState.CONNECTION,
        FSoEState.PARAMETER,
        FSoEState.DATA,
    ],
)
def test_get_master_state(mocker, mc_with_fsoe, state_enum):
    mc, handler = mc_with_fsoe

    # Master state is obtained as function
    # and not on the parametrize
    # to avoid depending on the optionally installed module
    # on pytest collection
    fsoe_master_state = mc_state_to_fsoe_master_state(state_enum)

    mocker.patch("fsoe_master.fsoe_master.MasterHandler.state", fsoe_master_state)

    assert mc.fsoe.get_fsoe_master_state() == state_enum


@pytest.mark.fsoe
def test_motor_enable(mc_state_data):
    mc = mc_state_data

    # Deactivate the SS1
    mc.fsoe.ss1_deactivate()
    # Deactivate the STO
    mc.fsoe.sto_deactivate()
    # Wait for the STO to be deactivated
    for _ in timeout_loop(
        timeout_sec=5, other=RuntimeError("Timeout waiting for STO deactivation")
    ):
        if not mc.fsoe.check_sto_active():
            break
    # Enable the motor
    mc.motion.motor_enable()
    # Disable the motor
    mc.motion.motor_disable()
    # Activate the SS1
    mc.fsoe.sto_activate()
    # Activate the STO
    mc.fsoe.sto_activate()<|MERGE_RESOLUTION|>--- conflicted
+++ resolved
@@ -49,17 +49,6 @@
     raise RuntimeError(f"FSoE error received: {error}")
 
 
-<<<<<<< HEAD
-=======
-@pytest.mark.fsoe
-def test_fsoe_master_get_application_parameters(mc, alias):
-    assert isinstance(mc.fsoe, FSoEMaster)
-
-    application_parameters = mc.fsoe._get_application_parameters(servo=alias)
-    assert len(application_parameters)
-
-
->>>>>>> e87c91f3
 @pytest.fixture()
 def mc_with_fsoe(mc):
     # Subscribe to emergency messages
