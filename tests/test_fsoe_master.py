import logging
import random
import time
from typing import TYPE_CHECKING, Any, Callable, Union

import pytest
from ingenialink import RegAccess, RegDtype, Servo
from ingenialink.dictionary import CanOpenObject, DictionarySafetyModule, Interface
from ingenialink.enums.register import RegCyclicType
from ingenialink.ethercat.register import EthercatRegister
from ingenialink.ethercat.servo import EthercatServo
from ingenialink.pdo import RPDOMap, TPDOMap
from ingenialink.register import Register
from ingenialink.servo import DictionaryFactory
from ingenialink.utils._utils import convert_dtype_to_bytes

from ingeniamotion.enums import FSoEState
from ingeniamotion.fsoe import FSOE_MASTER_INSTALLED, FSoEError, FSoEMaster
from ingeniamotion.motion_controller import MotionController
from tests.conftest import add_fixture_error_checker, timeout_loop
from tests.dictionaries import SAMPLE_SAFE_PH1_XDFV3_DICTIONARY, SAMPLE_SAFE_PH2_XDFV3_DICTIONARY

if FSOE_MASTER_INSTALLED:
    from fsoe_master import fsoe_master

    from ingeniamotion.fsoe_master import (
        FSoEMasterHandler,
        PDUMaps,
        SafeHomingFunction,
        SafeInputsFunction,
        SafetyFunction,
        SLPFunction,
        SLSFunction,
        SOSFunction,
        SPFunction,
        SS1Function,
        SS2Function,
        SSRFunction,
        STOFunction,
        SVFunction,
    )
    from ingeniamotion.fsoe_master.frame import FSoEFrame
    from ingeniamotion.fsoe_master.fsoe import (
        FSoEApplicationParameter,
        FSoEDictionaryItemInput,
        FSoEDictionaryItemInputOutput,
    )
    from ingeniamotion.fsoe_master.maps_validator import (
        FSoEFrameRules,
        InvalidFSoEFrameRule,
    )

from ingenialink.ethercat.network import EthercatNetwork
from ingenialink.network import Network

if TYPE_CHECKING:
    from ingenialink.emcy import EmergencyMessage

_SOUT_DISABLED: str = "FSOE_SOUT_DISABLE"


def test_fsoe_master_not_installed():
    try:
        import fsoe_master  # noqa: F401
    except ModuleNotFoundError:
        pass
    else:
        pytest.skip("fsoe_master is installed")

    mc = MotionController()
    with pytest.raises(NotImplementedError):
        mc.fsoe


def emergency_handler(servo_alias: str, message: "EmergencyMessage"):
    if message.error_code == 0xFF43:
        # Cyclic timeout Ethercat PDO lifeguard
        # is a typical error code when the pdos are stopped
        # Ignore
        return

    if message.error_code == 0:
        # When drive goes to Operational again
        # No error is thrown
        # https://novantamotion.atlassian.net/browse/INGM-627
        return

    raise RuntimeError(f"Emergency message received from {servo_alias}: {message}")


@pytest.fixture(scope="function")
def fsoe_error_monitor(
    request: pytest.FixtureRequest,
) -> Callable[[FSoEError], None]:
    errors = []

    def error_handler(error: FSoEError) -> None:
        errors.append(error)

    def my_fsoe_error_reproter_callback() -> tuple[bool, str]:
        if len(errors) > 0:
            error_messages = "\n".join(str(error) for error in errors)
            return False, f"FSoE errors occurred:\n{error_messages}"
        return True, ""

    add_fixture_error_checker(request.node, my_fsoe_error_reproter_callback)

    return error_handler


@pytest.fixture()
def fsoe_states():
    states = []
    return states


def __set_default_phase2_mapping(handler: "FSoEMasterHandler") -> None:
    sto = handler.get_function_instance(STOFunction)
    safe_inputs = handler.get_function_instance(SafeInputsFunction)
    ss1 = handler.get_function_instance(SS1Function)

    handler.maps.inputs.clear()
    handler.maps.inputs.add(sto.command)
    handler.maps.inputs.add(ss1.command)
    handler.maps.inputs.add_padding(6)
    handler.maps.inputs.add(safe_inputs.value)
    handler.maps.inputs.add_padding(7)

    handler.maps.outputs.clear()
    handler.maps.outputs.add(sto.command)
    handler.maps.outputs.add(ss1.command)
    handler.maps.outputs.add_padding(6 + 8)


@pytest.fixture()
def mc_with_fsoe(mc, fsoe_states, fsoe_error_monitor: Callable[[FSoEError], None]):
    def add_state(state: FSoEState):
        fsoe_states.append(state)

    # Subscribe to emergency messages
    mc.communication.subscribe_emergency_message(emergency_handler)
    # Configure error channel
    mc.fsoe.subscribe_to_errors(fsoe_error_monitor)
    # Create and start the FSoE master handler
    handler = mc.fsoe.create_fsoe_master_handler(use_sra=False, state_change_callback=add_state)
<<<<<<< HEAD

    if _SOUT_DISABLED in handler.safety_parameters:
        handler.safety_parameters.get(_SOUT_DISABLED).set_without_updating(1)

=======
    # If phase II, initialize the handler with the default mapping
    if handler.maps.editable:
        __set_default_phase2_mapping(handler)
>>>>>>> 428bb1d3
    yield mc, handler
    # Delete the master handler
    mc.fsoe._delete_master_handler()
    # Ensure the PDOs are stopped
    # https://novantamotion.atlassian.net/browse/CIT-494
    if handler.net.pdo_manager.is_active:
        handler.net.deactivate_pdos()


@pytest.fixture()
def mc_with_fsoe_with_sra(mc, fsoe_states, fsoe_error_monitor: Callable[[FSoEError], None]):
    def add_state(state: FSoEState):
        fsoe_states.append(state)

    # Subscribe to emergency messages
    mc.communication.subscribe_emergency_message(emergency_handler)
    # Configure error channel
    mc.fsoe.subscribe_to_errors(fsoe_error_monitor)
    # Create and start the FSoE master handler
    handler = mc.fsoe.create_fsoe_master_handler(use_sra=True, state_change_callback=add_state)
<<<<<<< HEAD

    if _SOUT_DISABLED in handler.safety_parameters:
        handler.safety_parameters.get(_SOUT_DISABLED).set_without_updating(1)
        handler.write_safe_parameters()

=======
    # If phase II, initialize the handler with the default mapping
    if handler.maps.editable:
        __set_default_phase2_mapping(handler)
>>>>>>> 428bb1d3
    yield mc, handler

    # Delete the master handler
    mc.fsoe._delete_master_handler()


@pytest.mark.fsoe
@pytest.mark.parametrize("use_sra", [False, True])
def test_create_fsoe_master_handler_use_sra(mc, use_sra):
    master = FSoEMaster(mc)
    handler = master.create_fsoe_master_handler(use_sra=use_sra)
    safety_module = handler._FSoEMasterHandler__get_safety_module()

    assert safety_module.uses_sra is use_sra
    if not use_sra:
        assert handler._sra_fsoe_application_parameter is None
    else:
        assert isinstance(handler._sra_fsoe_application_parameter, FSoEApplicationParameter)

    assert len(safety_module.application_parameters) > 1
    assert len(handler.safety_parameters) == len(safety_module.application_parameters)

    # If SRA is not used, all safety parameters are passed
    if not use_sra:
        assert len(handler._master_handler.master.application_parameters) == len(
            safety_module.application_parameters
        )
    # If SRA is used, a single parameter with the CRC value of all application parameters is passed
    else:
        assert len(handler._master_handler.master.application_parameters) == 1

    master._delete_master_handler()


@pytest.mark.fsoe
def test_create_fsoe_handler_from_invalid_pdo_maps(
    caplog, fsoe_error_monitor: Callable[[FSoEError], None]
):
    mock_servo = MockServo(SAMPLE_SAFE_PH2_XDFV3_DICTIONARY)
    mock_servo.write("ETG_COMMS_RPDO_MAP256_6", 0x123456)  # Invalid pdo map value

    caplog.set_level(logging.ERROR)
    try:
        handler = FSoEMasterHandler(
            servo=mock_servo,
            net=MockNetwork(),
            use_sra=True,
            report_error_callback=fsoe_error_monitor,
        )

        # An error has been logged
        logger_error = caplog.records[-1]
        assert logger_error.levelno == logging.ERROR
        assert (
            logger_error.message == "Error creating FSoE PDUMaps from RPDO and TPDO on the drive. "
            "Falling back to a default map."
        )

        # And the default minimal map is used
        assert len(handler.maps.inputs) == 0
        assert len(handler.maps.outputs) == 1
        assert handler.maps.outputs[0].item.name == "FSOE_STO"
    finally:
        handler.delete()


@pytest.mark.fsoe
def test_set_configured_module_ident_1(mocker, mc_with_fsoe_with_sra, caplog):
    _, handler = mc_with_fsoe_with_sra

    def create_mock_safety_module(module_ident, uses_sra=True, has_project_crc=False):
        if has_project_crc:
            params = [
                DictionarySafetyModule.ApplicationParameter(
                    uid=handler._FSoEMasterHandler__FSOE_SAFETY_PROJECT_CRC
                )
            ]
        else:
            params = [DictionarySafetyModule.ApplicationParameter(uid="DUMMY_PARAM")]

        return DictionarySafetyModule(
            module_ident=module_ident,
            uses_sra=uses_sra,
            application_parameters=params,
        )

    # Do not write mocked values to the servo
    mocker.patch.object(handler._FSoEMasterHandler__servo, "write")
    mock_safety_modules = {
        1: create_mock_safety_module(module_ident=1, uses_sra=True, has_project_crc=True)
    }
    mocker.patch.object(
        handler._FSoEMasterHandler__servo.dictionary,
        "safety_modules",
        mock_safety_modules,
    )

    caplog.set_level(logging.WARNING)
    with pytest.raises(
        RuntimeError,
        match="Module ident value to write could not be retrieved.",
    ):
        handler._FSoEMasterHandler__set_configured_module_ident_1()
    expected_warning = (
        f"Safety module has the application parameter "
        f"{handler._FSoEMasterHandler__FSOE_SAFETY_PROJECT_CRC}, skipping it."
    )
    assert expected_warning in caplog.text

    # Use a proper safety module
    mock_safety_modules = {
        2: create_mock_safety_module(module_ident=2, uses_sra=True, has_project_crc=False)
    }
    mocker.patch.object(
        handler._FSoEMasterHandler__servo.dictionary,
        "safety_modules",
        mock_safety_modules,
    )
    result = handler._FSoEMasterHandler__set_configured_module_ident_1()
    assert result == mock_safety_modules[2]


@pytest.mark.fsoe
def test_fsoe_master_get_safety_parameters(mc_with_fsoe):
    _mc, handler = mc_with_fsoe

    assert len(handler.safety_parameters) != 0


class MockSafetyParameter:
    def __init__(self):
        pass


class MockNetwork(EthercatNetwork):
    def __init__(self):
        Network.__init__(self)


class MockServo(Servo):
    interface = Interface.ECAT

    def __init__(self, dictionary_path: str):
        super().__init__(target=1, dictionary_path=dictionary_path)

        self.current_values = {
            register: convert_dtype_to_bytes(register.default, register.dtype)
            for register in self.dictionary.all_registers()
        }

    def _write_raw(self, register: Register, data: bytes, **kwargs: Any):
        self.current_values[register] = data

    def _read_raw(self, reg: Register, **kwargs: Any) -> bytes:
        return self.current_values[reg]

    def read_complete_access(
        self, reg: Union[str, Register, CanOpenObject], *args, **kwargs
    ) -> bytes:
        if not isinstance(reg, CanOpenObject):
            raise NotImplementedError

        value = bytearray()

        for register in reg:
            value += self.current_values[register]
            if register.subidx == 0:
                value += b"\00"  # Padding after first u8 element

        return bytes(value)

    read_rpdo_map_from_slave = EthercatServo.read_rpdo_map_from_slave
    read_tpdo_map_from_slave = EthercatServo.read_tpdo_map_from_slave


class MockHandler:
    def __init__(self, dictionary: str, module_uid: int):
        xdf = DictionaryFactory.create_dictionary(dictionary, interface=Interface.ECAT)
        self.dictionary = FSoEMasterHandler.create_safe_dictionary(xdf)

        self.safety_parameters = {
            app_parameter.uid: MockSafetyParameter()
            for app_parameter in xdf.get_safety_module(module_uid).application_parameters
        }


@pytest.mark.fsoe
def test_constructor_set_slave_address(fsoe_error_monitor: Callable[[FSoEError], None]):
    mock_servo = MockServo(SAMPLE_SAFE_PH1_XDFV3_DICTIONARY)
    try:
        handler = FSoEMasterHandler(
            servo=mock_servo,
            net=MockNetwork(),
            use_sra=True,
            slave_address=0x7412,
            report_error_callback=fsoe_error_monitor,
        )

        assert mock_servo.read(FSoEMasterHandler.FSOE_MANUF_SAFETY_ADDRESS) == 0x7412
        assert handler._master_handler.get_slave_address() == 0x7412
    finally:
        handler.delete()


@pytest.mark.fsoe
def test_constructor_inherit_slave_address(fsoe_error_monitor: Callable[[FSoEError], None]):
    mock_servo = MockServo(SAMPLE_SAFE_PH1_XDFV3_DICTIONARY)
    try:
        # Set the slave address in the servo
        mock_servo.write(FSoEMasterHandler.FSOE_MANUF_SAFETY_ADDRESS, 0x4986)

        handler = FSoEMasterHandler(
            servo=mock_servo,
            net=MockNetwork(),
            use_sra=True,
            report_error_callback=fsoe_error_monitor,
        )

        assert mock_servo.read(FSoEMasterHandler.FSOE_MANUF_SAFETY_ADDRESS) == 0x4986
    finally:
        handler.delete()


@pytest.mark.fsoe
def test_constructor_set_connection_id(fsoe_error_monitor: Callable[[FSoEError], None]):
    mock_servo = MockServo(SAMPLE_SAFE_PH1_XDFV3_DICTIONARY)
    try:
        handler = FSoEMasterHandler(
            servo=mock_servo,
            net=MockNetwork(),
            use_sra=True,
            connection_id=0x3742,
            report_error_callback=fsoe_error_monitor,
        )
        assert handler._master_handler.master.session.connection_id.value == 0x3742
    finally:
        handler.delete()


@pytest.mark.fsoe
def test_constructor_random_connection_id(fsoe_error_monitor: Callable[[FSoEError], None]):
    mock_servo = MockServo(SAMPLE_SAFE_PH1_XDFV3_DICTIONARY)

    random.seed(0x1234)
    try:
        handler = FSoEMasterHandler(
            servo=mock_servo,
            net=MockNetwork(),
            use_sra=True,
            report_error_callback=fsoe_error_monitor,
        )
        assert handler._master_handler.master.session.connection_id.value == 0xED9A
    finally:
        handler.delete()


@pytest.mark.fsoe
def test_detect_safety_functions_ph1():
    handler = MockHandler(SAMPLE_SAFE_PH1_XDFV3_DICTIONARY, 0x3800000)

    sf = list(SafetyFunction.for_handler(handler))
    sf_types = [type(sf) for sf in sf]

    assert sf_types == [STOFunction, SS1Function, SafeInputsFunction]

    # STO
    sto = sf[0]
    assert isinstance(sto, STOFunction)
    assert isinstance(sto.command, FSoEDictionaryItemInputOutput)
    assert sto.parameters == {}
    assert len(sto.ios) == 1
    for metadata, io in sto.ios.items():
        assert io == sto.command
        assert metadata.display_name == "Command"
        assert metadata.uid == "FSOE_STO"

    # SS1
    ss1 = sf[1]
    assert isinstance(ss1, SS1Function)
    assert isinstance(ss1.command, FSoEDictionaryItemInputOutput)
    assert len(ss1.parameters) == 1
    for metadata, parameter in ss1.parameters.items():
        assert parameter == ss1.time_to_sto
        assert metadata.display_name == "Time to STO"
        assert metadata.uid == "FSOE_SS1_TIME_TO_STO_{i}"
    assert len(ss1.ios) == 1
    for metadata, io in ss1.ios.items():
        assert io == ss1.command
        assert metadata.display_name == "Command"
        assert metadata.uid == "FSOE_SS1_{i}"

    # Safe inputs
    si = sf[2]
    assert isinstance(si, SafeInputsFunction)
    assert isinstance(si.value, FSoEDictionaryItemInput)
    assert len(si.parameters) == 1
    for metadata, parameter in si.parameters.items():
        assert parameter == si.map
        assert metadata.display_name == "Map"
        assert metadata.uid == "FSOE_SAFE_INPUTS_MAP"
    assert len(si.ios) == 1
    for metadata, io in si.ios.items():
        assert io == si.value
        assert metadata.display_name == "Value"
        assert metadata.uid == "FSOE_SAFE_INPUTS_VALUE"


@pytest.mark.fsoe
def test_detect_safety_functions_ph2():
    handler = MockHandler(SAMPLE_SAFE_PH2_XDFV3_DICTIONARY, 0x3B00000)

    sf_types = [type(sf) for sf in SafetyFunction.for_handler(handler)]

    assert sf_types == [
        STOFunction,
        SS1Function,
        SafeInputsFunction,
        SOSFunction,
        SS2Function,
        # SOutFunction, Not implemented yet
        SPFunction,
        SVFunction,
        SafeHomingFunction,
        # SLS
        SLSFunction,
        SLSFunction,
        SLSFunction,
        SLSFunction,
        SLSFunction,
        SLSFunction,
        SLSFunction,
        SLSFunction,
        # SSR
        SSRFunction,
        SSRFunction,
        SSRFunction,
        SSRFunction,
        SSRFunction,
        SSRFunction,
        SSRFunction,
        SSRFunction,
        # SLP
        SLPFunction,
        SLPFunction,
        SLPFunction,
        SLPFunction,
        SLPFunction,
        SLPFunction,
        SLPFunction,
        SLPFunction,
    ]


@pytest.mark.fsoe
def test_mandatory_safety_functions(mc_with_fsoe):
    _mc, handler = mc_with_fsoe

    safety_functions_by_types = handler.safety_functions_by_type()

    sto_instances = safety_functions_by_types[STOFunction]
    assert len(sto_instances) == 1

    ss1_instances = safety_functions_by_types[SS1Function]
    assert len(ss1_instances) >= 1

    si_instances = safety_functions_by_types[SafeInputsFunction]
    assert len(si_instances) == 1


@pytest.mark.fsoe
def test_getter_of_safety_functions(mc_with_fsoe):
    _mc, handler = mc_with_fsoe

    # ruff: noqa: ERA001
    sto_function = STOFunction(command=None, ios=None, parameters=None)
    ss1_function_1 = SS1Function(
        command=None,
        time_to_sto=None,
        ios=None,
        parameters=None,
    )
    ss1_function_2 = SS1Function(
        command=None,
        time_to_sto=None,
        ios=None,
        parameters=None,
    )

    handler.safety_functions = (sto_function, ss1_function_1, ss1_function_2)
    handler.get_function_instance.cache_clear()

    # Single instance of STOFunction
    assert handler.get_function_instance(STOFunction) is sto_function
    assert handler.get_function_instance(STOFunction, instance=1) is sto_function

    # Multiple instances of SS1Function
    with pytest.raises(ValueError) as error:
        # Must specify the instance
        handler.get_function_instance(SS1Function)
    assert (
        error.value.args[0]
        == "Multiple SS1Function instances found (2). Specify the instance number."
    )

    with pytest.raises(IndexError) as error:
        # Instance 0 does not exist
        handler.get_function_instance(SS1Function, instance=0)
    assert error.value.args[0] == "Master handler does not contain SS1Function instance 0"
    assert handler.get_function_instance(SS1Function, instance=1) is ss1_function_1
    assert handler.get_function_instance(SS1Function, instance=2) is ss1_function_2
    with pytest.raises(IndexError) as error:
        # Instance 3 does not exist
        handler.get_function_instance(SS1Function, instance=3)
    assert error.value.args[0] == "Master handler does not contain SS1Function instance 3"


@pytest.mark.fsoe
def test_modify_safe_parameters(fsoe_error_monitor: Callable[[FSoEError], None]):
    mock_servo = MockServo(SAMPLE_SAFE_PH1_XDFV3_DICTIONARY)
    try:
        handler = FSoEMasterHandler(
            servo=mock_servo,
            net=MockNetwork(),
            use_sra=True,
            report_error_callback=fsoe_error_monitor,
        )

        input_map = handler.get_function_instance(SafeInputsFunction).map
        map_uid = "FSOE_SAFE_INPUTS_MAP"

        input_map.set(1)
        assert mock_servo.read(map_uid) == 1

        input_map.set_without_updating(1234)
        assert mock_servo.read(map_uid) == 1

        handler.write_safe_parameters()
        assert mock_servo.read(map_uid) == 1234

    finally:
        handler.delete()


@pytest.mark.fsoe
@pytest.mark.parametrize(
    "dictionary, editable",
    [(SAMPLE_SAFE_PH1_XDFV3_DICTIONARY, False), (SAMPLE_SAFE_PH2_XDFV3_DICTIONARY, True)],
)
def test_mapping_locked(dictionary, editable, fsoe_error_monitor: Callable[[FSoEError], None]):
    mock_servo = MockServo(dictionary)

    if not editable:
        # First xdf v3 and esi files of phase 1 had the PDOs set to RW as a mistake
        # for XDF V2, the hard-coded pdo maps are created with RO access
        for obj in [
            mock_servo.dictionary.get_object("ETG_COMMS_RPDO_MAP256", 1),
            mock_servo.dictionary.get_object("ETG_COMMS_TPDO_MAP256", 1),
        ]:
            for reg in obj.registers:
                reg._access = RegAccess.RO

    try:
        handler = FSoEMasterHandler(
            servo=mock_servo,
            net=MockNetwork(),
            use_sra=True,
            report_error_callback=fsoe_error_monitor,
        )
        assert handler.maps.editable is editable

        if editable:
            handler.maps.inputs.clear()
        else:
            with pytest.raises(fsoe_master.FSOEMasterMappingLockedException):
                handler.maps.inputs.clear()

        new_maps = handler.maps.copy()
        assert new_maps.editable is editable

        if editable:
            new_maps.outputs.clear()
        else:
            with pytest.raises(fsoe_master.FSOEMasterMappingLockedException):
                new_maps.outputs.clear()

    finally:
        handler.delete()


TIMEOUT_FOR_DATA_SRA = 3
TIMEOUT_FOR_DATA = 30


@pytest.fixture()
def mc_state_data_with_sra(mc_with_fsoe_with_sra):
    mc, _handler = mc_with_fsoe_with_sra

    mc.fsoe.configure_pdos(start_pdos=True)
    # Wait for the master to reach the Data state
    mc.fsoe.wait_for_state_data(timeout=TIMEOUT_FOR_DATA_SRA)

    # Remove fail-safe state
    mc.fsoe.set_fail_safe(False)

    yield mc

    # Stop the FSoE master handler
    mc.fsoe.stop_master(stop_pdos=True)


@pytest.fixture()
def mc_state_data(mc_with_fsoe):
    mc, _handler = mc_with_fsoe

    mc.fsoe.configure_pdos(start_pdos=True)
    # Wait for the master to reach the Data state
    mc.fsoe.wait_for_state_data(timeout=TIMEOUT_FOR_DATA)

    # Remove fail-safe state
    mc.fsoe.set_fail_safe(False)

    yield mc

    # Stop the FSoE master handler
    mc.fsoe.stop_master(stop_pdos=True)


@pytest.mark.fsoe
def test_pass_through_states(mc_state_data_with_sra, fsoe_states):  # noqa: ARG001
    assert fsoe_states == [
        FSoEState.SESSION,
        FSoEState.CONNECTION,
        FSoEState.PARAMETER,
        FSoEState.DATA,
    ]
    # pass


@pytest.mark.fsoe_phase2
def test_maps_different_length(
    mc_with_fsoe_with_sra: tuple["MotionController", "FSoEMasterHandler"],
) -> None:
    mc, handler = mc_with_fsoe_with_sra

    sto = handler.get_function_instance(STOFunction)
    safe_inputs = handler.get_function_instance(SafeInputsFunction)
    ss1 = handler.get_function_instance(SS1Function)

    handler.maps.inputs.clear()
    handler.maps.inputs.add(sto.command)
    handler.maps.inputs.add(ss1.command)
    handler.maps.inputs.add_padding(6)
    handler.maps.inputs.add(safe_inputs.value)
    handler.maps.inputs.add_padding(7)

    handler.maps.outputs.clear()
    handler.maps.outputs.add(sto.command)
    handler.maps.outputs.add(ss1.command)
    handler.maps.outputs.add_padding(6)

    assert handler.maps.inputs.safety_bits == 16
    assert handler.maps.outputs.safety_bits == 8

    # Configure the FSoE master handler
    mc.fsoe.configure_pdos(start_pdos=False)

    # Inputs: 1 byte command + 2 bytes safety data + 2 bytes CRC + 2 bytes connection ID
    # 7 bytes -> 56 bits
    assert handler.safety_slave_pdu_map.data_length_bits == 56
    # Outputs: 1 byte command + 1 bytes safety data + 2 bytes CRC + 2 bytes connection ID
    # 6 bytes -> 48 bits
    assert handler.safety_master_pdu_map.data_length_bits == 48

    mc.capture.pdo.start_pdos()
    mc.fsoe.wait_for_state_data(timeout=TIMEOUT_FOR_DATA)
    assert handler.state == FSoEState.DATA


@pytest.mark.fsoe
def test_start_and_stop_multiple_times(mc_with_fsoe):
    mc, handler = mc_with_fsoe

    # Any fsoe error during the start/stop process
    # will fail the test because of error_handler

    for i in range(4):
        mc.fsoe.configure_pdos(start_pdos=True)
        mc.fsoe.wait_for_state_data(timeout=TIMEOUT_FOR_DATA)
        assert handler.state == FSoEState.DATA
        time.sleep(1)
        assert handler.state == FSoEState.DATA
        mc.fsoe.stop_master(stop_pdos=True)


@pytest.mark.fsoe
@pytest.mark.parametrize("mc_instance", ["mc_state_data", "mc_state_data_with_sra"])
def test_safe_inputs_value(request, mc_instance):
    mc = request.getfixturevalue(mc_instance)
    value = mc.fsoe.get_safety_inputs_value()

    # Assume safe inputs are disconnected on the setup
    assert value == 0


@pytest.mark.fsoe
def test_safety_address(mc_with_fsoe, alias):
    mc, _handler = mc_with_fsoe

    master_handler = mc.fsoe._handlers[alias]

    mc.fsoe.set_safety_address(0x7453)
    # Setting the safety address has effects on the master
    assert master_handler._master_handler.master.session.slave_address.value == 0x7453

    # And on the slave
    assert mc.communication.get_register("FSOE_MANUF_SAFETY_ADDRESS") == 0x7453

    # The getter also works
    assert mc.fsoe.get_safety_address() == 0x7453


def mc_state_to_fsoe_master_state(state: FSoEState):
    return {
        FSoEState.RESET: fsoe_master.StateReset,
        FSoEState.SESSION: fsoe_master.StateSession,
        FSoEState.CONNECTION: fsoe_master.StateConnection,
        FSoEState.PARAMETER: fsoe_master.StateParameter,
        FSoEState.DATA: fsoe_master.StateData,
    }[state]


@pytest.mark.fsoe
@pytest.mark.parametrize(
    "state_enum",
    [
        FSoEState.RESET,
        FSoEState.SESSION,
        FSoEState.CONNECTION,
        FSoEState.PARAMETER,
        FSoEState.DATA,
    ],
)
def test_get_master_state(mocker, mc_with_fsoe, state_enum):
    mc, _handler = mc_with_fsoe

    # Master state is obtained as function
    # and not on the parametrize
    # to avoid depending on the optionally installed module
    # on pytest collection
    fsoe_master_state = mc_state_to_fsoe_master_state(state_enum)

    mocker.patch("fsoe_master.fsoe_master.MasterHandler.state", fsoe_master_state)

    assert mc.fsoe.get_fsoe_master_state() == state_enum


@pytest.mark.fsoe
def test_motor_enable(mc_state_data):
    mc = mc_state_data

    # Deactivate the SS1
    mc.fsoe.ss1_deactivate()
    # Deactivate the STO
    mc.fsoe.sto_deactivate()
    # Wait for the STO to be deactivated
    for _ in timeout_loop(
        timeout_sec=5, other=RuntimeError("Timeout waiting for STO deactivation")
    ):
        if not mc.fsoe.check_sto_active():
            break
    # Enable the motor
    mc.motion.motor_enable()
    # Disable the motor
    mc.motion.motor_disable()
    # Activate the SS1
    mc.fsoe.sto_activate()
    # Activate the STO
    mc.fsoe.sto_activate()


@pytest.mark.fsoe
def test_copy_modify_and_set_map(mc_with_fsoe):
    _mc, handler = mc_with_fsoe

    # Obtain one safety input
    si = handler.safe_inputs_function().value

    # Create a copy of the map
    new_maps = handler.maps.copy()

    # The new map can be modified
    new_maps.inputs.remove(si)
    assert new_maps.inputs.get_text_representation() == (
        "Item                                     | Position bytes..bits | Size bytes..bits    \n"
        "FSOE_STO                                 | 0..0                 | 0..1                \n"
        "FSOE_SS1_1                               | 0..1                 | 0..1                \n"
        "Padding                                  | 0..2                 | 0..6                \n"
        "Padding                                  | 1..0                 | 0..7                "
    )

    # Without affecting the original map of the handler
    assert handler.maps.inputs.get_text_representation() == (
        "Item                                     | Position bytes..bits | Size bytes..bits    \n"
        "FSOE_STO                                 | 0..0                 | 0..1                \n"
        "FSOE_SS1_1                               | 0..1                 | 0..1                \n"
        "Padding                                  | 0..2                 | 0..6                \n"
        "FSOE_SAFE_INPUTS_VALUE                   | 1..0                 | 0..1                \n"
        "Padding                                  | 1..1                 | 0..7                "
    )

    # The new map can be set to the handler
    handler.set_maps(new_maps)

    # And is set to the backend of the real master
    assert handler._master_handler.master.dictionary_map == new_maps.outputs
    assert handler._master_handler.slave.dictionary_map == new_maps.inputs


class TestPduMapper:
    AXIS_1 = 1
    TEST_SI_U16_UID = "TEST_SI_U16"
    TEST_SI_U8_UID = "TEST_SI_U8"

    @pytest.fixture()
    def sample_safe_dictionary(self):
        safe_dict = DictionaryFactory.create_dictionary(
            SAMPLE_SAFE_PH2_XDFV3_DICTIONARY, interface=Interface.ECAT
        )

        # Add sample registers
        safe_dict._registers[self.AXIS_1][self.TEST_SI_U16_UID] = EthercatRegister(
            idx=0xF000,
            subidx=0,
            dtype=RegDtype.U16,
            access=RegAccess.RO,
            identifier=self.TEST_SI_U16_UID,
            pdo_access=RegCyclicType.SAFETY_INPUT,
            cat_id="FSOE",
        )
        safe_dict._registers[self.AXIS_1][self.TEST_SI_U8_UID] = EthercatRegister(
            idx=0xF001,
            subidx=0,
            dtype=RegDtype.U8,
            access=RegAccess.RO,
            identifier=self.TEST_SI_U8_UID,
            pdo_access=RegCyclicType.SAFETY_INPUT,
            cat_id="FSOE",
        )

        # Add more CRC registers
        safe_dict._registers[self.AXIS_1]["FSOE_SLAVE_FRAME_ELEM_CRC2"] = EthercatRegister(
            idx=0xF002,
            subidx=0,
            dtype=RegDtype.U16,
            access=RegAccess.RO,
            identifier="FSOE_SLAVE_FRAME_ELEM_CRC2",
            pdo_access=RegCyclicType.SAFETY_INPUT,
            cat_id="FSOE",
        )
        safe_dict._registers[self.AXIS_1]["FSOE_SLAVE_FRAME_ELEM_CRC3"] = EthercatRegister(
            idx=0xF003,
            subidx=0,
            dtype=RegDtype.U16,
            access=RegAccess.RO,
            identifier="FSOE_SLAVE_FRAME_ELEM_CRC3",
            pdo_access=RegCyclicType.SAFETY_INPUT,
            cat_id="FSOE",
        )

        fsoe_dict = FSoEMasterHandler.create_safe_dictionary(safe_dict)

        return safe_dict, fsoe_dict

    @pytest.mark.fsoe
    def test_map_phase_1(self, sample_safe_dictionary):
        safe_dict, fsoe_dict = sample_safe_dictionary
        maps = PDUMaps.empty(fsoe_dict)

        maps.outputs.add(fsoe_dict.name_map[STOFunction.COMMAND_UID])
        maps.outputs.add(fsoe_dict.name_map[SS1Function.COMMAND_UID.format(i=1)])
        maps.outputs.add_padding(bits=6 + 8)

        maps.inputs.add(fsoe_dict.name_map[STOFunction.COMMAND_UID])
        maps.inputs.add(fsoe_dict.name_map[SS1Function.COMMAND_UID.format(i=1)])
        maps.inputs.add_padding(bits=6)
        maps.inputs.add(fsoe_dict.name_map[SafeInputsFunction.SAFE_INPUTS_UID])
        maps.inputs.add_padding(bits=7)

        rpdo = RPDOMap()
        # Registers that are present in the map,
        # are cleared when the map is filled
        rpdo.add_registers(safe_dict.get_register("DRV_OP_CMD"))
        maps.fill_rpdo_map(rpdo, safe_dict)

        assert rpdo.items[0].register.identifier == "FSOE_MASTER_FRAME_ELEM_CMD"
        assert rpdo.items[0].register.idx == 0x6770
        assert rpdo.items[0].register.subidx == 0x01
        assert rpdo.items[0].size_bits == 8

        assert rpdo.items[1].register.identifier == "FSOE_STO"
        assert rpdo.items[1].register.idx == 0x6640
        assert rpdo.items[1].register.subidx == 0x0
        assert rpdo.items[1].size_bits == 1

        assert rpdo.items[2].register.identifier == "FSOE_SS1_1"
        assert rpdo.items[2].register.idx == 0x6650
        assert rpdo.items[2].register.subidx == 0x1
        assert rpdo.items[2].size_bits == 1

        assert rpdo.items[3].register.identifier == "PADDING"
        assert rpdo.items[3].register.idx == 0
        assert rpdo.items[3].register.subidx == 0
        assert rpdo.items[3].size_bits == 14

        assert rpdo.items[4].register.identifier == "FSOE_MASTER_FRAME_ELEM_CRC0"
        assert rpdo.items[4].register.idx == 0x6770
        assert rpdo.items[4].register.subidx == 0x03
        assert rpdo.items[4].size_bits == 16

        assert rpdo.items[5].register.identifier == "FSOE_MASTER_FRAME_ELEM_CONNID"
        assert rpdo.items[5].register.idx == 0x6770
        assert rpdo.items[5].register.subidx == 0x02
        assert rpdo.items[5].size_bits == 16

        assert len(rpdo.items) == 6

        tpdo = TPDOMap()
        maps.fill_tpdo_map(tpdo, safe_dict)

        assert tpdo.items[0].register.identifier == "FSOE_SLAVE_FRAME_ELEM_CMD"
        assert tpdo.items[0].register.idx == 0x6760
        assert tpdo.items[0].register.subidx == 0x01
        assert tpdo.items[0].size_bits == 8

        assert tpdo.items[1].register.identifier == "FSOE_STO"
        assert tpdo.items[1].register.idx == 0x6640
        assert tpdo.items[1].register.subidx == 0x0
        assert tpdo.items[1].size_bits == 1

        assert tpdo.items[2].register.identifier == "FSOE_SS1_1"
        assert tpdo.items[2].register.idx == 0x6650
        assert tpdo.items[2].register.subidx == 0x1
        assert tpdo.items[2].size_bits == 1

        assert tpdo.items[3].register.identifier == "PADDING"
        assert tpdo.items[3].register.idx == 0
        assert tpdo.items[3].register.subidx == 0
        assert tpdo.items[3].size_bits == 6

        assert tpdo.items[4].register.identifier == "FSOE_SAFE_INPUTS_VALUE"
        assert tpdo.items[4].register.idx == 0x46D1
        assert tpdo.items[4].register.subidx == 0x0
        assert tpdo.items[4].size_bits == 1

        assert tpdo.items[5].register.identifier == "PADDING"
        assert tpdo.items[5].register.idx == 0
        assert tpdo.items[5].register.subidx == 0
        assert tpdo.items[5].size_bits == 7

        assert tpdo.items[6].register.identifier == "FSOE_SLAVE_FRAME_ELEM_CRC0"
        assert tpdo.items[6].register.idx == 0x6760
        assert tpdo.items[6].register.subidx == 0x03
        assert tpdo.items[6].size_bits == 16

        assert tpdo.items[7].register.identifier == "FSOE_SLAVE_FRAME_ELEM_CONNID"
        assert tpdo.items[7].register.idx == 0x6760
        assert tpdo.items[7].register.subidx == 0x02
        assert tpdo.items[7].size_bits == 16

        assert len(tpdo.items) == 8

        recreated_pdu_maps = PDUMaps.from_rpdo_tpdo(rpdo, tpdo, fsoe_dict)
        assert (
            recreated_pdu_maps.outputs.get_text_representation()
            == maps.outputs.get_text_representation()
        )
        assert (
            recreated_pdu_maps.inputs.get_text_representation()
            == maps.inputs.get_text_representation()
        )

    @pytest.mark.fsoe
    def test_map_8_safe_bits(self, sample_safe_dictionary):
        safe_dict, fsoe_dict = sample_safe_dictionary
        maps = PDUMaps.empty(fsoe_dict)

        maps.inputs.add(fsoe_dict.name_map[self.TEST_SI_U8_UID])

        # Create the rpdo map
        tpdo = TPDOMap()
        maps.fill_tpdo_map(tpdo, safe_dict)

        assert tpdo.items[0].register.identifier == "FSOE_SLAVE_FRAME_ELEM_CMD"
        assert tpdo.items[0].size_bits == 8

        assert tpdo.items[1].register.identifier == "TEST_SI_U8"
        assert tpdo.items[1].size_bits == 8

        assert tpdo.items[2].register.identifier == "FSOE_SLAVE_FRAME_ELEM_CRC0"
        assert tpdo.items[2].size_bits == 16

        assert tpdo.items[3].register.identifier == "FSOE_SLAVE_FRAME_ELEM_CONNID"
        assert tpdo.items[3].size_bits == 16

        assert len(tpdo.items) == 4

        rpdo = RPDOMap()
        maps.fill_rpdo_map(rpdo, safe_dict)

        recreated_pdu_maps = PDUMaps.from_rpdo_tpdo(rpdo, tpdo, fsoe_dict)
        assert (
            recreated_pdu_maps.outputs.get_text_representation()
            == maps.outputs.get_text_representation()
        )
        assert (
            recreated_pdu_maps.inputs.get_text_representation()
            == maps.inputs.get_text_representation()
        )

    @pytest.mark.fsoe
    def test_empty_map_8_bits(self, sample_safe_dictionary):
        safe_dict, fsoe_dict = sample_safe_dictionary
        maps = PDUMaps.empty(fsoe_dict)
        tpdo = TPDOMap()
        maps.fill_tpdo_map(tpdo, safe_dict)

        assert tpdo.items[0].register.identifier == "FSOE_SLAVE_FRAME_ELEM_CMD"
        assert tpdo.items[0].size_bits == 8

        assert tpdo.items[1].register.identifier == "PADDING"
        assert tpdo.items[1].size_bits == 8

        assert tpdo.items[2].register.identifier == "FSOE_SLAVE_FRAME_ELEM_CRC0"
        assert tpdo.items[2].size_bits == 16

        assert tpdo.items[3].register.identifier == "FSOE_SLAVE_FRAME_ELEM_CONNID"
        assert tpdo.items[3].size_bits == 16

        assert len(tpdo.items) == 4

    @pytest.mark.fsoe
    def test_map_with_32_bit_vars(self, sample_safe_dictionary):
        safe_dict, fsoe_dict = sample_safe_dictionary
        maps = PDUMaps.empty(fsoe_dict)

        # Append a 32-bit variable
        maps.inputs.add(fsoe_dict.name_map["FSOE_SAFE_POSITION"])

        # Create the rpdo map
        tpdo = TPDOMap()
        maps.fill_tpdo_map(tpdo, safe_dict)

        assert tpdo.items[0].register.identifier == "FSOE_SLAVE_FRAME_ELEM_CMD"
        assert tpdo.items[0].size_bits == 8

        assert tpdo.items[1].register.identifier == "FSOE_SAFE_POSITION"
        assert tpdo.items[1].size_bits == 16

        assert tpdo.items[2].register.identifier == "FSOE_SLAVE_FRAME_ELEM_CRC0"
        assert tpdo.items[2].size_bits == 16

        # On this padding, the 32-bit variable will continue to be transmitted
        assert tpdo.items[3].register.identifier == "PADDING"
        assert tpdo.items[3].size_bits == 16

        assert tpdo.items[4].register.identifier == "FSOE_SLAVE_FRAME_ELEM_CRC1"
        assert tpdo.items[4].size_bits == 16

        assert tpdo.items[5].register.identifier == "FSOE_SLAVE_FRAME_ELEM_CONNID"
        assert tpdo.items[5].size_bits == 16

        assert len(tpdo.items) == 6

        rpdo = RPDOMap()
        maps.fill_rpdo_map(rpdo, safe_dict)

        recreated_pdu_maps = PDUMaps.from_rpdo_tpdo(rpdo, tpdo, fsoe_dict)
        assert (
            recreated_pdu_maps.outputs.get_text_representation()
            == maps.outputs.get_text_representation()
        )
        assert (
            recreated_pdu_maps.inputs.get_text_representation()
            == maps.inputs.get_text_representation()
        )

    @pytest.mark.fsoe
    def test_map_with_32_bit_vars_offset_8(self, sample_safe_dictionary):
        safe_dict, fsoe_dict = sample_safe_dictionary
        maps = PDUMaps.empty(fsoe_dict)

        # Add a first 8-bit variable that will shift the 32-bit variable
        maps.inputs.add(fsoe_dict.name_map[self.TEST_SI_U8_UID])
        # Append a 32-bit variable
        maps.inputs.add(fsoe_dict.name_map["FSOE_SAFE_POSITION"])
        maps.inputs.add_padding(bits=8)

        # Create the rpdo map
        tpdo = TPDOMap()
        maps.fill_tpdo_map(tpdo, safe_dict)

        assert tpdo.items[0].register.identifier == "FSOE_SLAVE_FRAME_ELEM_CMD"
        assert tpdo.items[0].size_bits == 8

        assert tpdo.items[1].register.identifier == "TEST_SI_U8"
        assert tpdo.items[1].size_bits == 8

        # Variable cut to what fills on the slot (8 bits of 32 bits, 24 remaining)
        assert tpdo.items[2].register.identifier == "FSOE_SAFE_POSITION"
        assert tpdo.items[2].size_bits == 8

        assert tpdo.items[3].register.identifier == "FSOE_SLAVE_FRAME_ELEM_CRC0"
        assert tpdo.items[3].size_bits == 16

        # On this padding, the 32-bit variable will continue to be transmitted
        # (16 bits of 32 bits, 8 remaining)
        assert tpdo.items[4].register.identifier == "PADDING"
        assert tpdo.items[4].size_bits == 16

        assert tpdo.items[5].register.identifier == "FSOE_SLAVE_FRAME_ELEM_CRC1"
        assert tpdo.items[5].size_bits == 16

        # On this padding, the 32-bit variable will continue to be transmitted
        # (8 bits of 32 bits, 0 remaining)
        assert tpdo.items[6].register.identifier == "PADDING"
        assert tpdo.items[6].size_bits == 8

        # 8 bits of regular padding to fill the 16 bits of the data last slot.
        assert tpdo.items[7].register.identifier == "PADDING"
        assert tpdo.items[7].size_bits == 8

        assert tpdo.items[8].register.identifier == "FSOE_SLAVE_FRAME_ELEM_CRC2"
        assert tpdo.items[8].size_bits == 16

        assert tpdo.items[9].register.identifier == "FSOE_SLAVE_FRAME_ELEM_CONNID"
        assert tpdo.items[9].size_bits == 16

        assert len(tpdo.items) == 10

        rpdo = RPDOMap()
        maps.fill_rpdo_map(rpdo, safe_dict)

        recreated_pdu_maps = PDUMaps.from_rpdo_tpdo(rpdo, tpdo, fsoe_dict)
        assert (
            recreated_pdu_maps.outputs.get_text_representation()
            == maps.outputs.get_text_representation()
        )
        assert (
            recreated_pdu_maps.inputs.get_text_representation()
            == maps.inputs.get_text_representation()
        )

    @pytest.mark.fsoe
    def test_map_with_32_bit_vars_offset_16(self, sample_safe_dictionary):
        safe_dict, fsoe_dict = sample_safe_dictionary
        maps = PDUMaps.empty(fsoe_dict)

        # Add a first 16-bit variable that will shift the 32-bit variable
        maps.inputs.add(fsoe_dict.name_map[self.TEST_SI_U16_UID])
        # Append a 32-bit variable
        maps.inputs.add(fsoe_dict.name_map["FSOE_SAFE_POSITION"])

        # Create the rpdo map
        tpdo = TPDOMap()
        maps.fill_tpdo_map(tpdo, safe_dict)

        assert tpdo.items[0].register.identifier == "FSOE_SLAVE_FRAME_ELEM_CMD"
        assert tpdo.items[0].size_bits == 8

        assert tpdo.items[1].register.identifier == "TEST_SI_U16"
        assert tpdo.items[1].size_bits == 16

        assert tpdo.items[2].register.identifier == "FSOE_SLAVE_FRAME_ELEM_CRC0"
        assert tpdo.items[2].size_bits == 16

        # Variable cut to what fills on the slot (16 bits of 32 bits, 16 remaining)
        assert tpdo.items[3].register.identifier == "FSOE_SAFE_POSITION"
        assert tpdo.items[3].size_bits == 16

        assert tpdo.items[4].register.identifier == "FSOE_SLAVE_FRAME_ELEM_CRC1"
        assert tpdo.items[4].size_bits == 16

        # On this padding, the 32-bit variable will continue to be transmitted
        # (16 bits of 32 bits, 16 remaining)
        assert tpdo.items[5].register.identifier == "PADDING"
        assert tpdo.items[5].size_bits == 16

        assert tpdo.items[6].register.identifier == "FSOE_SLAVE_FRAME_ELEM_CRC2"
        assert tpdo.items[6].size_bits == 16

        assert tpdo.items[7].register.identifier == "FSOE_SLAVE_FRAME_ELEM_CONNID"
        assert tpdo.items[7].size_bits == 16

        assert len(tpdo.items) == 8

        rpdo = RPDOMap()
        maps.fill_rpdo_map(rpdo, safe_dict)

        recreated_pdu_maps = PDUMaps.from_rpdo_tpdo(rpdo, tpdo, fsoe_dict)
        assert (
            recreated_pdu_maps.outputs.get_text_representation()
            == maps.outputs.get_text_representation()
        )
        assert (
            recreated_pdu_maps.inputs.get_text_representation()
            == maps.inputs.get_text_representation()
        )

    @pytest.mark.fsoe
    @pytest.mark.parametrize("unify_pdo_mapping", [True, False])
    def test_map_with_16_bit_vars_offset_8(self, sample_safe_dictionary, unify_pdo_mapping: bool):
        safe_dict, fsoe_dict = sample_safe_dictionary
        maps = PDUMaps.empty(fsoe_dict)

        # Add a first 8-bit variable that will shift the 16-bit variable
        maps.inputs.add(fsoe_dict.name_map[self.TEST_SI_U8_UID])
        # Append a 32-bit variable
        maps.inputs.add(fsoe_dict.name_map[self.TEST_SI_U16_UID])

        # Create the rpdo map
        tpdo = TPDOMap()
        maps.fill_tpdo_map(tpdo, safe_dict)

        assert tpdo.items[0].register.identifier == "FSOE_SLAVE_FRAME_ELEM_CMD"
        assert tpdo.items[0].size_bits == 8

        assert tpdo.items[1].register.identifier == "TEST_SI_U8"
        assert tpdo.items[1].size_bits == 8

        # Variable cut to what fills on the slot (8 bits of 16 bits, 8 remaining)
        assert tpdo.items[2].register.identifier == "TEST_SI_U16"
        assert tpdo.items[2].size_bits == 8

        assert tpdo.items[3].register.identifier == "FSOE_SLAVE_FRAME_ELEM_CRC0"
        assert tpdo.items[3].size_bits == 16

        # On this padding, the 32-bit variable will continue to be transmitted
        # (8 bits of 16 bits, 0 remaining)
        assert tpdo.items[4].register.identifier == "PADDING"
        assert tpdo.items[4].size_bits == 8

        # Additional padding added automatically, not explicitly on the map
        assert tpdo.items[5].register.identifier == "PADDING"
        assert tpdo.items[5].size_bits == 8

        assert tpdo.items[6].register.identifier == "FSOE_SLAVE_FRAME_ELEM_CRC1"
        assert tpdo.items[6].size_bits == 16

        assert tpdo.items[7].register.identifier == "FSOE_SLAVE_FRAME_ELEM_CONNID"
        assert tpdo.items[7].size_bits == 16

        assert len(tpdo.items) == 8

        # The 2 8-bit padding, virtual and non-virtual may come unified
        # It should produce the same result
        if unify_pdo_mapping:
            tpdo.items[4].size_bits = 16  # Expand previous
            del tpdo.items[5]  # Remove the other padding

        rpdo = RPDOMap()
        maps.fill_rpdo_map(rpdo, safe_dict)

        recreated_pdu_maps = PDUMaps.from_rpdo_tpdo(rpdo, tpdo, fsoe_dict)
        assert (
            recreated_pdu_maps.outputs.get_text_representation()
            == maps.outputs.get_text_representation()
        )
        assert (
            recreated_pdu_maps.inputs.get_text_representation()
            == maps.inputs.get_text_representation()
        )

    @pytest.mark.fsoe
    @pytest.mark.parametrize(
        "pdo_length, frame_data_bytes",
        [
            (6, (1,)),
            (7, (1, 2)),
            (11, (1, 2, 5, 6)),
            (15, (1, 2, 5, 6, 9, 10)),
            (19, (1, 2, 5, 6, 9, 10, 13, 14)),
        ],
    )
    def test_get_safety_bytes_range_from_pdo_length(self, pdo_length, frame_data_bytes):
        assert frame_data_bytes == PDUMaps._PDUMaps__get_safety_bytes_range_from_pdo_length(
            pdo_length
        )

    @pytest.mark.fsoe
    def test_insert_in_best_position(self, sample_safe_dictionary):
        _safe_dict, fsoe_dict = sample_safe_dictionary
        maps = PDUMaps.empty(fsoe_dict)

        si = fsoe_dict.name_map[SafeInputsFunction.SAFE_INPUTS_UID]
        sp = fsoe_dict.name_map["FSOE_SAFE_POSITION"]
        sto = fsoe_dict.name_map[STOFunction.COMMAND_UID]

        maps.insert_in_best_position(sto)
        maps.insert_in_best_position(sp)
        maps.insert_in_best_position(si)

        assert maps.inputs.get_text_representation(item_space=30) == (
            "Item                           | Position bytes..bits | Size bytes..bits    \n"
            "FSOE_STO                       | 0..0                 | 0..1                \n"
            "FSOE_SAFE_INPUTS_VALUE         | 0..1                 | 0..1                \n"
            "Padding                        | 0..2                 | 1..6                \n"
            "FSOE_SAFE_POSITION             | 2..0                 | 4..0                "
        )

        assert maps.outputs.get_text_representation(item_space=30) == (
            "Item                           | Position bytes..bits | Size bytes..bits    \n"
            "FSOE_STO                       | 0..0                 | 0..1                "
        )

    @pytest.mark.fsoe
    def test_validate_safe_data_blocks_invalid_size(self, mocker, sample_safe_dictionary):
        """Test that SafeDataBlocksValidator fails when safe data blocks are not 16 bits."""
        _, fsoe_dict = sample_safe_dictionary
        maps = PDUMaps.empty(fsoe_dict)

        # Create a map with safe data blocks that are not 16 bits
        test_st_u8_item = maps.inputs.add(fsoe_dict.name_map[self.TEST_SI_U8_UID])  # 8 bits

        # Use a dummy slot width to simulate that the safe data block is wrongly sized
        dummy_slot_width = 2
        mocker.patch(
            "ingeniamotion.fsoe_master.maps.FSoEFrame._FSoEFrame__SLOT_WIDTH", dummy_slot_width
        )
        # Only validate the safe data blocks rule
        output = maps.are_inputs_valid(rules=[FSoEFrameRules.SAFE_DATA_BLOCKS_VALID])
        assert len(output.exceptions) == 1
        assert FSoEFrameRules.SAFE_DATA_BLOCKS_VALID in output.exceptions
        exception = output.exceptions[FSoEFrameRules.SAFE_DATA_BLOCKS_VALID]
        assert isinstance(exception, InvalidFSoEFrameRule)
        assert f"Safe data block 0 must be 16 bits. Found {dummy_slot_width}" in exception.exception
        assert exception.items == [test_st_u8_item]
        assert output.is_rule_valid(FSoEFrameRules.SAFE_DATA_BLOCKS_VALID) is False

    @pytest.mark.fsoe
    def test_validate_safe_data_blocks_pdu_empty(self, sample_safe_dictionary):
        """Test that SafeDataBlocksValidator passes when no safe data blocks are present."""
        _, fsoe_dict = sample_safe_dictionary
        maps = PDUMaps.empty(fsoe_dict)
        output = maps.are_inputs_valid(rules=[FSoEFrameRules.SAFE_DATA_BLOCKS_VALID])
        assert len(output.exceptions) == 0
        assert output.is_rule_valid(FSoEFrameRules.SAFE_DATA_BLOCKS_VALID) is True

    @pytest.mark.fsoe
    def test_validate_safe_data_blocks_too_many_blocks(self):
        """Test that SafeDataBlocksValidator fails when there are more than 8 safe data blocks."""
        # Add 9 different 16-bit safe inputs -> 9 blocks
        safe_dict = DictionaryFactory.create_dictionary(
            SAMPLE_SAFE_PH2_XDFV3_DICTIONARY, interface=Interface.ECAT
        )
        for idx in range(9):
            test_uid = f"TEST_SI_U16_{idx}"
            safe_dict._registers[self.AXIS_1][test_uid] = EthercatRegister(
                idx=0xF010 + idx,
                subidx=0,
                dtype=RegDtype.U16,
                access=RegAccess.RO,
                identifier=test_uid,
                pdo_access=RegCyclicType.SAFETY_INPUT,
                cat_id="FSOE",
            )
        # Check the CRCs that are already present in the sample dictionary and add the missing ones
        existing_crcs = [
            key
            for key in safe_dict._registers[self.AXIS_1]
            if key.startswith("FSOE_SLAVE_FRAME_ELEM_CRC")
        ]
        added_crc = 0
        for idx in range(9):
            crc_uid = f"FSOE_SLAVE_FRAME_ELEM_CRC{idx}"
            if crc_uid in existing_crcs:
                continue
            safe_dict._registers[self.AXIS_1][crc_uid] = EthercatRegister(
                idx=0x6760,
                subidx=len(existing_crcs) + added_crc,
                dtype=RegDtype.U16,
                access=RegAccess.RO,
                identifier=crc_uid,
                pdo_access=RegCyclicType.SAFETY_INPUT,
                cat_id="FSOE",
            )
            added_crc += 1
        # Create safe dictionary
        fsoe_dict = FSoEMasterHandler.create_safe_dictionary(safe_dict)

        maps = PDUMaps.empty(fsoe_dict)

        test_si_u16_items = []
        for idx in range(9):
            test_uid = f"TEST_SI_U16_{idx}"
            item = maps.inputs.add(fsoe_dict.name_map[test_uid])
            test_si_u16_items.append(item)

        output = maps.are_inputs_valid(rules=[FSoEFrameRules.SAFE_DATA_BLOCKS_VALID])
        assert len(output.exceptions) == 1
        assert FSoEFrameRules.SAFE_DATA_BLOCKS_VALID in output.exceptions
        exception = output.exceptions[FSoEFrameRules.SAFE_DATA_BLOCKS_VALID]
        assert isinstance(exception, InvalidFSoEFrameRule)
        assert "Expected 1-8 safe data blocks, found 9" in exception.exception
        assert exception.items == test_si_u16_items
        assert output.is_rule_valid(FSoEFrameRules.SAFE_DATA_BLOCKS_VALID) is False

    @pytest.mark.fsoe
    def test_validate_safe_data_blocks_objects_split_across_blocks(self, sample_safe_dictionary):
        """Test that SafeDataBlocksValidator fails when <= 16 bits objects are split."""
        _, fsoe_dict = sample_safe_dictionary
        maps = PDUMaps.empty(fsoe_dict)

        maps.inputs.add(fsoe_dict.name_map[STOFunction.COMMAND_UID])
        maps.inputs.add_padding(bits=6)
        maps.inputs.add(fsoe_dict.name_map[SS1Function.COMMAND_UID.format(i=1)])
        maps.inputs.add(fsoe_dict.name_map["FSOE_SS2_1"])
        test_si_u8_item = maps.inputs.add(fsoe_dict.name_map[self.TEST_SI_U8_UID])

        # Test that rule fails because the 8-bit object is split across blocks
        output = maps.are_inputs_valid(rules=[FSoEFrameRules.OBJECTS_SPLIT_RESTRICTED])
        assert len(output.exceptions) == 1
        assert FSoEFrameRules.OBJECTS_SPLIT_RESTRICTED in output.exceptions
        exception = output.exceptions[FSoEFrameRules.OBJECTS_SPLIT_RESTRICTED]
        assert isinstance(exception, InvalidFSoEFrameRule)
        assert exception.exception == (
            "Make sure that 8 bit objects belong to the same data block. "
            f"Data slot 0 contains split object {test_si_u8_item.item.name}."
        )
        assert exception.items == [test_si_u8_item]  # Split item
        assert output.is_rule_valid(FSoEFrameRules.OBJECTS_SPLIT_RESTRICTED) is False

        # Test that rule passes when the object is not split
        maps.inputs.clear()
        maps.inputs.add(fsoe_dict.name_map[STOFunction.COMMAND_UID])
        maps.inputs.add(fsoe_dict.name_map[SS1Function.COMMAND_UID.format(i=1)])
        maps.inputs.add(fsoe_dict.name_map["FSOE_SS2_1"])
        maps.inputs.add(fsoe_dict.name_map[self.TEST_SI_U8_UID])
        output = maps.are_inputs_valid(rules=[FSoEFrameRules.OBJECTS_SPLIT_RESTRICTED])
        assert not output.exceptions
        assert output.is_rule_valid(FSoEFrameRules.OBJECTS_SPLIT_RESTRICTED) is True

    @pytest.mark.fsoe
    def test_validate_safe_data_blocks_valid_cases(self, sample_safe_dictionary):
        """Test that SafeDataBlocksValidator passes for valid safe data block configurations."""
        _, fsoe_dict = sample_safe_dictionary

        for items_to_add in [
            [self.TEST_SI_U8_UID],  # single 8-bit block
            [self.TEST_SI_U16_UID],  # single 16-bit block
            [self.TEST_SI_U16_UID, "FSOE_SAFE_POSITION"],  # multiple 16-bit blocks
        ]:
            maps = PDUMaps.empty(fsoe_dict)
            for item_uid in items_to_add:
                maps.inputs.add(fsoe_dict.name_map[item_uid])

            output = maps.are_inputs_valid(rules=[FSoEFrameRules.SAFE_DATA_BLOCKS_VALID])
            assert FSoEFrameRules.SAFE_DATA_BLOCKS_VALID not in output.exceptions
            assert output.is_rule_valid(FSoEFrameRules.SAFE_DATA_BLOCKS_VALID) is True

    @pytest.mark.fsoe
    def test_validate_number_of_objects_in_frame(self, sample_safe_dictionary):
        """Test that SafeDataBlocksValidator fails if the number of objects is exceeded."""
        safe_dict, fsoe_dict = sample_safe_dictionary
        maps = PDUMaps.empty(fsoe_dict)

        for idx in range(45):
            test_uid = f"TEST_SI_BOOL_{idx}"
            safe_dict._registers[self.AXIS_1][test_uid] = EthercatRegister(
                idx=0xF010 + idx,
                subidx=0,
                dtype=RegDtype.BOOL,
                access=RegAccess.RO,
                identifier=test_uid,
                pdo_access=RegCyclicType.SAFETY_INPUT,
                cat_id="FSOE",
            )
        # Check the CRCs that are already present in the sample dictionary and add the missing ones
        existing_crcs = [
            key
            for key in safe_dict._registers[self.AXIS_1]
            if key.startswith("FSOE_SLAVE_FRAME_ELEM_CRC")
        ]
        added_crc = 0
        for idx in range(45):
            crc_uid = f"FSOE_SLAVE_FRAME_ELEM_CRC{idx}"
            if crc_uid in existing_crcs:
                continue
            safe_dict._registers[self.AXIS_1][crc_uid] = EthercatRegister(
                idx=0x6760,
                subidx=len(existing_crcs) + added_crc,
                dtype=RegDtype.U16,
                access=RegAccess.RO,
                identifier=crc_uid,
                pdo_access=RegCyclicType.SAFETY_INPUT,
                cat_id="FSOE",
            )
            added_crc += 1
        # Create safe dictionary
        fsoe_dict = FSoEMasterHandler.create_safe_dictionary(safe_dict)

        maps = PDUMaps.empty(fsoe_dict)

        test_si_bool_items = []
        for idx in range(45):
            test_uid = f"TEST_SI_BOOL_{idx}"
            item = maps.inputs.add(fsoe_dict.name_map[test_uid])
            test_si_bool_items.append(item)

        # Expected data blocks
        # CMD + DATA BLOCKS + CRC + CONNID
        data_blocks = FSoEFrame.generate_slot_structure(
            dict_map=maps.inputs, slot_width=FSoEFrame._FSoEFrame__SLOT_WIDTH
        )
        expected_crcs = len(list(data_blocks))
        n_objects = 1 + len(maps.inputs) + expected_crcs + 1

        output = maps.are_inputs_valid(
            rules=[FSoEFrameRules.OBJECTS_IN_FRAME, FSoEFrameRules.SAFE_DATA_BLOCKS_VALID]
        )
        assert len(output.exceptions) == 1
        assert FSoEFrameRules.SAFE_DATA_BLOCKS_VALID not in output.exceptions
        assert FSoEFrameRules.OBJECTS_IN_FRAME in output.exceptions
        exception = output.exceptions[FSoEFrameRules.OBJECTS_IN_FRAME]
        assert isinstance(exception, InvalidFSoEFrameRule)
        assert exception.exception == (f"Total objects in frame exceeds limit: {n_objects} > 45")
        assert exception.items == test_si_bool_items
        assert output.is_rule_valid(FSoEFrameRules.OBJECTS_IN_FRAME) is False

    @pytest.mark.fsoe
    def test_validate_safe_data_objects_word_aligned(self, sample_safe_dictionary):
        """Test that validation fails when safe data objects >= 16 bits are not word aligned."""
        _, fsoe_dict = sample_safe_dictionary
        maps = PDUMaps.empty(fsoe_dict)

        maps.inputs.add(fsoe_dict.name_map[self.TEST_SI_U8_UID])
        test_si_u16_item = maps.inputs.add(fsoe_dict.name_map[self.TEST_SI_U16_UID])

        output = maps.are_inputs_valid(rules=[FSoEFrameRules.OBJECTS_ALIGNED])
        assert len(output.exceptions) == 1
        assert FSoEFrameRules.OBJECTS_ALIGNED in output.exceptions
        exception = output.exceptions[FSoEFrameRules.OBJECTS_ALIGNED]
        assert isinstance(exception, InvalidFSoEFrameRule)
        assert exception.exception == (
            "Objects larger than 16-bit must be word-aligned. "
            f"Object '{test_si_u16_item.item.name}' found at position 8, "
            f"next alignment is at 16."
        )
        assert exception.items == [test_si_u16_item]
        assert output.is_rule_valid(FSoEFrameRules.OBJECTS_ALIGNED) is False

        # Check that the rule passes when the object is word-aligned
        maps.inputs.clear()
        maps.inputs.add(fsoe_dict.name_map[self.TEST_SI_U8_UID])
        maps.inputs.add_padding(bits=8)
        maps.inputs.add(fsoe_dict.name_map[self.TEST_SI_U16_UID])
        output = maps.are_inputs_valid(rules=[FSoEFrameRules.OBJECTS_ALIGNED])
        assert not output.exceptions
        assert output.is_rule_valid(FSoEFrameRules.OBJECTS_ALIGNED) is True

    @pytest.mark.fsoe
    def test_validate_sto_command_first_in_outputs(self, sample_safe_dictionary):
        """Test that STO command is the first item in the maps."""
        _, fsoe_dict = sample_safe_dictionary
        maps = PDUMaps.empty(fsoe_dict)
        ss1_item_outputs = maps.outputs.add(fsoe_dict.name_map[SS1Function.COMMAND_UID.format(i=1)])
        maps.outputs.add(fsoe_dict.name_map[STOFunction.COMMAND_UID])
        # STO command can be anywhere in the inputs map
        ss1_item_inputs = maps.inputs.add(fsoe_dict.name_map[SS1Function.COMMAND_UID.format(i=1)])
        maps.inputs.add(fsoe_dict.name_map[STOFunction.COMMAND_UID])

        output = maps.are_outputs_valid(rules=[FSoEFrameRules.STO_COMMAND_FIRST])
        assert len(output.exceptions) == 1
        assert FSoEFrameRules.STO_COMMAND_FIRST in output.exceptions
        exception = output.exceptions[FSoEFrameRules.STO_COMMAND_FIRST]
        assert isinstance(exception, InvalidFSoEFrameRule)
        assert "STO command must be mapped to the first position" in exception.exception
        assert exception.items == [ss1_item_outputs]
        assert output.is_rule_valid(FSoEFrameRules.STO_COMMAND_FIRST) is False

        output = maps.are_inputs_valid(rules=[FSoEFrameRules.STO_COMMAND_FIRST])
        assert len(output.exceptions) == 1
        assert FSoEFrameRules.STO_COMMAND_FIRST in output.exceptions
        exception = output.exceptions[FSoEFrameRules.STO_COMMAND_FIRST]
        assert isinstance(exception, InvalidFSoEFrameRule)
        assert "STO command must be mapped to the first position" in exception.exception
        assert exception.items == [ss1_item_inputs]
        assert output.is_rule_valid(FSoEFrameRules.STO_COMMAND_FIRST) is False

        maps.outputs.clear()
        maps.outputs.add(fsoe_dict.name_map[STOFunction.COMMAND_UID])
        maps.outputs.add(fsoe_dict.name_map[SS1Function.COMMAND_UID.format(i=1)])
        output = maps.are_outputs_valid(rules=[FSoEFrameRules.STO_COMMAND_FIRST])
        assert not output.exceptions
        assert output.is_rule_valid(FSoEFrameRules.STO_COMMAND_FIRST) is True

        maps.inputs.clear()
        maps.inputs.add(fsoe_dict.name_map[STOFunction.COMMAND_UID])
        maps.inputs.add(fsoe_dict.name_map[SS1Function.COMMAND_UID.format(i=1)])
        output = maps.are_inputs_valid(rules=[FSoEFrameRules.STO_COMMAND_FIRST])
        assert not output.exceptions
        assert output.is_rule_valid(FSoEFrameRules.STO_COMMAND_FIRST) is True

    @pytest.mark.fsoe
    def test_validate_empty_map(self, sample_safe_dictionary):
        """Test that an empty FSoE map is invalid."""
        _, fsoe_dict = sample_safe_dictionary
        maps = PDUMaps.empty(fsoe_dict)
        output = maps.are_outputs_valid()
        assert FSoEFrameRules.STO_COMMAND_FIRST in output.exceptions
        output = maps.are_inputs_valid()
        assert FSoEFrameRules.STO_COMMAND_FIRST in output.exceptions

    @pytest.mark.fsoe
    def test_validate_dictionary_map_fsoe_frame_rules(self, sample_safe_dictionary):
        """Test that FSoE frames pass all validation rules."""
        _, fsoe_dict = sample_safe_dictionary

        maps = PDUMaps.empty(fsoe_dict)
        maps.outputs.add(fsoe_dict.name_map[STOFunction.COMMAND_UID])
        maps.outputs.add_padding(7)
        maps.inputs.add(fsoe_dict.name_map[STOFunction.COMMAND_UID])
        maps.inputs.add_padding(7)

        is_valid = maps.validate()
        assert is_valid is True

    @pytest.mark.fsoe
    def test_insert_safety_function(self):
        handler = MockHandler(SAMPLE_SAFE_PH1_XDFV3_DICTIONARY, 0x3800000)

        sto_func = None
        for sf in SafetyFunction.for_handler(handler):
            if isinstance(sf, STOFunction):
                sto_func = sf
        if not sto_func:
            raise ValueError("STO not found")

        maps = PDUMaps.empty(handler.dictionary)
        maps.insert_safety_function(sto_func)
        assert maps.inputs.get_text_representation(item_space=30) == (
            "Item                           | Position bytes..bits | Size bytes..bits    \n"
            "FSOE_STO                       | 0..0                 | 0..1                "
        )
        assert maps.outputs.get_text_representation(item_space=30) == (
            "Item                           | Position bytes..bits | Size bytes..bits    \n"
            "FSOE_STO                       | 0..0                 | 0..1                "
        )<|MERGE_RESOLUTION|>--- conflicted
+++ resolved
@@ -143,16 +143,14 @@
     mc.fsoe.subscribe_to_errors(fsoe_error_monitor)
     # Create and start the FSoE master handler
     handler = mc.fsoe.create_fsoe_master_handler(use_sra=False, state_change_callback=add_state)
-<<<<<<< HEAD
-
-    if _SOUT_DISABLED in handler.safety_parameters:
-        handler.safety_parameters.get(_SOUT_DISABLED).set_without_updating(1)
-
-=======
     # If phase II, initialize the handler with the default mapping
     if handler.maps.editable:
         __set_default_phase2_mapping(handler)
->>>>>>> 428bb1d3
+
+    if _SOUT_DISABLED in handler.safety_parameters:
+        handler.safety_parameters.get(_SOUT_DISABLED).set_without_updating(1)
+        handler.write_safe_parameters()
+
     yield mc, handler
     # Delete the master handler
     mc.fsoe._delete_master_handler()
@@ -173,17 +171,14 @@
     mc.fsoe.subscribe_to_errors(fsoe_error_monitor)
     # Create and start the FSoE master handler
     handler = mc.fsoe.create_fsoe_master_handler(use_sra=True, state_change_callback=add_state)
-<<<<<<< HEAD
+    # If phase II, initialize the handler with the default mapping
+    if handler.maps.editable:
+        __set_default_phase2_mapping(handler)
 
     if _SOUT_DISABLED in handler.safety_parameters:
         handler.safety_parameters.get(_SOUT_DISABLED).set_without_updating(1)
         handler.write_safe_parameters()
 
-=======
-    # If phase II, initialize the handler with the default mapping
-    if handler.maps.editable:
-        __set_default_phase2_mapping(handler)
->>>>>>> 428bb1d3
     yield mc, handler
 
     # Delete the master handler
