import logging
import random
import time
from typing import TYPE_CHECKING, Any, Union

import pytest
from ingenialink import RegAccess, RegDtype, Servo
from ingenialink.dictionary import CanOpenObject, DictionarySafetyModule, Interface
from ingenialink.enums.register import RegCyclicType
from ingenialink.ethercat.register import EthercatRegister
from ingenialink.ethercat.servo import EthercatServo
from ingenialink.pdo import RPDOMap, TPDOMap
from ingenialink.register import Register
from ingenialink.servo import DictionaryFactory
from ingenialink.utils._utils import convert_dtype_to_bytes

from ingeniamotion.enums import FSoEState
from ingeniamotion.fsoe import FSOE_MASTER_INSTALLED, FSoEError, FSoEMaster
from ingeniamotion.motion_controller import MotionController
from tests.conftest import timeout_loop
from tests.dictionaries import SAMPLE_SAFE_PH1_XDFV3_DICTIONARY, SAMPLE_SAFE_PH2_XDFV3_DICTIONARY

if FSOE_MASTER_INSTALLED:
    from fsoe_master import fsoe_master

    from ingeniamotion.fsoe_master import (
        FSoEMasterHandler,
        PDUMaps,
        SafeHomingFunction,
        SafeInputsFunction,
        SafetyFunction,
        SLPFunction,
        SLSFunction,
        SOSFunction,
        SPFunction,
        SS1Function,
        SS2Function,
        SSRFunction,
        STOFunction,
        SVFunction,
    )
    from ingeniamotion.fsoe_master.frame import FSoEFrame
    from ingeniamotion.fsoe_master.fsoe import (
        FSoEApplicationParameter,
    )
    from ingeniamotion.fsoe_master.maps_validator import (
        FSoEFrameRules,
        InvalidFSoEFrameRule,
    )


if TYPE_CHECKING:
    from ingenialink.emcy import EmergencyMessage


def test_fsoe_master_not_installed():
    try:
        import fsoe_master  # noqa: F401
    except ModuleNotFoundError:
        pass
    else:
        pytest.skip("fsoe_master is installed")

    mc = MotionController()
    with pytest.raises(NotImplementedError):
        mc.fsoe


def emergency_handler(servo_alias: str, message: "EmergencyMessage"):
    if message.error_code == 0xFF43:
        # Cyclic timeout Ethercat PDO lifeguard
        # is a typical error code when the pdos are stopped
        # Ignore
        return

    if message.error_code == 0:
        # When drive goes to Operational again
        # No error is thrown
        # https://novantamotion.atlassian.net/browse/INGM-627
        return

    raise RuntimeError(f"Emergency message received from {servo_alias}: {message}")


def error_handler(error: FSoEError):
    raise RuntimeError(f"FSoE error received: {error}")


@pytest.fixture()
def fsoe_states():
    states = []
    return states


@pytest.fixture()
def mc_with_fsoe(mc, fsoe_states):
    def add_state(state: FSoEState):
        fsoe_states.append(state)

    # Subscribe to emergency messages
    mc.communication.subscribe_emergency_message(emergency_handler)
    # Configure error channel
    mc.fsoe.subscribe_to_errors(error_handler)
    # Create and start the FSoE master handler
    handler = mc.fsoe.create_fsoe_master_handler(use_sra=False, state_change_callback=add_state)
    yield mc, handler
    # Delete the master handler
    mc.fsoe._delete_master_handler()
    # Ensure the PDOs are stopped
    # https://novantamotion.atlassian.net/browse/CIT-494
    if mc.capture.pdo.is_active:
        mc.capture.pdo.stop_pdos()


@pytest.fixture()
def mc_with_fsoe_with_sra(mc, fsoe_states):
    def add_state(state: FSoEState):
        fsoe_states.append(state)

    # Subscribe to emergency messages
    mc.communication.subscribe_emergency_message(emergency_handler)
    # Configure error channel
    mc.fsoe.subscribe_to_errors(error_handler)
    # Create and start the FSoE master handler
    handler = mc.fsoe.create_fsoe_master_handler(use_sra=True, state_change_callback=add_state)
    yield mc, handler
    # Delete the master handler
    mc.fsoe._delete_master_handler()


@pytest.mark.fsoe_phase_I
@pytest.mark.fsoe_phase_II
@pytest.mark.parametrize("use_sra", [False, True])
def test_create_fsoe_master_handler_use_sra(mc, use_sra):
    master = FSoEMaster(mc)
    handler = master.create_fsoe_master_handler(use_sra=use_sra)
    safety_module = handler._FSoEMasterHandler__get_safety_module()

    assert safety_module.uses_sra is use_sra
    if not use_sra:
        assert handler._sra_fsoe_application_parameter is None
    else:
        assert isinstance(handler._sra_fsoe_application_parameter, FSoEApplicationParameter)

    assert len(safety_module.application_parameters) > 1
    assert len(handler.safety_parameters) == len(safety_module.application_parameters)

    # If SRA is not used, all safety parameters are passed
    if not use_sra:
        assert len(handler._master_handler.master.application_parameters) == len(
            safety_module.application_parameters
        )
    # If SRA is used, a single parameter with the CRC value of all application parameters is passed
    else:
        assert len(handler._master_handler.master.application_parameters) == 1

    master._delete_master_handler()


@pytest.mark.fsoe_phase_I
@pytest.mark.fsoe_phase_II
def test_create_fsoe_handler_from_invalid_pdo_maps(caplog):
    mock_servo = MockServo(SAMPLE_SAFE_PH2_XDFV3_DICTIONARY)
    mock_servo.write("ETG_COMMS_RPDO_MAP256_6", 0x123456)  # Invalid pdo map value

    caplog.set_level(logging.ERROR)
    try:
        handler = FSoEMasterHandler(mock_servo, use_sra=True, report_error_callback=error_handler)

        # An error has been logged
        logger_error = caplog.records[-1]
        assert logger_error.levelno == logging.ERROR
        assert (
            logger_error.message == "Error creating FSoE PDUMaps from RPDO and TPDO on the drive. "
            "Falling back to a default map."
        )

        # And the default minimal map is used
        assert len(handler.maps.inputs._items) == 0
        assert len(handler.maps.outputs._items) == 1
        assert handler.maps.outputs._items[0].item.name == "FSOE_STO"
    finally:
        handler.delete()


@pytest.mark.fsoe_phase_I
@pytest.mark.fsoe_phase_II
def test_set_configured_module_ident_1(mocker, mc_with_fsoe_with_sra, caplog):
    _, handler = mc_with_fsoe_with_sra

    def create_mock_safety_module(module_ident, uses_sra=True, has_project_crc=False):
        if has_project_crc:
            params = [
                DictionarySafetyModule.ApplicationParameter(
                    uid=handler._FSoEMasterHandler__FSOE_SAFETY_PROJECT_CRC
                )
            ]
        else:
            params = [DictionarySafetyModule.ApplicationParameter(uid="DUMMY_PARAM")]

        return DictionarySafetyModule(
            module_ident=module_ident,
            uses_sra=uses_sra,
            application_parameters=params,
        )

    # Do not write mocked values to the servo
    mocker.patch.object(handler._FSoEMasterHandler__servo, "write")
    mock_safety_modules = {
        1: create_mock_safety_module(module_ident=1, uses_sra=True, has_project_crc=True)
    }
    mocker.patch.object(
        handler._FSoEMasterHandler__servo.dictionary,
        "safety_modules",
        mock_safety_modules,
    )

    caplog.set_level(logging.WARNING)
    with pytest.raises(
        RuntimeError,
        match="Module ident value to write could not be retrieved.",
    ):
        handler._FSoEMasterHandler__set_configured_module_ident_1()
    expected_warning = (
        f"Safety module has the application parameter "
        f"{handler._FSoEMasterHandler__FSOE_SAFETY_PROJECT_CRC}, skipping it."
    )
    assert expected_warning in caplog.text

    # Use a proper safety module
    mock_safety_modules = {
        2: create_mock_safety_module(module_ident=2, uses_sra=True, has_project_crc=False)
    }
    mocker.patch.object(
        handler._FSoEMasterHandler__servo.dictionary,
        "safety_modules",
        mock_safety_modules,
    )
    result = handler._FSoEMasterHandler__set_configured_module_ident_1()
    assert result == mock_safety_modules[2]


@pytest.mark.fsoe_phase_I
@pytest.mark.fsoe_phase_II
def test_fsoe_master_get_safety_parameters(mc_with_fsoe):
    _mc, handler = mc_with_fsoe

    assert len(handler.safety_parameters) != 0


class MockSafetyParameter:
    def __init__(self):
        pass


class MockServo(Servo):
    interface = Interface.ECAT

    def __init__(self, dictionary_path: str):
        super().__init__(target=1, dictionary_path=dictionary_path)

        self.current_values = {
            register: convert_dtype_to_bytes(register.default, register.dtype)
            for register in self.dictionary.all_registers()
        }

    def _write_raw(self, register: Register, data: bytes, **kwargs: Any):
        self.current_values[register] = data

    def _read_raw(self, reg: Register, **kwargs: Any) -> bytes:
        return self.current_values[reg]

    def read_complete_access(
        self, reg: Union[str, Register, CanOpenObject], *args, **kwargs
    ) -> bytes:
        if not isinstance(reg, CanOpenObject):
            raise NotImplementedError

        value = bytearray()

        for register in reg:
            value += self.current_values[register]
            if register.subidx == 0:
                value += b"\00"  # Padding after first u8 element

        return bytes(value)

    read_rpdo_map_from_slave = EthercatServo.read_rpdo_map_from_slave
    read_tpdo_map_from_slave = EthercatServo.read_tpdo_map_from_slave


class MockHandler:
    def __init__(self, dictionary: str, module_uid: int):
        xdf = DictionaryFactory.create_dictionary(dictionary, interface=Interface.ECAT)
        self.dictionary = FSoEMasterHandler.create_safe_dictionary(xdf)

        self.safety_parameters = {
            app_parameter.uid: MockSafetyParameter()
            for app_parameter in xdf.get_safety_module(module_uid).application_parameters
        }


@pytest.mark.fsoe_phase_I
@pytest.mark.fsoe_phase_II
def test_constructor_set_slave_address():
    mock_servo = MockServo(SAMPLE_SAFE_PH1_XDFV3_DICTIONARY)
    try:
        handler = FSoEMasterHandler(
            mock_servo, use_sra=True, slave_address=0x7412, report_error_callback=error_handler
        )

        assert mock_servo.read(FSoEMasterHandler.FSOE_MANUF_SAFETY_ADDRESS) == 0x7412
        assert handler._master_handler.get_slave_address() == 0x7412
    finally:
        handler.delete()


@pytest.mark.fsoe_phase_I
@pytest.mark.fsoe_phase_II
def test_constructor_inherit_slave_address():
    mock_servo = MockServo(SAMPLE_SAFE_PH1_XDFV3_DICTIONARY)
    try:
        # Set the slave address in the servo
        mock_servo.write(FSoEMasterHandler.FSOE_MANUF_SAFETY_ADDRESS, 0x4986)

        handler = FSoEMasterHandler(mock_servo, use_sra=True, report_error_callback=error_handler)

        assert mock_servo.read(FSoEMasterHandler.FSOE_MANUF_SAFETY_ADDRESS) == 0x4986
    finally:
        handler.delete()


@pytest.mark.fsoe_phase_I
@pytest.mark.fsoe_phase_II
def test_constructor_set_connection_id():
    mock_servo = MockServo(SAMPLE_SAFE_PH1_XDFV3_DICTIONARY)
    try:
        handler = FSoEMasterHandler(
            mock_servo,
            use_sra=True,
            connection_id=0x3742,
            report_error_callback=error_handler,
        )
        assert handler._master_handler.master.session.connection_id.value == 0x3742
    finally:
        handler.delete()


@pytest.mark.fsoe_phase_I
@pytest.mark.fsoe_phase_II
def test_constructor_random_connection_id():
    mock_servo = MockServo(SAMPLE_SAFE_PH1_XDFV3_DICTIONARY)

    random.seed(0x1234)
    try:
        handler = FSoEMasterHandler(
            mock_servo,
            use_sra=True,
            report_error_callback=error_handler,
        )
        assert handler._master_handler.master.session.connection_id.value == 0xED9A
    finally:
        handler.delete()


@pytest.mark.fsoe_phase_I
@pytest.mark.fsoe_phase_II
def test_detect_safety_functions_ph1():
    handler = MockHandler(SAMPLE_SAFE_PH1_XDFV3_DICTIONARY, 0x3800000)

    sf_types = [type(sf) for sf in SafetyFunction.for_handler(handler)]

    assert sf_types == [STOFunction, SS1Function, SafeInputsFunction]


@pytest.mark.fsoe_phase_I
@pytest.mark.fsoe_phase_II
def test_detect_safety_functions_ph2():
    handler = MockHandler(SAMPLE_SAFE_PH2_XDFV3_DICTIONARY, 0x3B00000)

    sf_types = [type(sf) for sf in SafetyFunction.for_handler(handler)]

    assert sf_types == [
        STOFunction,
        SS1Function,
        SafeInputsFunction,
        SOSFunction,
        SS2Function,
        # SOutFunction, Not implemented yet
        SPFunction,
        SVFunction,
        SafeHomingFunction,
        # SLS
        SLSFunction,
        SLSFunction,
        SLSFunction,
        SLSFunction,
        SLSFunction,
        SLSFunction,
        SLSFunction,
        SLSFunction,
        # SSR
        SSRFunction,
        SSRFunction,
        SSRFunction,
        SSRFunction,
        SSRFunction,
        SSRFunction,
        SSRFunction,
        SSRFunction,
        # SLP
        SLPFunction,
        SLPFunction,
        SLPFunction,
        SLPFunction,
        SLPFunction,
        SLPFunction,
        SLPFunction,
        SLPFunction,
    ]


@pytest.mark.fsoe_phase_I
@pytest.mark.fsoe_phase_II
def test_mandatory_safety_functions(mc_with_fsoe):
    _mc, handler = mc_with_fsoe

    safety_functions_by_types = handler.safety_functions_by_type()

    sto_instances = safety_functions_by_types[STOFunction]
    assert len(sto_instances) == 1

    ss1_instances = safety_functions_by_types[SS1Function]
    assert len(ss1_instances) >= 1

    si_instances = safety_functions_by_types[SafeInputsFunction]
    assert len(si_instances) == 1


@pytest.mark.fsoe_phase_I
@pytest.mark.fsoe_phase_II
def test_getter_of_safety_functions(mc_with_fsoe):
    _mc, handler = mc_with_fsoe

    # ruff: noqa: ERA001
    sto_function = STOFunction(command=None, io=None, parameters=None)
    ss1_function_1 = SS1Function(
        command=None,
        time_to_sto=None,
        io=None,
        parameters=None,
    )
    ss1_function_2 = SS1Function(
        command=None,
        time_to_sto=None,
        io=None,
        parameters=None,
    )

    handler.safety_functions = (sto_function, ss1_function_1, ss1_function_2)
    handler.get_function_instance.cache_clear()

    # Single instance of STOFunction
    assert handler.get_function_instance(STOFunction) is sto_function
    assert handler.get_function_instance(STOFunction, instance=1) is sto_function

    # Multiple instances of SS1Function
    with pytest.raises(ValueError) as error:
        # Must specify the instance
        handler.get_function_instance(SS1Function)
    assert (
        error.value.args[0]
        == "Multiple SS1Function instances found (2). Specify the instance number."
    )

    with pytest.raises(IndexError) as error:
        # Instance 0 does not exist
        handler.get_function_instance(SS1Function, instance=0)
    assert error.value.args[0] == "Master handler does not contain SS1Function instance 0"
    assert handler.get_function_instance(SS1Function, instance=1) is ss1_function_1
    assert handler.get_function_instance(SS1Function, instance=2) is ss1_function_2
    with pytest.raises(IndexError) as error:
        # Instance 3 does not exist
        handler.get_function_instance(SS1Function, instance=3)
    assert error.value.args[0] == "Master handler does not contain SS1Function instance 3"


@pytest.mark.fsoe_phase_I
@pytest.mark.fsoe_phase_II
def test_modify_safe_parameters():
    mock_servo = MockServo(SAMPLE_SAFE_PH1_XDFV3_DICTIONARY)
    try:
        handler = FSoEMasterHandler(mock_servo, use_sra=True, report_error_callback=error_handler)

        input_map = handler.get_function_instance(SafeInputsFunction).map
        map_uid = SafeInputsFunction.INPUTS_MAP_UID

        input_map.set(1)
        assert mock_servo.read(map_uid) == 1

        input_map.set_without_updating(1234)
        assert mock_servo.read(map_uid) == 1

        handler.write_safe_parameters()
        assert mock_servo.read(map_uid) == 1234

    finally:
        handler.delete()


@pytest.mark.fsoe
@pytest.mark.parametrize(
    "dictionary, editable",
    [(SAMPLE_SAFE_PH1_XDFV3_DICTIONARY, False), (SAMPLE_SAFE_PH2_XDFV3_DICTIONARY, True)],
)
def test_mapping_locked(dictionary, editable):
    mock_servo = MockServo(dictionary)

    if not editable:
        # First xdf v3 and esi files of phase 1 had the PDOs set to RW as a mistake
        # for XDF V2, the hard-coded pdo maps are created with RO access
        for obj in [
            mock_servo.dictionary.get_object("ETG_COMMS_RPDO_MAP256", 1),
            mock_servo.dictionary.get_object("ETG_COMMS_TPDO_MAP256", 1),
        ]:
            for reg in obj.registers:
                reg._access = RegAccess.RO

    try:
        handler = FSoEMasterHandler(mock_servo, use_sra=True, report_error_callback=error_handler)
        assert handler.maps.editable is editable

        if editable:
            handler.maps.inputs.clear()
        else:
            with pytest.raises(fsoe_master.FSOEMasterMappingLockedException):
                handler.maps.inputs.clear()

        new_maps = handler.maps.copy()
        assert new_maps.editable is editable

        if editable:
            new_maps.outputs.clear()
        else:
            with pytest.raises(fsoe_master.FSOEMasterMappingLockedException):
                new_maps.outputs.clear()

    finally:
        handler.delete()


TIMEOUT_FOR_DATA_SRA = 3
TIMEOUT_FOR_DATA = 30


@pytest.fixture()
def mc_state_data_with_sra(mc_with_fsoe_with_sra):
    mc, _handler = mc_with_fsoe_with_sra

    mc.fsoe.configure_pdos(start_pdos=True)
    # Wait for the master to reach the Data state
    mc.fsoe.wait_for_state_data(timeout=TIMEOUT_FOR_DATA_SRA)

    # Remove fail-safe state
    mc.fsoe.set_fail_safe(False)

    yield mc

    # Stop the FSoE master handler
    mc.fsoe.stop_master(stop_pdos=True)


@pytest.fixture()
def mc_state_data(mc_with_fsoe):
    mc, _handler = mc_with_fsoe

    mc.fsoe.configure_pdos(start_pdos=True)
    # Wait for the master to reach the Data state
    mc.fsoe.wait_for_state_data(timeout=TIMEOUT_FOR_DATA)

    # Remove fail-safe state
    mc.fsoe.set_fail_safe(False)

    yield mc

    # Stop the FSoE master handler
    mc.fsoe.stop_master(stop_pdos=True)


@pytest.mark.fsoe_phase_I
@pytest.mark.fsoe_phase_II
def test_pass_through_states(mc_state_data, fsoe_states):  # noqa: ARG001
    assert fsoe_states == [
        FSoEState.SESSION,
        FSoEState.CONNECTION,
        FSoEState.PARAMETER,
        FSoEState.DATA,
    ]


@pytest.mark.fsoe_phase_I
@pytest.mark.fsoe_phase_II
def test_start_and_stop_multiple_times(mc_with_fsoe):
    mc, handler = mc_with_fsoe

    # Any fsoe error during the start/stop process
    # will fail the test because of error_handler

    for i in range(4):
        mc.fsoe.configure_pdos(start_pdos=True)
        mc.fsoe.wait_for_state_data(timeout=TIMEOUT_FOR_DATA)
        assert handler.state == FSoEState.DATA
        time.sleep(1)
        assert handler.state == FSoEState.DATA
        mc.fsoe.stop_master(stop_pdos=True)


@pytest.mark.fsoe_phase_I
@pytest.mark.fsoe_phase_II
@pytest.mark.parametrize("mc_instance", ["mc_state_data", "mc_state_data_with_sra"])
def test_safe_inputs_value(request, mc_instance):
    mc = request.getfixturevalue(mc_instance)
    value = mc.fsoe.get_safety_inputs_value()

    # Assume safe inputs are disconnected on the setup
    assert value == 0


@pytest.mark.fsoe_phase_I
@pytest.mark.fsoe_phase_II
def test_safety_address(mc_with_fsoe, alias):
    mc, _handler = mc_with_fsoe

    master_handler = mc.fsoe._handlers[alias]

    mc.fsoe.set_safety_address(0x7453)
    # Setting the safety address has effects on the master
    assert master_handler._master_handler.master.session.slave_address.value == 0x7453

    # And on the slave
    assert mc.communication.get_register("FSOE_MANUF_SAFETY_ADDRESS") == 0x7453

    # The getter also works
    assert mc.fsoe.get_safety_address() == 0x7453


def mc_state_to_fsoe_master_state(state: FSoEState):
    return {
        FSoEState.RESET: fsoe_master.StateReset,
        FSoEState.SESSION: fsoe_master.StateSession,
        FSoEState.CONNECTION: fsoe_master.StateConnection,
        FSoEState.PARAMETER: fsoe_master.StateParameter,
        FSoEState.DATA: fsoe_master.StateData,
    }[state]


@pytest.mark.fsoe_phase_I
@pytest.mark.fsoe_phase_II
@pytest.mark.parametrize(
    "state_enum",
    [
        FSoEState.RESET,
        FSoEState.SESSION,
        FSoEState.CONNECTION,
        FSoEState.PARAMETER,
        FSoEState.DATA,
    ],
)
def test_get_master_state(mocker, mc_with_fsoe, state_enum):
    mc, _handler = mc_with_fsoe

    # Master state is obtained as function
    # and not on the parametrize
    # to avoid depending on the optionally installed module
    # on pytest collection
    fsoe_master_state = mc_state_to_fsoe_master_state(state_enum)

    mocker.patch("fsoe_master.fsoe_master.MasterHandler.state", fsoe_master_state)

    assert mc.fsoe.get_fsoe_master_state() == state_enum


@pytest.mark.fsoe_phase_I
@pytest.mark.fsoe_phase_II
def test_motor_enable(mc_state_data):
    mc = mc_state_data

    # Deactivate the SS1
    mc.fsoe.ss1_deactivate()
    # Deactivate the STO
    mc.fsoe.sto_deactivate()
    # Wait for the STO to be deactivated
    for _ in timeout_loop(
        timeout_sec=5, other=RuntimeError("Timeout waiting for STO deactivation")
    ):
        if not mc.fsoe.check_sto_active():
            break
    # Enable the motor
    mc.motion.motor_enable()
    # Disable the motor
    mc.motion.motor_disable()
    # Activate the SS1
    mc.fsoe.sto_activate()
    # Activate the STO
    mc.fsoe.sto_activate()


@pytest.mark.fsoe_phase_I
@pytest.mark.fsoe_phase_II
def test_copy_modify_and_set_map(mc_with_fsoe):
    _mc, handler = mc_with_fsoe

    # Obtain one safety input
    si = handler.safe_inputs_function().value

    # Create a copy of the map
    new_maps = handler.maps.copy()

    # The new map can be modified
    new_maps.inputs.remove(si)
    assert new_maps.inputs.get_text_representation() == (
        "Item                                     | Position bytes..bits | Size bytes..bits    \n"
        "FSOE_STO                                 | 0..0                 | 0..1                \n"
        "FSOE_SS1_1                               | 0..1                 | 0..1                \n"
        "Padding                                  | 0..2                 | 0..6                \n"
        "Padding                                  | 1..0                 | 0..7                "
    )

    # Without affecting the original map of the handler
    assert handler.maps.inputs.get_text_representation() == (
        "Item                                     | Position bytes..bits | Size bytes..bits    \n"
        "FSOE_STO                                 | 0..0                 | 0..1                \n"
        "FSOE_SS1_1                               | 0..1                 | 0..1                \n"
        "Padding                                  | 0..2                 | 0..6                \n"
        "FSOE_SAFE_INPUTS_VALUE                   | 1..0                 | 0..1                \n"
        "Padding                                  | 1..1                 | 0..7                "
    )

    # The new map can be set to the handler
    handler.set_maps(new_maps)

    # And is set to the backend of the real master
    assert handler._master_handler.master.dictionary_map == new_maps.outputs
    assert handler._master_handler.slave.dictionary_map == new_maps.inputs


class TestPduMapper:
    AXIS_1 = 1
    TEST_SI_U16_UID = "TEST_SI_U16"
    TEST_SI_U8_UID = "TEST_SI_U8"

    @pytest.fixture()
    def sample_safe_dictionary(self):
        safe_dict = DictionaryFactory.create_dictionary(
            SAMPLE_SAFE_PH2_XDFV3_DICTIONARY, interface=Interface.ECAT
        )

        # Add sample registers
        safe_dict._registers[self.AXIS_1][self.TEST_SI_U16_UID] = EthercatRegister(
            idx=0xF000,
            subidx=0,
            dtype=RegDtype.U16,
            access=RegAccess.RO,
            identifier=self.TEST_SI_U16_UID,
            pdo_access=RegCyclicType.SAFETY_INPUT,
            cat_id="FSOE",
        )
        safe_dict._registers[self.AXIS_1][self.TEST_SI_U8_UID] = EthercatRegister(
            idx=0xF001,
            subidx=0,
            dtype=RegDtype.U8,
            access=RegAccess.RO,
            identifier=self.TEST_SI_U8_UID,
            pdo_access=RegCyclicType.SAFETY_INPUT,
            cat_id="FSOE",
        )

        # Add more CRC registers
        safe_dict._registers[self.AXIS_1]["FSOE_SLAVE_FRAME_ELEM_CRC2"] = EthercatRegister(
            idx=0xF002,
            subidx=0,
            dtype=RegDtype.U16,
            access=RegAccess.RO,
            identifier="FSOE_SLAVE_FRAME_ELEM_CRC2",
            pdo_access=RegCyclicType.SAFETY_INPUT,
            cat_id="FSOE",
        )
        safe_dict._registers[self.AXIS_1]["FSOE_SLAVE_FRAME_ELEM_CRC3"] = EthercatRegister(
            idx=0xF003,
            subidx=0,
            dtype=RegDtype.U16,
            access=RegAccess.RO,
            identifier="FSOE_SLAVE_FRAME_ELEM_CRC3",
            pdo_access=RegCyclicType.SAFETY_INPUT,
            cat_id="FSOE",
        )

        fsoe_dict = FSoEMasterHandler.create_safe_dictionary(safe_dict)

        return safe_dict, fsoe_dict

    @pytest.mark.fsoe_phase_I
    @pytest.mark.fsoe_phase_II
    def test_map_phase_1(self, sample_safe_dictionary):
        safe_dict, fsoe_dict = sample_safe_dictionary
        maps = PDUMaps.empty(fsoe_dict)

        maps.outputs.add(fsoe_dict.name_map[STOFunction.COMMAND_UID])
        maps.outputs.add(fsoe_dict.name_map[SS1Function.COMMAND_UID.format(i=1)])
        maps.outputs.add_padding(bits=6 + 8)

        maps.inputs.add(fsoe_dict.name_map[STOFunction.COMMAND_UID])
        maps.inputs.add(fsoe_dict.name_map[SS1Function.COMMAND_UID.format(i=1)])
        maps.inputs.add_padding(bits=6)
        maps.inputs.add(fsoe_dict.name_map[SafeInputsFunction.SAFE_INPUTS_UID])
        maps.inputs.add_padding(bits=7)

        rpdo = RPDOMap()
        # Registers that are present in the map,
        # are cleared when the map is filled
        rpdo.add_registers(safe_dict.get_register("DRV_OP_CMD"))
        maps.fill_rpdo_map(rpdo, safe_dict)

        assert rpdo.items[0].register.identifier == "FSOE_MASTER_FRAME_ELEM_CMD"
        assert rpdo.items[0].register.idx == 0x6770
        assert rpdo.items[0].register.subidx == 0x01
        assert rpdo.items[0].size_bits == 8

        assert rpdo.items[1].register.identifier == "FSOE_STO"
        assert rpdo.items[1].register.idx == 0x6640
        assert rpdo.items[1].register.subidx == 0x0
        assert rpdo.items[1].size_bits == 1

        assert rpdo.items[2].register.identifier == "FSOE_SS1_1"
        assert rpdo.items[2].register.idx == 0x6650
        assert rpdo.items[2].register.subidx == 0x1
        assert rpdo.items[2].size_bits == 1

        assert rpdo.items[3].register.identifier == "PADDING"
        assert rpdo.items[3].register.idx == 0
        assert rpdo.items[3].register.subidx == 0
        assert rpdo.items[3].size_bits == 14

        assert rpdo.items[4].register.identifier == "FSOE_MASTER_FRAME_ELEM_CRC0"
        assert rpdo.items[4].register.idx == 0x6770
        assert rpdo.items[4].register.subidx == 0x03
        assert rpdo.items[4].size_bits == 16

        assert rpdo.items[5].register.identifier == "FSOE_MASTER_FRAME_ELEM_CONNID"
        assert rpdo.items[5].register.idx == 0x6770
        assert rpdo.items[5].register.subidx == 0x02
        assert rpdo.items[5].size_bits == 16

        assert len(rpdo.items) == 6

        tpdo = TPDOMap()
        maps.fill_tpdo_map(tpdo, safe_dict)

        assert tpdo.items[0].register.identifier == "FSOE_SLAVE_FRAME_ELEM_CMD"
        assert tpdo.items[0].register.idx == 0x6760
        assert tpdo.items[0].register.subidx == 0x01
        assert tpdo.items[0].size_bits == 8

        assert tpdo.items[1].register.identifier == "FSOE_STO"
        assert tpdo.items[1].register.idx == 0x6640
        assert tpdo.items[1].register.subidx == 0x0
        assert tpdo.items[1].size_bits == 1

        assert tpdo.items[2].register.identifier == "FSOE_SS1_1"
        assert tpdo.items[2].register.idx == 0x6650
        assert tpdo.items[2].register.subidx == 0x1
        assert tpdo.items[2].size_bits == 1

        assert tpdo.items[3].register.identifier == "PADDING"
        assert tpdo.items[3].register.idx == 0
        assert tpdo.items[3].register.subidx == 0
        assert tpdo.items[3].size_bits == 6

        assert tpdo.items[4].register.identifier == "FSOE_SAFE_INPUTS_VALUE"
        assert tpdo.items[4].register.idx == 0x46D1
        assert tpdo.items[4].register.subidx == 0x0
        assert tpdo.items[4].size_bits == 1

        assert tpdo.items[5].register.identifier == "PADDING"
        assert tpdo.items[5].register.idx == 0
        assert tpdo.items[5].register.subidx == 0
        assert tpdo.items[5].size_bits == 7

        assert tpdo.items[6].register.identifier == "FSOE_SLAVE_FRAME_ELEM_CRC0"
        assert tpdo.items[6].register.idx == 0x6760
        assert tpdo.items[6].register.subidx == 0x03
        assert tpdo.items[6].size_bits == 16

        assert tpdo.items[7].register.identifier == "FSOE_SLAVE_FRAME_ELEM_CONNID"
        assert tpdo.items[7].register.idx == 0x6760
        assert tpdo.items[7].register.subidx == 0x02
        assert tpdo.items[7].size_bits == 16

        assert len(tpdo.items) == 8

        recreated_pdu_maps = PDUMaps.from_rpdo_tpdo(rpdo, tpdo, fsoe_dict)
        assert (
            recreated_pdu_maps.outputs.get_text_representation()
            == maps.outputs.get_text_representation()
        )
        assert (
            recreated_pdu_maps.inputs.get_text_representation()
            == maps.inputs.get_text_representation()
        )

    @pytest.mark.fsoe_phase_I
    @pytest.mark.fsoe_phase_II
    def test_map_8_safe_bits(self, sample_safe_dictionary):
        safe_dict, fsoe_dict = sample_safe_dictionary
        maps = PDUMaps.empty(fsoe_dict)

        maps.inputs.add(fsoe_dict.name_map[self.TEST_SI_U8_UID])

        # Create the rpdo map
        tpdo = TPDOMap()
        maps.fill_tpdo_map(tpdo, safe_dict)

        assert tpdo.items[0].register.identifier == "FSOE_SLAVE_FRAME_ELEM_CMD"
        assert tpdo.items[0].size_bits == 8

        assert tpdo.items[1].register.identifier == "TEST_SI_U8"
        assert tpdo.items[1].size_bits == 8

        assert tpdo.items[2].register.identifier == "FSOE_SLAVE_FRAME_ELEM_CRC0"
        assert tpdo.items[2].size_bits == 16

        assert tpdo.items[3].register.identifier == "FSOE_SLAVE_FRAME_ELEM_CONNID"
        assert tpdo.items[3].size_bits == 16

        assert len(tpdo.items) == 4

        rpdo = RPDOMap()
        maps.fill_rpdo_map(rpdo, safe_dict)

        recreated_pdu_maps = PDUMaps.from_rpdo_tpdo(rpdo, tpdo, fsoe_dict)
        assert (
            recreated_pdu_maps.outputs.get_text_representation()
            == maps.outputs.get_text_representation()
        )
        assert (
            recreated_pdu_maps.inputs.get_text_representation()
            == maps.inputs.get_text_representation()
        )

    @pytest.mark.fsoe_phase_I
    @pytest.mark.fsoe_phase_II
    def test_empty_map_8_bits(self, sample_safe_dictionary):
        safe_dict, fsoe_dict = sample_safe_dictionary
        maps = PDUMaps.empty(fsoe_dict)
        tpdo = TPDOMap()
        maps.fill_tpdo_map(tpdo, safe_dict)

        assert tpdo.items[0].register.identifier == "FSOE_SLAVE_FRAME_ELEM_CMD"
        assert tpdo.items[0].size_bits == 8

        assert tpdo.items[1].register.identifier == "PADDING"
        assert tpdo.items[1].size_bits == 8

        assert tpdo.items[2].register.identifier == "FSOE_SLAVE_FRAME_ELEM_CRC0"
        assert tpdo.items[2].size_bits == 16

        assert tpdo.items[3].register.identifier == "FSOE_SLAVE_FRAME_ELEM_CONNID"
        assert tpdo.items[3].size_bits == 16

        assert len(tpdo.items) == 4

    @pytest.mark.fsoe_phase_I
    @pytest.mark.fsoe_phase_II
    def test_map_with_32_bit_vars(self, sample_safe_dictionary):
        safe_dict, fsoe_dict = sample_safe_dictionary
        maps = PDUMaps.empty(fsoe_dict)

        # Append a 32-bit variable
        maps.inputs.add(fsoe_dict.name_map["FSOE_SAFE_POSITION"])

        # Create the rpdo map
        tpdo = TPDOMap()
        maps.fill_tpdo_map(tpdo, safe_dict)

        assert tpdo.items[0].register.identifier == "FSOE_SLAVE_FRAME_ELEM_CMD"
        assert tpdo.items[0].size_bits == 8

        assert tpdo.items[1].register.identifier == "FSOE_SAFE_POSITION"
        assert tpdo.items[1].size_bits == 16

        assert tpdo.items[2].register.identifier == "FSOE_SLAVE_FRAME_ELEM_CRC0"
        assert tpdo.items[2].size_bits == 16

        # On this padding, the 32-bit variable will continue to be transmitted
        assert tpdo.items[3].register.identifier == "PADDING"
        assert tpdo.items[3].size_bits == 16

        assert tpdo.items[4].register.identifier == "FSOE_SLAVE_FRAME_ELEM_CRC1"
        assert tpdo.items[4].size_bits == 16

        assert tpdo.items[5].register.identifier == "FSOE_SLAVE_FRAME_ELEM_CONNID"
        assert tpdo.items[5].size_bits == 16

        assert len(tpdo.items) == 6

        rpdo = RPDOMap()
        maps.fill_rpdo_map(rpdo, safe_dict)

        recreated_pdu_maps = PDUMaps.from_rpdo_tpdo(rpdo, tpdo, fsoe_dict)
        assert (
            recreated_pdu_maps.outputs.get_text_representation()
            == maps.outputs.get_text_representation()
        )
        assert (
            recreated_pdu_maps.inputs.get_text_representation()
            == maps.inputs.get_text_representation()
        )

    @pytest.mark.fsoe_phase_I
    @pytest.mark.fsoe_phase_II
    def test_map_with_32_bit_vars_offset_8(self, sample_safe_dictionary):
        safe_dict, fsoe_dict = sample_safe_dictionary
        maps = PDUMaps.empty(fsoe_dict)

        # Add a first 8-bit variable that will shift the 32-bit variable
        maps.inputs.add(fsoe_dict.name_map[self.TEST_SI_U8_UID])
        # Append a 32-bit variable
        maps.inputs.add(fsoe_dict.name_map["FSOE_SAFE_POSITION"])
        maps.inputs.add_padding(bits=8)

        # Create the rpdo map
        tpdo = TPDOMap()
        maps.fill_tpdo_map(tpdo, safe_dict)

        assert tpdo.items[0].register.identifier == "FSOE_SLAVE_FRAME_ELEM_CMD"
        assert tpdo.items[0].size_bits == 8

        assert tpdo.items[1].register.identifier == "TEST_SI_U8"
        assert tpdo.items[1].size_bits == 8

        # Variable cut to what fills on the slot (8 bits of 32 bits, 24 remaining)
        assert tpdo.items[2].register.identifier == "FSOE_SAFE_POSITION"
        assert tpdo.items[2].size_bits == 8

        assert tpdo.items[3].register.identifier == "FSOE_SLAVE_FRAME_ELEM_CRC0"
        assert tpdo.items[3].size_bits == 16

        # On this padding, the 32-bit variable will continue to be transmitted
        # (16 bits of 32 bits, 8 remaining)
        assert tpdo.items[4].register.identifier == "PADDING"
        assert tpdo.items[4].size_bits == 16

        assert tpdo.items[5].register.identifier == "FSOE_SLAVE_FRAME_ELEM_CRC1"
        assert tpdo.items[5].size_bits == 16

        # On this padding, the 32-bit variable will continue to be transmitted
        # (8 bits of 32 bits, 0 remaining)
        assert tpdo.items[6].register.identifier == "PADDING"
        assert tpdo.items[6].size_bits == 8

        # 8 bits of regular padding to fill the 16 bits of the data last slot.
        assert tpdo.items[7].register.identifier == "PADDING"
        assert tpdo.items[7].size_bits == 8

        assert tpdo.items[8].register.identifier == "FSOE_SLAVE_FRAME_ELEM_CRC2"
        assert tpdo.items[8].size_bits == 16

        assert tpdo.items[9].register.identifier == "FSOE_SLAVE_FRAME_ELEM_CONNID"
        assert tpdo.items[9].size_bits == 16

        assert len(tpdo.items) == 10

        rpdo = RPDOMap()
        maps.fill_rpdo_map(rpdo, safe_dict)

        recreated_pdu_maps = PDUMaps.from_rpdo_tpdo(rpdo, tpdo, fsoe_dict)
        assert (
            recreated_pdu_maps.outputs.get_text_representation()
            == maps.outputs.get_text_representation()
        )
        assert (
            recreated_pdu_maps.inputs.get_text_representation()
            == maps.inputs.get_text_representation()
        )

    @pytest.mark.fsoe_phase_I
    @pytest.mark.fsoe_phase_II
    def test_map_with_32_bit_vars_offset_16(self, sample_safe_dictionary):
        safe_dict, fsoe_dict = sample_safe_dictionary
        maps = PDUMaps.empty(fsoe_dict)

        # Add a first 16-bit variable that will shift the 32-bit variable
        maps.inputs.add(fsoe_dict.name_map[self.TEST_SI_U16_UID])
        # Append a 32-bit variable
        maps.inputs.add(fsoe_dict.name_map["FSOE_SAFE_POSITION"])

        # Create the rpdo map
        tpdo = TPDOMap()
        maps.fill_tpdo_map(tpdo, safe_dict)

        assert tpdo.items[0].register.identifier == "FSOE_SLAVE_FRAME_ELEM_CMD"
        assert tpdo.items[0].size_bits == 8

        assert tpdo.items[1].register.identifier == "TEST_SI_U16"
        assert tpdo.items[1].size_bits == 16

        assert tpdo.items[2].register.identifier == "FSOE_SLAVE_FRAME_ELEM_CRC0"
        assert tpdo.items[2].size_bits == 16

        # Variable cut to what fills on the slot (16 bits of 32 bits, 16 remaining)
        assert tpdo.items[3].register.identifier == "FSOE_SAFE_POSITION"
        assert tpdo.items[3].size_bits == 16

        assert tpdo.items[4].register.identifier == "FSOE_SLAVE_FRAME_ELEM_CRC1"
        assert tpdo.items[4].size_bits == 16

        # On this padding, the 32-bit variable will continue to be transmitted
        # (16 bits of 32 bits, 16 remaining)
        assert tpdo.items[5].register.identifier == "PADDING"
        assert tpdo.items[5].size_bits == 16

        assert tpdo.items[6].register.identifier == "FSOE_SLAVE_FRAME_ELEM_CRC2"
        assert tpdo.items[6].size_bits == 16

        assert tpdo.items[7].register.identifier == "FSOE_SLAVE_FRAME_ELEM_CONNID"
        assert tpdo.items[7].size_bits == 16

        assert len(tpdo.items) == 8

        rpdo = RPDOMap()
        maps.fill_rpdo_map(rpdo, safe_dict)

        recreated_pdu_maps = PDUMaps.from_rpdo_tpdo(rpdo, tpdo, fsoe_dict)
        assert (
            recreated_pdu_maps.outputs.get_text_representation()
            == maps.outputs.get_text_representation()
        )
        assert (
            recreated_pdu_maps.inputs.get_text_representation()
            == maps.inputs.get_text_representation()
        )

    @pytest.mark.fsoe_phase_I
    @pytest.mark.fsoe_phase_II
    @pytest.mark.parametrize("unify_pdo_mapping", [True, False])
    def test_map_with_16_bit_vars_offset_8(self, sample_safe_dictionary, unify_pdo_mapping: bool):
        safe_dict, fsoe_dict = sample_safe_dictionary
        maps = PDUMaps.empty(fsoe_dict)

        # Add a first 8-bit variable that will shift the 16-bit variable
        maps.inputs.add(fsoe_dict.name_map[self.TEST_SI_U8_UID])
        # Append a 32-bit variable
        maps.inputs.add(fsoe_dict.name_map[self.TEST_SI_U16_UID])

        # Create the rpdo map
        tpdo = TPDOMap()
        maps.fill_tpdo_map(tpdo, safe_dict)

        assert tpdo.items[0].register.identifier == "FSOE_SLAVE_FRAME_ELEM_CMD"
        assert tpdo.items[0].size_bits == 8

        assert tpdo.items[1].register.identifier == "TEST_SI_U8"
        assert tpdo.items[1].size_bits == 8

        # Variable cut to what fills on the slot (8 bits of 16 bits, 8 remaining)
        assert tpdo.items[2].register.identifier == "TEST_SI_U16"
        assert tpdo.items[2].size_bits == 8

        assert tpdo.items[3].register.identifier == "FSOE_SLAVE_FRAME_ELEM_CRC0"
        assert tpdo.items[3].size_bits == 16

        # On this padding, the 32-bit variable will continue to be transmitted
        # (8 bits of 16 bits, 0 remaining)
        assert tpdo.items[4].register.identifier == "PADDING"
        assert tpdo.items[4].size_bits == 8

        # Additional padding added automatically, not explicitly on the map
        assert tpdo.items[5].register.identifier == "PADDING"
        assert tpdo.items[5].size_bits == 8

        assert tpdo.items[6].register.identifier == "FSOE_SLAVE_FRAME_ELEM_CRC1"
        assert tpdo.items[6].size_bits == 16

        assert tpdo.items[7].register.identifier == "FSOE_SLAVE_FRAME_ELEM_CONNID"
        assert tpdo.items[7].size_bits == 16

        assert len(tpdo.items) == 8

        # The 2 8-bit padding, virtual and non-virtual may come unified
        # It should produce the same result
        if unify_pdo_mapping:
            tpdo.items[4].size_bits = 16  # Expand previous
            del tpdo.items[5]  # Remove the other padding

        rpdo = RPDOMap()
        maps.fill_rpdo_map(rpdo, safe_dict)

        recreated_pdu_maps = PDUMaps.from_rpdo_tpdo(rpdo, tpdo, fsoe_dict)
        assert (
            recreated_pdu_maps.outputs.get_text_representation()
            == maps.outputs.get_text_representation()
        )
        assert (
            recreated_pdu_maps.inputs.get_text_representation()
            == maps.inputs.get_text_representation()
        )

    @pytest.mark.fsoe_phase_I
    @pytest.mark.fsoe_phase_II
    @pytest.mark.parametrize(
        "pdo_length, frame_data_bytes",
        [
            (6, (1,)),
            (7, (1, 2)),
            (11, (1, 2, 5, 6)),
            (15, (1, 2, 5, 6, 9, 10)),
            (19, (1, 2, 5, 6, 9, 10, 13, 14)),
        ],
    )
    def test_get_safety_bytes_range_from_pdo_length(self, pdo_length, frame_data_bytes):
        assert frame_data_bytes == PDUMaps._PDUMaps__get_safety_bytes_range_from_pdo_length(
            pdo_length
        )

    @pytest.mark.fsoe_phase_I
    @pytest.mark.fsoe_phase_II
    def test_insert_in_best_position(self, sample_safe_dictionary):
        _safe_dict, fsoe_dict = sample_safe_dictionary
        maps = PDUMaps.empty(fsoe_dict)

        si = fsoe_dict.name_map[SafeInputsFunction.SAFE_INPUTS_UID]
        sp = fsoe_dict.name_map["FSOE_SAFE_POSITION"]
        sto = fsoe_dict.name_map[STOFunction.COMMAND_UID]

        maps.insert_in_best_position(sto)
        maps.insert_in_best_position(sp)
        maps.insert_in_best_position(si)

        assert maps.inputs.get_text_representation(item_space=30) == (
            "Item                           | Position bytes..bits | Size bytes..bits    \n"
            "FSOE_STO                       | 0..0                 | 0..1                \n"
            "FSOE_SAFE_INPUTS_VALUE         | 0..1                 | 0..1                \n"
            "Padding                        | 0..2                 | 1..6                \n"
            "FSOE_SAFE_POSITION             | 2..0                 | 4..0                "
        )

        assert maps.outputs.get_text_representation(item_space=30) == (
            "Item                           | Position bytes..bits | Size bytes..bits    \n"
            "FSOE_STO                       | 0..0                 | 0..1                "
        )

    @pytest.mark.fsoe_phase_I
    @pytest.mark.fsoe_phase_II
    def test_validate_safe_data_blocks_invalid_size(self, mocker, sample_safe_dictionary):
        """Test that SafeDataBlocksValidator fails when safe data blocks are not 16 bits."""
        _, fsoe_dict = sample_safe_dictionary
        maps = PDUMaps.empty(fsoe_dict)

        # Create a map with safe data blocks that are not 16 bits
        test_st_u8_item = maps.inputs.add(fsoe_dict.name_map[self.TEST_SI_U8_UID])  # 8 bits

        # Use a dummy slot width to simulate that the safe data block is wrongly sized
        dummy_slot_width = 2
        mocker.patch(
            "ingeniamotion.fsoe_master.maps.FSoEFrame._FSoEFrame__SLOT_WIDTH", dummy_slot_width
        )
        # Only validate the safe data blocks rule
        output = maps.are_inputs_valid(rules=[FSoEFrameRules.SAFE_DATA_BLOCKS_VALID])
        assert len(output.exceptions) == 1
        assert FSoEFrameRules.SAFE_DATA_BLOCKS_VALID in output.exceptions
        exception = output.exceptions[FSoEFrameRules.SAFE_DATA_BLOCKS_VALID]
        assert isinstance(exception, InvalidFSoEFrameRule)
        assert f"Safe data block 0 must be 16 bits. Found {dummy_slot_width}" in exception.exception
        assert exception.items == [test_st_u8_item]
        assert output.is_rule_valid(FSoEFrameRules.SAFE_DATA_BLOCKS_VALID) is False

    @pytest.mark.fsoe_phase_I
    @pytest.mark.fsoe_phase_II
    def test_validate_safe_data_blocks_pdu_empty(self, sample_safe_dictionary):
        """Test that SafeDataBlocksValidator passes when no safe data blocks are present."""
        _, fsoe_dict = sample_safe_dictionary
        maps = PDUMaps.empty(fsoe_dict)
        output = maps.are_inputs_valid(rules=[FSoEFrameRules.SAFE_DATA_BLOCKS_VALID])
        assert len(output.exceptions) == 0
        assert output.is_rule_valid(FSoEFrameRules.SAFE_DATA_BLOCKS_VALID) is True

    @pytest.mark.fsoe_phase_I
    @pytest.mark.fsoe_phase_II
    def test_validate_safe_data_blocks_too_many_blocks(self):
        """Test that SafeDataBlocksValidator fails when there are more than 8 safe data blocks."""
        # Add 9 different 16-bit safe inputs -> 9 blocks
        safe_dict = DictionaryFactory.create_dictionary(
            SAMPLE_SAFE_PH2_XDFV3_DICTIONARY, interface=Interface.ECAT
        )
        for idx in range(9):
            test_uid = f"TEST_SI_U16_{idx}"
            safe_dict._registers[self.AXIS_1][test_uid] = EthercatRegister(
                idx=0xF010 + idx,
                subidx=0,
                dtype=RegDtype.U16,
                access=RegAccess.RO,
                identifier=test_uid,
                pdo_access=RegCyclicType.SAFETY_INPUT,
                cat_id="FSOE",
            )
        # Check the CRCs that are already present in the sample dictionary and add the missing ones
        existing_crcs = [
            key
            for key in safe_dict._registers[self.AXIS_1]
            if key.startswith("FSOE_SLAVE_FRAME_ELEM_CRC")
        ]
        added_crc = 0
        for idx in range(9):
            crc_uid = f"FSOE_SLAVE_FRAME_ELEM_CRC{idx}"
            if crc_uid in existing_crcs:
                continue
            safe_dict._registers[self.AXIS_1][crc_uid] = EthercatRegister(
                idx=0x6760,
                subidx=len(existing_crcs) + added_crc,
                dtype=RegDtype.U16,
                access=RegAccess.RO,
                identifier=crc_uid,
                pdo_access=RegCyclicType.SAFETY_INPUT,
                cat_id="FSOE",
            )
            added_crc += 1
        # Create safe dictionary
        fsoe_dict = FSoEMasterHandler.create_safe_dictionary(safe_dict)

        maps = PDUMaps.empty(fsoe_dict)

        test_si_u16_items = []
        for idx in range(9):
            test_uid = f"TEST_SI_U16_{idx}"
            item = maps.inputs.add(fsoe_dict.name_map[test_uid])
            test_si_u16_items.append(item)

        output = maps.are_inputs_valid(rules=[FSoEFrameRules.SAFE_DATA_BLOCKS_VALID])
        assert len(output.exceptions) == 1
        assert FSoEFrameRules.SAFE_DATA_BLOCKS_VALID in output.exceptions
        exception = output.exceptions[FSoEFrameRules.SAFE_DATA_BLOCKS_VALID]
        assert isinstance(exception, InvalidFSoEFrameRule)
        assert "Expected 1-8 safe data blocks, found 9" in exception.exception
        assert exception.items == test_si_u16_items
        assert output.is_rule_valid(FSoEFrameRules.SAFE_DATA_BLOCKS_VALID) is False

    @pytest.mark.fsoe_phase_I
    @pytest.mark.fsoe_phase_II
    def test_validate_safe_data_blocks_objects_split_across_blocks(self, sample_safe_dictionary):
        """Test that SafeDataBlocksValidator fails when <= 16 bits objects are split."""
        _, fsoe_dict = sample_safe_dictionary
        maps = PDUMaps.empty(fsoe_dict)

        maps.inputs.add(fsoe_dict.name_map[STOFunction.COMMAND_UID])
        maps.inputs.add_padding(bits=6)
        maps.inputs.add(fsoe_dict.name_map[SS1Function.COMMAND_UID.format(i=1)])
        maps.inputs.add(fsoe_dict.name_map[SS2Function.COMMAND_UID.format(i=1)])
        test_si_u8_item = maps.inputs.add(fsoe_dict.name_map[self.TEST_SI_U8_UID])

        # Test that rule fails because the 8-bit object is split across blocks
        output = maps.are_inputs_valid(rules=[FSoEFrameRules.OBJECTS_SPLIT_RESTRICTED])
        assert len(output.exceptions) == 1
        assert FSoEFrameRules.OBJECTS_SPLIT_RESTRICTED in output.exceptions
        exception = output.exceptions[FSoEFrameRules.OBJECTS_SPLIT_RESTRICTED]
        assert isinstance(exception, InvalidFSoEFrameRule)
        assert exception.exception == (
            "Make sure that 8 bit objects belong to the same data block. "
            f"Data slot 0 contains split object {test_si_u8_item.item.name}."
        )
        assert exception.items == [test_si_u8_item]  # Split item
        assert output.is_rule_valid(FSoEFrameRules.OBJECTS_SPLIT_RESTRICTED) is False

        # Test that rule passes when the object is not split
        maps.inputs.clear()
        maps.inputs.add(fsoe_dict.name_map[STOFunction.COMMAND_UID])
        maps.inputs.add(fsoe_dict.name_map[SS1Function.COMMAND_UID.format(i=1)])
        maps.inputs.add(fsoe_dict.name_map[SS2Function.COMMAND_UID.format(i=1)])
        maps.inputs.add(fsoe_dict.name_map[self.TEST_SI_U8_UID])
        output = maps.are_inputs_valid(rules=[FSoEFrameRules.OBJECTS_SPLIT_RESTRICTED])
        assert not output.exceptions
        assert output.is_rule_valid(FSoEFrameRules.OBJECTS_SPLIT_RESTRICTED) is True

    @pytest.mark.fsoe_phase_I
    @pytest.mark.fsoe_phase_II
    def test_validate_safe_data_blocks_valid_cases(self, sample_safe_dictionary):
        """Test that SafeDataBlocksValidator passes for valid safe data block configurations."""
        _, fsoe_dict = sample_safe_dictionary

        for items_to_add in [
            [self.TEST_SI_U8_UID],  # single 8-bit block
            [self.TEST_SI_U16_UID],  # single 16-bit block
            [self.TEST_SI_U16_UID, "FSOE_SAFE_POSITION"],  # multiple 16-bit blocks
        ]:
            maps = PDUMaps.empty(fsoe_dict)
            for item_uid in items_to_add:
                maps.inputs.add(fsoe_dict.name_map[item_uid])

            output = maps.are_inputs_valid(rules=[FSoEFrameRules.SAFE_DATA_BLOCKS_VALID])
            assert FSoEFrameRules.SAFE_DATA_BLOCKS_VALID not in output.exceptions
            assert output.is_rule_valid(FSoEFrameRules.SAFE_DATA_BLOCKS_VALID) is True

    @pytest.mark.fsoe_phase_I
    @pytest.mark.fsoe_phase_II
    def test_validate_number_of_objects_in_frame(self, sample_safe_dictionary):
        """Test that SafeDataBlocksValidator fails if the number of objects is exceeded."""
        safe_dict, fsoe_dict = sample_safe_dictionary
        maps = PDUMaps.empty(fsoe_dict)

        for idx in range(45):
            test_uid = f"TEST_SI_BOOL_{idx}"
            safe_dict._registers[self.AXIS_1][test_uid] = EthercatRegister(
                idx=0xF010 + idx,
                subidx=0,
                dtype=RegDtype.BOOL,
                access=RegAccess.RO,
                identifier=test_uid,
                pdo_access=RegCyclicType.SAFETY_INPUT,
                cat_id="FSOE",
            )
        # Check the CRCs that are already present in the sample dictionary and add the missing ones
        existing_crcs = [
            key
            for key in safe_dict._registers[self.AXIS_1]
            if key.startswith("FSOE_SLAVE_FRAME_ELEM_CRC")
        ]
        added_crc = 0
        for idx in range(45):
            crc_uid = f"FSOE_SLAVE_FRAME_ELEM_CRC{idx}"
            if crc_uid in existing_crcs:
                continue
            safe_dict._registers[self.AXIS_1][crc_uid] = EthercatRegister(
                idx=0x6760,
                subidx=len(existing_crcs) + added_crc,
                dtype=RegDtype.U16,
                access=RegAccess.RO,
                identifier=crc_uid,
                pdo_access=RegCyclicType.SAFETY_INPUT,
                cat_id="FSOE",
            )
            added_crc += 1
        # Create safe dictionary
        fsoe_dict = FSoEMasterHandler.create_safe_dictionary(safe_dict)

        maps = PDUMaps.empty(fsoe_dict)

        test_si_bool_items = []
        for idx in range(45):
            test_uid = f"TEST_SI_BOOL_{idx}"
            item = maps.inputs.add(fsoe_dict.name_map[test_uid])
            test_si_bool_items.append(item)

        # Expected data blocks
        # CMD + DATA BLOCKS + CRC + CONNID
        data_blocks = FSoEFrame.generate_slot_structure(
            dict_map=maps.inputs, slot_width=FSoEFrame._FSoEFrame__SLOT_WIDTH
        )
        expected_crcs = len(list(data_blocks))
        n_objects = 1 + len(maps.inputs._items) + expected_crcs + 1

        output = maps.are_inputs_valid(
            rules=[FSoEFrameRules.OBJECTS_IN_FRAME, FSoEFrameRules.SAFE_DATA_BLOCKS_VALID]
        )
        assert len(output.exceptions) == 1
        assert FSoEFrameRules.SAFE_DATA_BLOCKS_VALID not in output.exceptions
        assert FSoEFrameRules.OBJECTS_IN_FRAME in output.exceptions
        exception = output.exceptions[FSoEFrameRules.OBJECTS_IN_FRAME]
        assert isinstance(exception, InvalidFSoEFrameRule)
        assert exception.exception == (f"Total objects in frame exceeds limit: {n_objects} > 45")
        assert exception.items == test_si_bool_items
        assert output.is_rule_valid(FSoEFrameRules.OBJECTS_IN_FRAME) is False

    @pytest.mark.fsoe_phase_I
    @pytest.mark.fsoe_phase_II
    def test_validate_safe_data_padding_blocks(self, sample_safe_dictionary):
        """Test that PaddingBlockValidator fails when padding blocks are not between 1-16 bits."""
        _, fsoe_dict = sample_safe_dictionary
        maps = PDUMaps.empty(fsoe_dict)

        padding_item = maps.inputs.add_padding(bits=32)

        output = maps.are_inputs_valid(rules=[FSoEFrameRules.PADDING_BLOCKS_VALID])
        assert len(output.exceptions) == 1
        assert FSoEFrameRules.PADDING_BLOCKS_VALID in output.exceptions
        exception = output.exceptions[FSoEFrameRules.PADDING_BLOCKS_VALID]
        assert isinstance(exception, InvalidFSoEFrameRule)
        assert "Padding block size must range from 1 to 16 bits, found 32" in exception.exception
        assert exception.items == [padding_item]
        assert output.is_rule_valid(FSoEFrameRules.PADDING_BLOCKS_VALID) is False

        # Check that the rule passes when the padding block is <= 16 bits
        for padding in range(1, 17):
            maps.inputs.clear()
            maps.inputs.add_padding(bits=padding)
            output = maps.are_inputs_valid(rules=[FSoEFrameRules.PADDING_BLOCKS_VALID])
            assert not output.exceptions
            assert output.is_rule_valid(FSoEFrameRules.PADDING_BLOCKS_VALID) is True

    @pytest.mark.fsoe_phase_I
    @pytest.mark.fsoe_phase_II
    def test_validate_safe_data_objects_word_aligned(self, sample_safe_dictionary):
        """Test that validation fails when safe data objects >= 16 bits are not word aligned."""
        _, fsoe_dict = sample_safe_dictionary
        maps = PDUMaps.empty(fsoe_dict)

        maps.inputs.add(fsoe_dict.name_map[self.TEST_SI_U8_UID])
        test_si_u16_item = maps.inputs.add(fsoe_dict.name_map[self.TEST_SI_U16_UID])

        output = maps.are_inputs_valid(rules=[FSoEFrameRules.OBJECTS_ALIGNED])
        assert len(output.exceptions) == 1
        assert FSoEFrameRules.OBJECTS_ALIGNED in output.exceptions
        exception = output.exceptions[FSoEFrameRules.OBJECTS_ALIGNED]
        assert isinstance(exception, InvalidFSoEFrameRule)
        assert exception.exception == (
            "Objects larger than 16-bit must be word-aligned. "
            f"Object '{test_si_u16_item.item.name}' found at position 8, "
            f"next alignment is at 16."
        )
        assert exception.items == [test_si_u16_item]
        assert output.is_rule_valid(FSoEFrameRules.OBJECTS_ALIGNED) is False

        # Check that the rule passes when the object is word-aligned
        maps.inputs.clear()
        maps.inputs.add(fsoe_dict.name_map[self.TEST_SI_U8_UID])
        maps.inputs.add_padding(bits=8)
        maps.inputs.add(fsoe_dict.name_map[self.TEST_SI_U16_UID])
        output = maps.are_inputs_valid(rules=[FSoEFrameRules.OBJECTS_ALIGNED])
        assert not output.exceptions
        assert output.is_rule_valid(FSoEFrameRules.OBJECTS_ALIGNED) is True

    @pytest.mark.fsoe_phase_I
    @pytest.mark.fsoe_phase_II
    def test_validate_sto_command_first_in_outputs(self, sample_safe_dictionary):
        """Test that STO command is the first item in the maps."""
        _, fsoe_dict = sample_safe_dictionary
        maps = PDUMaps.empty(fsoe_dict)
        ss1_item_outputs = maps.outputs.add(fsoe_dict.name_map[SS1Function.COMMAND_UID.format(i=1)])
        maps.outputs.add(fsoe_dict.name_map[STOFunction.COMMAND_UID])
        # STO command can be anywhere in the inputs map
        ss1_item_inputs = maps.inputs.add(fsoe_dict.name_map[SS1Function.COMMAND_UID.format(i=1)])
        maps.inputs.add(fsoe_dict.name_map[STOFunction.COMMAND_UID])

        output = maps.are_outputs_valid(rules=[FSoEFrameRules.STO_COMMAND_FIRST])
        assert len(output.exceptions) == 1
        assert FSoEFrameRules.STO_COMMAND_FIRST in output.exceptions
        exception = output.exceptions[FSoEFrameRules.STO_COMMAND_FIRST]
        assert isinstance(exception, InvalidFSoEFrameRule)
        assert "STO command must be mapped to the first position" in exception.exception
        assert exception.items == [ss1_item_outputs]
        assert output.is_rule_valid(FSoEFrameRules.STO_COMMAND_FIRST) is False

        output = maps.are_inputs_valid(rules=[FSoEFrameRules.STO_COMMAND_FIRST])
        assert len(output.exceptions) == 1
        assert FSoEFrameRules.STO_COMMAND_FIRST in output.exceptions
        exception = output.exceptions[FSoEFrameRules.STO_COMMAND_FIRST]
        assert isinstance(exception, InvalidFSoEFrameRule)
        assert "STO command must be mapped to the first position" in exception.exception
        assert exception.items == [ss1_item_inputs]
        assert output.is_rule_valid(FSoEFrameRules.STO_COMMAND_FIRST) is False

        maps.outputs.clear()
        maps.outputs.add(fsoe_dict.name_map[STOFunction.COMMAND_UID])
        maps.outputs.add(fsoe_dict.name_map[SS1Function.COMMAND_UID.format(i=1)])
        output = maps.are_outputs_valid(rules=[FSoEFrameRules.STO_COMMAND_FIRST])
        assert not output.exceptions
        assert output.is_rule_valid(FSoEFrameRules.STO_COMMAND_FIRST) is True

<<<<<<< HEAD
    @pytest.mark.fsoe_phase_I
    @pytest.mark.fsoe_phase_II
=======
        maps.inputs.clear()
        maps.inputs.add(fsoe_dict.name_map[STOFunction.COMMAND_UID])
        maps.inputs.add(fsoe_dict.name_map[SS1Function.COMMAND_UID.format(i=1)])
        output = maps.are_inputs_valid(rules=[FSoEFrameRules.STO_COMMAND_FIRST])
        assert not output.exceptions
        assert output.is_rule_valid(FSoEFrameRules.STO_COMMAND_FIRST) is True

    @pytest.mark.fsoe
>>>>>>> 6ed19d80
    def test_validate_dictionary_map_fsoe_frame_rules(self, sample_safe_dictionary):
        """Test that FSoE frames pass all validation rules."""
        _, fsoe_dict = sample_safe_dictionary

        maps = PDUMaps.empty(fsoe_dict)
        maps.outputs.add(fsoe_dict.name_map[STOFunction.COMMAND_UID])
        maps.outputs.add_padding(7)
        maps.inputs.add(fsoe_dict.name_map[STOFunction.COMMAND_UID])
        maps.inputs.add_padding(7)

        is_valid = maps.validate()
        assert is_valid is True<|MERGE_RESOLUTION|>--- conflicted
+++ resolved
@@ -1564,10 +1564,6 @@
         assert not output.exceptions
         assert output.is_rule_valid(FSoEFrameRules.STO_COMMAND_FIRST) is True
 
-<<<<<<< HEAD
-    @pytest.mark.fsoe_phase_I
-    @pytest.mark.fsoe_phase_II
-=======
         maps.inputs.clear()
         maps.inputs.add(fsoe_dict.name_map[STOFunction.COMMAND_UID])
         maps.inputs.add(fsoe_dict.name_map[SS1Function.COMMAND_UID.format(i=1)])
@@ -1575,8 +1571,8 @@
         assert not output.exceptions
         assert output.is_rule_valid(FSoEFrameRules.STO_COMMAND_FIRST) is True
 
-    @pytest.mark.fsoe
->>>>>>> 6ed19d80
+    @pytest.mark.fsoe_phase_I
+    @pytest.mark.fsoe_phase_II
     def test_validate_dictionary_map_fsoe_frame_rules(self, sample_safe_dictionary):
         """Test that FSoE frames pass all validation rules."""
         _, fsoe_dict = sample_safe_dictionary
