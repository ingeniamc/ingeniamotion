--- conflicted
+++ resolved
@@ -478,24 +478,14 @@
     sto_function = STOFunction(command=None, ios=None, parameters=None)
     ss1_function_1 = SS1Function(
         command=None,
-<<<<<<< HEAD
-        # time_to_sto=None,
+        time_to_sto=None,
         ios=None,
-=======
-        time_to_sto=None,
-        io=None,
->>>>>>> b36e3d6a
         parameters=None,
     )
     ss1_function_2 = SS1Function(
         command=None,
-<<<<<<< HEAD
-        # time_to_sto=None,
+        time_to_sto=None,
         ios=None,
-=======
-        time_to_sto=None,
-        io=None,
->>>>>>> b36e3d6a
         parameters=None,
     )
 
