--- conflicted
+++ resolved
@@ -553,10 +553,6 @@
     mc.fsoe.stop_master(stop_pdos=True)
 
 
-<<<<<<< HEAD
-@pytest.mark.fsoe_phase_I
-@pytest.mark.fsoe_phase_II
-=======
 @pytest.mark.fsoe
 def test_pass_through_states(mc_state_data, fsoe_states):  # noqa: ARG001
     assert fsoe_states == [
@@ -567,8 +563,19 @@
     ]
 
 
-@pytest.mark.fsoe
->>>>>>> 7fe7a868
+@pytest.mark.fsoe_phase_I
+@pytest.mark.fsoe_phase_II
+def test_pass_through_states(mc_state_data, fsoe_states):  # noqa: ARG001
+    assert fsoe_states == [
+        FSoEState.SESSION,
+        FSoEState.CONNECTION,
+        FSoEState.PARAMETER,
+        FSoEState.DATA,
+    ]
+
+
+@pytest.mark.fsoe_phase_I
+@pytest.mark.fsoe_phase_II
 def test_start_and_stop_multiple_times(mc_with_fsoe):
     mc, handler = mc_with_fsoe
 
@@ -916,11 +923,8 @@
             == maps.inputs.get_text_representation()
         )
 
-<<<<<<< HEAD
-    @pytest.mark.fsoe_phase_I
-    @pytest.mark.fsoe_phase_II
-=======
-    @pytest.mark.fsoe
+    @pytest.mark.fsoe_phase_I
+    @pytest.mark.fsoe_phase_II
     def test_empty_map_8_bits(self, sample_safe_dictionary):
         safe_dict, fsoe_dict = sample_safe_dictionary
         maps = PDUMaps.empty(fsoe_dict)
@@ -941,8 +945,8 @@
 
         assert len(tpdo.items) == 4
 
-    @pytest.mark.fsoe
->>>>>>> 7fe7a868
+    @pytest.mark.fsoe_phase_I
+    @pytest.mark.fsoe_phase_II
     def test_map_with_32_bit_vars(self, sample_safe_dictionary):
         safe_dict, fsoe_dict = sample_safe_dictionary
         maps = PDUMaps.empty(fsoe_dict)
