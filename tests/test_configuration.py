import os
import pytest

from ingenialink.canopen.network import CAN_BAUDRATE

BRAKE_OVERRIDE_REGISTER = "MOT_BRAKE_OVERRIDE"
POSITION_SET_POINT_REGISTER = "CL_POS_SET_POINT_VALUE"
PROFILE_MAX_ACCELERATION_REGISTER = "PROF_MAX_ACC"
PROFILE_MAX_DECELERATION_REGISTER = "PROF_MAX_DEC"
PROFILE_MAX_VELOCITY_REGISTER = "PROF_MAX_VEL"
MAX_VELOCITY_REGISTER = "CL_VEL_REF_MAX"
POWER_STAGE_FREQUENCY_SELECTION_REGISTER = "DRV_PS_FREQ_SELECTION"
POSITION_AND_VELOCITY_LOOP_RATE_REGISTER = "DRV_POS_VEL_RATE"
CURRENT_LOOP_RATE_REGISTER = "CL_CUR_FREQ"
STATUS_WORD_REGISTER = "DRV_STATE_STATUS"
PHASING_MODE_REGISTER = "COMMU_PHASING_MODE"
GENERATOR_MODE_REGISTER = "FBK_GEN_MODE"
MOTOR_POLE_PAIRS_REGISTER = "MOT_PAIR_POLES"
STO_STATUS_REGISTER = "DRV_PROT_STO_STATUS"


@pytest.fixture
def teardown_brake_override(motion_controller):
    yield
    mc, alias = motion_controller
    mc.configuration.default_brake(servo=alias)


@pytest.mark.smoke
def test_release_brake(motion_controller, teardown_brake_override):
    mc, alias = motion_controller
    mc.configuration.release_brake(servo=alias)
    assert (
        mc.communication.get_register(BRAKE_OVERRIDE_REGISTER, servo=alias, axis=1)
        == mc.configuration.BrakeOverride.RELEASE_BRAKE
    )


@pytest.mark.smoke
def test_enable_brake(motion_controller, teardown_brake_override):
    mc, alias = motion_controller
    mc.configuration.enable_brake(servo=alias)
    assert (
        mc.communication.get_register(BRAKE_OVERRIDE_REGISTER, servo=alias, axis=1)
        == mc.configuration.BrakeOverride.ENABLE_BRAKE
    )


@pytest.mark.smoke
def test_disable_brake_override(motion_controller, teardown_brake_override):
    mc, alias = motion_controller
    mc.configuration.disable_brake_override(servo=alias)
    assert (
        mc.communication.get_register(BRAKE_OVERRIDE_REGISTER, servo=alias, axis=1)
        == mc.configuration.BrakeOverride.OVERRIDE_DISABLED
    )


@pytest.fixture
def remove_file_if_exist():
    yield
    file_path = "test_file.xcf"
    if os.path.isfile(file_path):
        os.remove(file_path)


@pytest.mark.usefixtures("remove_file_if_exist")
def test_save_configuration_and_load_configuration(motion_controller):
    file_path = "test_file.xcf"
    mc, alias = motion_controller
    old_value = mc.communication.get_register(PROFILE_MAX_VELOCITY_REGISTER, servo=alias)
    mc.communication.set_register(PROFILE_MAX_VELOCITY_REGISTER, 10, servo=alias)
    mc.configuration.save_configuration(file_path, servo=alias)
    assert os.path.isfile(file_path)
    mc.communication.set_register(PROFILE_MAX_VELOCITY_REGISTER, 20, servo=alias)
    mc.configuration.load_configuration(file_path, servo=alias)
    assert mc.communication.get_register(PROFILE_MAX_VELOCITY_REGISTER, servo=alias) == 10
    mc.communication.set_register(PROFILE_MAX_VELOCITY_REGISTER, old_value, servo=alias)


@pytest.mark.usefixtures("remove_file_if_exist")
@pytest.mark.canopen
@pytest.mark.eoe
def test_save_configuration_and_load_configuration_nvm_none(motion_controller):
    file_path = "test_file.xcf"
    mc, alias = motion_controller
    old_value = mc.communication.get_register(POSITION_SET_POINT_REGISTER, servo=alias)
    mc.communication.set_register(POSITION_SET_POINT_REGISTER, 10, servo=alias)
    mc.configuration.save_configuration(file_path, servo=alias)
    assert os.path.isfile(file_path)
    mc.communication.set_register(POSITION_SET_POINT_REGISTER, 20, servo=alias)
    mc.configuration.load_configuration(file_path, servo=alias)
    assert mc.communication.get_register(POSITION_SET_POINT_REGISTER, servo=alias) == 20
    mc.communication.set_register(POSITION_SET_POINT_REGISTER, old_value, servo=alias)


def test_set_profiler_exception(motion_controller):
    mc, alias = motion_controller

    with pytest.raises(TypeError):
        mc.configuration.set_profiler(None, None, None, servo=alias)


@pytest.mark.smoke
@pytest.mark.parametrize(
    "acceleration, deceleration, velocity",
    [(0, 0, 0), (15, 20, 25), (1, None, None), (None, 1, None), (None, None, 1)],
)
def test_set_profiler(motion_controller, acceleration, deceleration, velocity):
    mc, alias = motion_controller
    register_dict = {
        "acc": PROFILE_MAX_ACCELERATION_REGISTER,
        "dec": PROFILE_MAX_DECELERATION_REGISTER,
        "vel": PROFILE_MAX_VELOCITY_REGISTER,
    }
    expected_values = {"acc": acceleration, "dec": deceleration, "vel": velocity}
    for key in [key for key, value in expected_values.items() if value is None]:
        expected_value = mc.communication.get_register(register_dict[key], servo=alias)
        expected_values[key] = expected_value
    mc.configuration.set_profiler(acceleration, deceleration, velocity, servo=alias)
    for key, value in expected_values.items():
        actual_value = mc.communication.get_register(register_dict[key], servo=alias)
        assert pytest.approx(expected_values[key]) == actual_value


@pytest.mark.smoke
@pytest.mark.parametrize("acceleration", [0, 10, 25])
def test_set_max_acceleration(motion_controller, acceleration):
    mc, alias = motion_controller
    mc.configuration.set_max_acceleration(acceleration, servo=alias)
    output_value = mc.communication.get_register(PROFILE_MAX_ACCELERATION_REGISTER, servo=alias)
    assert pytest.approx(acceleration) == output_value


@pytest.mark.smoke
@pytest.mark.parametrize("acceleration", [0, 10, 25])
def test_set_max_profile_acceleration(motion_controller, acceleration):
    mc, alias = motion_controller
    mc.configuration.set_max_profile_acceleration(acceleration, servo=alias)
    output_value = mc.communication.get_register(PROFILE_MAX_ACCELERATION_REGISTER, servo=alias)
    assert pytest.approx(acceleration) == output_value


@pytest.mark.smoke
@pytest.mark.parametrize("deceleration", [0, 10, 25])
def test_set_max_deceleration(motion_controller, deceleration):
    mc, alias = motion_controller
    mc.configuration.set_max_profile_deceleration(deceleration, servo=alias)
    output_value = mc.communication.get_register(PROFILE_MAX_DECELERATION_REGISTER, servo=alias)
    assert pytest.approx(output_value) == deceleration


@pytest.mark.smoke
@pytest.mark.parametrize("velocity", [0, 10, 25])
def test_set_max_velocity(motion_controller, velocity):
    mc, alias = motion_controller
    mc.configuration.set_max_velocity(velocity, servo=alias)
    output_value = mc.communication.get_register(MAX_VELOCITY_REGISTER, servo=alias)
    assert pytest.approx(velocity) == output_value


@pytest.mark.smoke
@pytest.mark.parametrize("velocity", [0, 10, 25])
def test_set_max_profile_velocity(motion_controller, velocity):
    mc, alias = motion_controller
    mc.configuration.set_max_profile_velocity(velocity, servo=alias)
    output_value = mc.communication.get_register(PROFILE_MAX_VELOCITY_REGISTER, servo=alias)
    assert pytest.approx(velocity) == output_value


@pytest.mark.smoke
def test_get_position_and_velocity_loop_rate(motion_controller):
    mc, alias = motion_controller
    test_value = mc.configuration.get_position_and_velocity_loop_rate(servo=alias)
    reg_value = mc.communication.get_register(POSITION_AND_VELOCITY_LOOP_RATE_REGISTER, servo=alias)
    assert test_value == reg_value


@pytest.mark.smoke
def test_get_current_loop_rate(motion_controller):
    mc, alias = motion_controller
    test_value = mc.configuration.get_current_loop_rate(servo=alias)
    reg_value = mc.communication.get_register(CURRENT_LOOP_RATE_REGISTER, servo=alias)
    assert test_value == reg_value


@pytest.mark.smoke
def test_get_power_stage_frequency(motion_controller):
    mc, alias = motion_controller
    mc.configuration.get_power_stage_frequency(servo=alias)


@pytest.mark.smoke
def test_get_power_stage_frequency_raw(motion_controller):
    mc, alias = motion_controller
    test_value = mc.configuration.get_power_stage_frequency(servo=alias, raw=True)
    pow_stg_freq = mc.communication.get_register(
        POWER_STAGE_FREQUENCY_SELECTION_REGISTER, servo=alias
    )
    assert test_value == pow_stg_freq


@pytest.mark.smoke
def test_get_power_stage_frequency_enum(motion_controller):
    mc, alias = motion_controller
    mc.configuration.get_power_stage_frequency_enum(servo=alias)


@pytest.mark.smoke
@pytest.mark.parametrize("input_value", [0, 1, 2, 3])
def test_set_power_stage_frequency(motion_controller, input_value):
    input_value = 0
    mc, alias = motion_controller
    mc.configuration.set_power_stage_frequency(input_value, servo=alias)
    output_value = mc.communication.get_register(
        POWER_STAGE_FREQUENCY_SELECTION_REGISTER, servo=alias
    )
    assert pytest.approx(input_value) == output_value


@pytest.mark.smoke
def test_get_power_stage_frequency_exception(mocker, motion_controller):
    mc, alias = motion_controller
    mocker.patch("ingeniamotion.communication.Communication.get_register", return_value=5)
    with pytest.raises(ValueError):
        mc.configuration.get_power_stage_frequency(servo=alias)


@pytest.mark.smoke
def test_get_status_word(motion_controller):
    mc, alias = motion_controller
    test_value = mc.configuration.get_status_word(servo=alias)
    reg_value = mc.communication.get_register(STATUS_WORD_REGISTER, servo=alias)
    assert test_value == reg_value


def test_is_motor_enabled_1(motion_controller):
    mc, alias = motion_controller
    mc.motion.motor_disable(alias)
    assert not mc.configuration.is_motor_enabled(servo=alias)
    mc.motion.motor_enable(servo=alias)
    assert mc.configuration.is_motor_enabled(servo=alias)
    mc.motion.motor_disable(servo=alias)
    assert not mc.configuration.is_motor_enabled(servo=alias)


@pytest.mark.smoke
@pytest.mark.parametrize(
    "status_word_value, expected_result",
    [
        (0xF29C, True),
        (0xF440, False),
        (0xD1A7, True),
        (0x86D7, True),
        (0x2A43, False),
        (0x33E6, True),
    ],
)
def test_is_motor_enabled_2(mocker, motion_controller, status_word_value, expected_result):
    mc, alias = motion_controller
    mocker.patch(
        "ingeniamotion.configuration.Configuration.get_status_word", return_value=status_word_value
    )
    test_value = mc.configuration.is_motor_enabled(servo=alias)
    assert test_value == expected_result


@pytest.mark.smoke
@pytest.mark.parametrize(
    "status_word_value, expected_result",
    [
        (0xF29C, True),
        (0xF440, True),
        (0xD1A7, True),
        (0x86D7, False),
        (0x2A43, False),
        (0x33E6, False),
    ],
)
def test_is_commutation_feedback_aligned(
    mocker, motion_controller, status_word_value, expected_result
):
    mc, alias = motion_controller
    mocker.patch(
        "ingeniamotion.configuration.Configuration.get_status_word", return_value=status_word_value
    )
    test_value = mc.configuration.is_commutation_feedback_aligned(servo=alias)
    assert test_value == expected_result


def test_set_phasing_mode(motion_controller):
    input_value = 0
    mc, alias = motion_controller
    mc.configuration.set_phasing_mode(input_value, servo=alias)
    output_value = mc.communication.get_register(PHASING_MODE_REGISTER, servo=alias)
    assert pytest.approx(input_value) == output_value


@pytest.mark.smoke
def test_get_phasing_mode(motion_controller):
    mc, alias = motion_controller
    test_value = mc.configuration.get_phasing_mode(servo=alias)
    reg_value = mc.communication.get_register(PHASING_MODE_REGISTER, servo=alias)
    assert test_value == reg_value


@pytest.mark.smoke
def test_set_generator_mode(motion_controller):
    input_value = 0
    mc, alias = motion_controller
    mc.configuration.set_generator_mode(input_value, servo=alias)
    output_value = mc.communication.get_register(GENERATOR_MODE_REGISTER, servo=alias)
    assert pytest.approx(input_value) == output_value


def test_set_motor_pair_poles(motion_controller_teardown):
    input_value = 0
    mc, alias = motion_controller_teardown
    mc.configuration.set_motor_pair_poles(input_value, servo=alias)
    output_value = mc.communication.get_register(MOTOR_POLE_PAIRS_REGISTER, servo=alias)
    assert pytest.approx(input_value) == output_value


@pytest.mark.smoke
def test_get_motor_pair_poles(motion_controller):
    mc, alias = motion_controller
    test_value = mc.configuration.get_motor_pair_poles(servo=alias)
    reg_value = mc.communication.get_register(MOTOR_POLE_PAIRS_REGISTER, servo=alias)
    assert test_value == reg_value


@pytest.mark.smoke
def test_get_sto_status(motion_controller):
    mc, alias = motion_controller
    test_value = mc.configuration.get_sto_status(servo=alias)
    reg_value = mc.communication.get_register(STO_STATUS_REGISTER, servo=alias)
    assert test_value == reg_value


def patch_get_sto_status(mocker, value):
    mocker.patch("ingeniamotion.configuration.Configuration.get_sto_status", return_value=value)


@pytest.mark.smoke
@pytest.mark.parametrize(
    "sto_status_value, expected_result",
    [
        (0x4843, 1),
        (0xF567, 1),
        (0xFFFF, 1),
        (0x0000, 0),
        (0x4766, 0),
        (0xF6A4, 0),
    ],
)
def test_is_sto1_active(mocker, motion_controller, sto_status_value, expected_result):
    mc, alias = motion_controller
    patch_get_sto_status(mocker, sto_status_value)
    value = mc.configuration.is_sto1_active(servo=alias)
    assert value == expected_result


@pytest.mark.smoke
@pytest.mark.parametrize(
    "sto_status_value, expected_result",
    [(0xA187, 1), (0x31BA, 1), (0xD7DD, 0), (0xFB8, 0), (0xA8DE, 1), (0x99A5, 0)],
)
def test_is_sto2_active(mocker, motion_controller, sto_status_value, expected_result):
    mc, alias = motion_controller
    patch_get_sto_status(mocker, sto_status_value)
    value = mc.configuration.is_sto2_active(servo=alias)
    assert value == expected_result


@pytest.mark.smoke
@pytest.mark.parametrize(
    "sto_status_value, expected_result",
    [(0xFAC4, 1), (0x1AE1, 0), (0xD9CA, 0), (0xEE94, 1), (0xAE9F, 1), (0x478B, 0)],
)
def test_check_sto_power_supply(mocker, motion_controller, sto_status_value, expected_result):
    mc, alias = motion_controller
    patch_get_sto_status(mocker, sto_status_value)
    value = mc.configuration.check_sto_power_supply(servo=alias)
    assert value == expected_result


@pytest.mark.smoke
@pytest.mark.parametrize(
    "sto_status_value, expected_result",
    [(0x1BAF, 1), (0xD363, 0), (0xAD9D, 1), (0x8D14, 0), (0x9AEE, 1), (0x94A7, 0)],
)
def test_check_sto_abnormal_fault(mocker, motion_controller, sto_status_value, expected_result):
    mc, alias = motion_controller
    patch_get_sto_status(mocker, sto_status_value)
    value = mc.configuration.check_sto_abnormal_fault(servo=alias)
    assert value == expected_result


@pytest.mark.smoke
@pytest.mark.parametrize(
    "sto_status_value, expected_result",
    [(0xF29C, 1), (0xF440, 0), (0xD1A7, 0), (0x86D7, 1), (0x2A43, 0), (0x33E6, 0)],
)
def test_get_sto_report_bit(mocker, motion_controller, sto_status_value, expected_result):
    mc, alias = motion_controller
    patch_get_sto_status(mocker, sto_status_value)
    value = mc.configuration.get_sto_report_bit(servo=alias)
    assert value == expected_result


@pytest.mark.smoke
@pytest.mark.parametrize(
    "sto_status_value, expected_result", [(0x13A0, False), (0x7648, False), (0x4, True)]
)
def test_is_sto_active(mocker, motion_controller, sto_status_value, expected_result):
    mc, alias = motion_controller
    patch_get_sto_status(mocker, sto_status_value)
    value = mc.configuration.is_sto_active(servo=alias)
    assert value == expected_result


@pytest.mark.smoke
@pytest.mark.parametrize(
    "sto_status_value, expected_result", [(0xC18A, False), (0x742C, False), (0x17, True)]
)
def test_is_sto_inactive(mocker, motion_controller, sto_status_value, expected_result):
    mc, alias = motion_controller
    patch_get_sto_status(mocker, sto_status_value)
    value = mc.configuration.is_sto_inactive(servo=alias)
    assert value == expected_result


@pytest.mark.smoke
@pytest.mark.parametrize(
    "sto_status_value, expected_result", [(0x1BF3, False), (0x6B7, False), (0x1F, True)]
)
def test_is_sto_abnormal_latched(mocker, motion_controller, sto_status_value, expected_result):
    mc, alias = motion_controller
    patch_get_sto_status(mocker, sto_status_value)
    value = mc.configuration.is_sto_abnormal_latched(servo=alias)
    assert value == expected_result


def test_store_configuration(motion_controller):
    mc, alias = motion_controller
    mc.configuration.store_configuration(servo=alias)


def test_restore_configuration(motion_controller):
    mc, alias = motion_controller
    mc.configuration.restore_configuration(servo=alias)


@pytest.mark.no_connection
def test_get_drive_info_coco_moco(motion_controller):
    expected_product_codes = [12, 21]
    expected_revision_numbers = [123, 321]
    expected_firmware_versions = ["4.3.2", "2.3.4"]
    expected_serial_numbers = [3456, 6543]

    mc, alias = motion_controller
    prod_codes, rev_nums, fw_vers, ser_nums = mc.configuration.get_drive_info_coco_moco(alias)

    assert prod_codes == expected_product_codes
    assert rev_nums == expected_revision_numbers
    assert fw_vers == expected_firmware_versions
    assert ser_nums == expected_serial_numbers


@pytest.mark.no_connection
def test_get_product_code(motion_controller):
    expected_product_code_0 = 12
    expected_product_code_1 = 21

    mc, alias = motion_controller
    product_code_0 = mc.configuration.get_product_code(alias, 0)
    product_code_1 = mc.configuration.get_product_code(alias, 1)

    assert product_code_0 == expected_product_code_0
    assert product_code_1 == expected_product_code_1


@pytest.mark.no_connection
def test_get_revision_number(motion_controller):
    expected_revision_number_0 = 123
    expected_revision_number_1 = 321

    mc, alias = motion_controller
    revision_number_0 = mc.configuration.get_revision_number(alias, 0)
    revision_number_1 = mc.configuration.get_revision_number(alias, 1)

    assert revision_number_0 == expected_revision_number_0
    assert revision_number_1 == expected_revision_number_1


@pytest.mark.no_connection
def test_get_serial_number(motion_controller):
    expected_serial_number_0 = 3456
    expected_serial_number_1 = 6543

    mc, alias = motion_controller
    serial_number_0 = mc.configuration.get_serial_number(alias, 0)
    serial_number_1 = mc.configuration.get_serial_number(alias, 1)

    assert serial_number_0 == expected_serial_number_0
    assert serial_number_1 == expected_serial_number_1


@pytest.mark.no_connection
def test_get_fw_version(motion_controller):
    expected_fw_version_0 = "4.3.2"
    expected_fw_version_1 = "2.3.4"

    mc, alias = motion_controller
    firmware_version_0 = mc.configuration.get_fw_version(alias, 0)
    firmware_version_1 = mc.configuration.get_fw_version(alias, 1)

    assert firmware_version_0 == expected_fw_version_0
    assert firmware_version_1 == expected_fw_version_1


@pytest.mark.no_connection
def test_change_baudrate_exception(motion_controller):
    mc, alias = motion_controller
    with pytest.raises(ValueError):
        mc.configuration.change_baudrate(CAN_BAUDRATE.Baudrate_1M, alias)


@pytest.mark.no_connection
<<<<<<< HEAD
def test_change_node_id_exception(motion_controller):
    mc, alias = motion_controller
    with pytest.raises(ValueError):
        mc.configuration.change_node_id(32, alias)
=======
def test_get_vendor_id(motion_controller):
    expected_vendor_id = 123456789

    mc, alias = motion_controller
    vendor_id = mc.configuration.get_vendor_id(alias)

    assert vendor_id == expected_vendor_id
>>>>>>> aa926eac
<|MERGE_RESOLUTION|>--- conflicted
+++ resolved
@@ -527,12 +527,6 @@
 
 
 @pytest.mark.no_connection
-<<<<<<< HEAD
-def test_change_node_id_exception(motion_controller):
-    mc, alias = motion_controller
-    with pytest.raises(ValueError):
-        mc.configuration.change_node_id(32, alias)
-=======
 def test_get_vendor_id(motion_controller):
     expected_vendor_id = 123456789
 
@@ -540,4 +534,10 @@
     vendor_id = mc.configuration.get_vendor_id(alias)
 
     assert vendor_id == expected_vendor_id
->>>>>>> aa926eac
+
+
+@pytest.mark.no_connection
+def test_change_node_id_exception(motion_controller):
+    mc, alias = motion_controller
+    with pytest.raises(ValueError):
+        mc.configuration.change_node_id(32, alias)