import os
import pytest

from ingenialink.canopen.network import CAN_BAUDRATE

BRAKE_OVERRIDE_REGISTER = "MOT_BRAKE_OVERRIDE"
POSITION_SET_POINT_REGISTER = "CL_POS_SET_POINT_VALUE"
PROFILE_MAX_ACCELERATION_REGISTER = "PROF_MAX_ACC"
PROFILE_MAX_DECELERATION_REGISTER = "PROF_MAX_DEC"
PROFILE_MAX_VELOCITY_REGISTER = "PROF_MAX_VEL"
MAX_VELOCITY_REGISTER = "CL_VEL_REF_MAX"
POWER_STAGE_FREQUENCY_SELECTION_REGISTER = "DRV_PS_FREQ_SELECTION"
POSITION_AND_VELOCITY_LOOP_RATE_REGISTER = "DRV_POS_VEL_RATE"
CURRENT_LOOP_RATE_REGISTER = "CL_CUR_FREQ"
STATUS_WORD_REGISTER = "DRV_STATE_STATUS"
PHASING_MODE_REGISTER = "COMMU_PHASING_MODE"
GENERATOR_MODE_REGISTER = "FBK_GEN_MODE"
MOTOR_POLE_PAIRS_REGISTER = "MOT_PAIR_POLES"
STO_STATUS_REGISTER = "DRV_PROT_STO_STATUS"
VELOCITY_LOOP_KP_REGISTER = "CL_VEL_PID_KP"
VELOCITY_LOOP_KI_REGISTER = "CL_VEL_PID_KI"
VELOCITY_LOOP_KD_REGISTER = "CL_VEL_PID_KD"
POSITION_LOOP_KP_REGISTER = "CL_POS_PID_KP"
POSITION_LOOP_KI_REGISTER = "CL_POS_PID_KI"
POSITION_LOOP_KD_REGISTER = "CL_POS_PID_KD"
RATED_CURRENT_REGISTER = "MOT_RATED_CURRENT"
MAX_CURRENT_REGISTER = "CL_CUR_REF_MAX"


@pytest.fixture
def teardown_brake_override(motion_controller):
    yield
    mc, alias = motion_controller
    mc.configuration.default_brake(servo=alias)


@pytest.mark.smoke
def test_release_brake(motion_controller, teardown_brake_override):
    mc, alias = motion_controller
    mc.configuration.release_brake(servo=alias)
    assert (
        mc.communication.get_register(BRAKE_OVERRIDE_REGISTER, servo=alias, axis=1)
        == mc.configuration.BrakeOverride.RELEASE_BRAKE
    )


@pytest.mark.smoke
def test_enable_brake(motion_controller, teardown_brake_override):
    mc, alias = motion_controller
    mc.configuration.enable_brake(servo=alias)
    assert (
        mc.communication.get_register(BRAKE_OVERRIDE_REGISTER, servo=alias, axis=1)
        == mc.configuration.BrakeOverride.ENABLE_BRAKE
    )


@pytest.mark.smoke
def test_disable_brake_override(motion_controller, teardown_brake_override):
    mc, alias = motion_controller
    mc.configuration.disable_brake_override(servo=alias)
    assert (
        mc.communication.get_register(BRAKE_OVERRIDE_REGISTER, servo=alias, axis=1)
        == mc.configuration.BrakeOverride.OVERRIDE_DISABLED
    )


@pytest.fixture
def remove_file_if_exist():
    yield
    file_path = "test_file.xcf"
    if os.path.isfile(file_path):
        os.remove(file_path)


@pytest.mark.usefixtures("remove_file_if_exist")
def test_save_configuration_and_load_configuration(motion_controller):
    file_path = "test_file.xcf"
    mc, alias = motion_controller
    old_value = mc.communication.get_register(PROFILE_MAX_VELOCITY_REGISTER, servo=alias)
    mc.communication.set_register(PROFILE_MAX_VELOCITY_REGISTER, 10, servo=alias)
    mc.configuration.save_configuration(file_path, servo=alias)
    assert os.path.isfile(file_path)
    mc.communication.set_register(PROFILE_MAX_VELOCITY_REGISTER, 20, servo=alias)
    mc.configuration.load_configuration(file_path, servo=alias)
    assert mc.communication.get_register(PROFILE_MAX_VELOCITY_REGISTER, servo=alias) == 10
    mc.communication.set_register(PROFILE_MAX_VELOCITY_REGISTER, old_value, servo=alias)


@pytest.mark.usefixtures("remove_file_if_exist")
@pytest.mark.canopen
@pytest.mark.eoe
def test_save_configuration_and_load_configuration_nvm_none(motion_controller):
    file_path = "test_file.xcf"
    mc, alias = motion_controller
    old_value = mc.communication.get_register(POSITION_SET_POINT_REGISTER, servo=alias)
    mc.communication.set_register(POSITION_SET_POINT_REGISTER, 10, servo=alias)
    mc.configuration.save_configuration(file_path, servo=alias)
    assert os.path.isfile(file_path)
    mc.communication.set_register(POSITION_SET_POINT_REGISTER, 20, servo=alias)
    mc.configuration.load_configuration(file_path, servo=alias)
    assert mc.communication.get_register(POSITION_SET_POINT_REGISTER, servo=alias) == 20
    mc.communication.set_register(POSITION_SET_POINT_REGISTER, old_value, servo=alias)


def test_set_profiler_exception(motion_controller):
    mc, alias = motion_controller

    with pytest.raises(TypeError):
        mc.configuration.set_profiler(None, None, None, servo=alias)


@pytest.mark.smoke
@pytest.mark.parametrize(
    "acceleration, deceleration, velocity",
    [(0, 0, 0), (15, 20, 25), (1, None, None), (None, 1, None), (None, None, 1)],
)
def test_set_profiler(motion_controller, acceleration, deceleration, velocity):
    mc, alias = motion_controller
    register_dict = {
        "acc": PROFILE_MAX_ACCELERATION_REGISTER,
        "dec": PROFILE_MAX_DECELERATION_REGISTER,
        "vel": PROFILE_MAX_VELOCITY_REGISTER,
    }
    expected_values = {"acc": acceleration, "dec": deceleration, "vel": velocity}
    for key in [key for key, value in expected_values.items() if value is None]:
        expected_value = mc.communication.get_register(register_dict[key], servo=alias)
        expected_values[key] = expected_value
    mc.configuration.set_profiler(acceleration, deceleration, velocity, servo=alias)
    for key, value in expected_values.items():
        actual_value = mc.communication.get_register(register_dict[key], servo=alias)
        assert pytest.approx(expected_values[key]) == actual_value


@pytest.mark.smoke
@pytest.mark.parametrize("acceleration", [0, 10, 25])
def test_set_max_acceleration(motion_controller, acceleration):
    mc, alias = motion_controller
    mc.configuration.set_max_acceleration(acceleration, servo=alias)
    output_value = mc.communication.get_register(PROFILE_MAX_ACCELERATION_REGISTER, servo=alias)
    assert pytest.approx(acceleration) == output_value


@pytest.mark.smoke
@pytest.mark.parametrize("acceleration", [0, 10, 25])
def test_set_max_profile_acceleration(motion_controller, acceleration):
    mc, alias = motion_controller
    mc.configuration.set_max_profile_acceleration(acceleration, servo=alias)
    output_value = mc.communication.get_register(PROFILE_MAX_ACCELERATION_REGISTER, servo=alias)
    assert pytest.approx(acceleration) == output_value


@pytest.mark.smoke
@pytest.mark.parametrize("deceleration", [0, 10, 25])
def test_set_max_deceleration(motion_controller, deceleration):
    mc, alias = motion_controller
    mc.configuration.set_max_profile_deceleration(deceleration, servo=alias)
    output_value = mc.communication.get_register(PROFILE_MAX_DECELERATION_REGISTER, servo=alias)
    assert pytest.approx(output_value) == deceleration


@pytest.mark.smoke
@pytest.mark.parametrize("velocity", [0, 10, 25])
def test_set_max_velocity(motion_controller, velocity):
    mc, alias = motion_controller
    mc.configuration.set_max_velocity(velocity, servo=alias)
    output_value = mc.communication.get_register(MAX_VELOCITY_REGISTER, servo=alias)
    assert pytest.approx(velocity) == output_value


@pytest.mark.smoke
@pytest.mark.parametrize("velocity", [0, 10, 25])
def test_set_max_profile_velocity(motion_controller, velocity):
    mc, alias = motion_controller
    mc.configuration.set_max_profile_velocity(velocity, servo=alias)
    output_value = mc.communication.get_register(PROFILE_MAX_VELOCITY_REGISTER, servo=alias)
    assert pytest.approx(velocity) == output_value


@pytest.mark.smoke
def test_get_position_and_velocity_loop_rate(motion_controller):
    mc, alias = motion_controller
    test_value = mc.configuration.get_position_and_velocity_loop_rate(servo=alias)
    reg_value = mc.communication.get_register(POSITION_AND_VELOCITY_LOOP_RATE_REGISTER, servo=alias)
    assert test_value == reg_value


@pytest.mark.smoke
def test_get_current_loop_rate(motion_controller):
    mc, alias = motion_controller
    test_value = mc.configuration.get_current_loop_rate(servo=alias)
    reg_value = mc.communication.get_register(CURRENT_LOOP_RATE_REGISTER, servo=alias)
    assert test_value == reg_value


@pytest.mark.smoke
def test_get_power_stage_frequency(motion_controller):
    mc, alias = motion_controller
    mc.configuration.get_power_stage_frequency(servo=alias)


@pytest.mark.smoke
def test_get_power_stage_frequency_raw(motion_controller):
    mc, alias = motion_controller
    test_value = mc.configuration.get_power_stage_frequency(servo=alias, raw=True)
    pow_stg_freq = mc.communication.get_register(
        POWER_STAGE_FREQUENCY_SELECTION_REGISTER, servo=alias
    )
    assert test_value == pow_stg_freq


@pytest.mark.smoke
def test_get_power_stage_frequency_enum(motion_controller):
    mc, alias = motion_controller
    mc.configuration.get_power_stage_frequency_enum(servo=alias)


@pytest.mark.smoke
@pytest.mark.parametrize("input_value", [0, 1, 2, 3])
def test_set_power_stage_frequency(motion_controller, input_value):
    input_value = 0
    mc, alias = motion_controller
    mc.configuration.set_power_stage_frequency(input_value, servo=alias)
    output_value = mc.communication.get_register(
        POWER_STAGE_FREQUENCY_SELECTION_REGISTER, servo=alias
    )
    assert pytest.approx(input_value) == output_value


@pytest.mark.smoke
def test_get_power_stage_frequency_exception(mocker, motion_controller):
    mc, alias = motion_controller
    mocker.patch("ingeniamotion.communication.Communication.get_register", return_value=5)
    with pytest.raises(ValueError):
        mc.configuration.get_power_stage_frequency(servo=alias)


@pytest.mark.smoke
def test_get_status_word(motion_controller):
    mc, alias = motion_controller
    test_value = mc.configuration.get_status_word(servo=alias)
    reg_value = mc.communication.get_register(STATUS_WORD_REGISTER, servo=alias)
    assert test_value == reg_value


def test_is_motor_enabled_1(motion_controller):
    mc, alias = motion_controller
    mc.motion.motor_disable(alias)
    assert not mc.configuration.is_motor_enabled(servo=alias)
    mc.motion.motor_enable(servo=alias)
    assert mc.configuration.is_motor_enabled(servo=alias)
    mc.motion.motor_disable(servo=alias)
    assert not mc.configuration.is_motor_enabled(servo=alias)


@pytest.mark.smoke
@pytest.mark.parametrize(
    "status_word_value, expected_result",
    [
        (0xF29C, True),
        (0xF440, False),
        (0xD1A7, True),
        (0x86D7, True),
        (0x2A43, False),
        (0x33E6, True),
    ],
)
def test_is_motor_enabled_2(mocker, motion_controller, status_word_value, expected_result):
    mc, alias = motion_controller
    mocker.patch(
        "ingeniamotion.configuration.Configuration.get_status_word", return_value=status_word_value
    )
    test_value = mc.configuration.is_motor_enabled(servo=alias)
    assert test_value == expected_result


@pytest.mark.smoke
@pytest.mark.parametrize(
    "status_word_value, expected_result",
    [
        (0xF29C, True),
        (0xF440, True),
        (0xD1A7, True),
        (0x86D7, False),
        (0x2A43, False),
        (0x33E6, False),
    ],
)
def test_is_commutation_feedback_aligned(
    mocker, motion_controller, status_word_value, expected_result
):
    mc, alias = motion_controller
    mocker.patch(
        "ingeniamotion.configuration.Configuration.get_status_word", return_value=status_word_value
    )
    test_value = mc.configuration.is_commutation_feedback_aligned(servo=alias)
    assert test_value == expected_result


def test_set_phasing_mode(motion_controller):
    input_value = 0
    mc, alias = motion_controller
    mc.configuration.set_phasing_mode(input_value, servo=alias)
    output_value = mc.communication.get_register(PHASING_MODE_REGISTER, servo=alias)
    assert pytest.approx(input_value) == output_value


@pytest.mark.smoke
def test_get_phasing_mode(motion_controller):
    mc, alias = motion_controller
    test_value = mc.configuration.get_phasing_mode(servo=alias)
    reg_value = mc.communication.get_register(PHASING_MODE_REGISTER, servo=alias)
    assert test_value == reg_value


@pytest.mark.smoke
def test_set_generator_mode(motion_controller):
    input_value = 0
    mc, alias = motion_controller
    mc.configuration.set_generator_mode(input_value, servo=alias)
    output_value = mc.communication.get_register(GENERATOR_MODE_REGISTER, servo=alias)
    assert pytest.approx(input_value) == output_value


def test_set_motor_pair_poles(motion_controller_teardown):
    input_value = 0
    mc, alias = motion_controller_teardown
    mc.configuration.set_motor_pair_poles(input_value, servo=alias)
    output_value = mc.communication.get_register(MOTOR_POLE_PAIRS_REGISTER, servo=alias)
    assert pytest.approx(input_value) == output_value


@pytest.mark.smoke
def test_get_motor_pair_poles(motion_controller):
    mc, alias = motion_controller
    test_value = mc.configuration.get_motor_pair_poles(servo=alias)
    reg_value = mc.communication.get_register(MOTOR_POLE_PAIRS_REGISTER, servo=alias)
    assert test_value == reg_value


@pytest.mark.smoke
def test_get_sto_status(motion_controller):
    mc, alias = motion_controller
    test_value = mc.configuration.get_sto_status(servo=alias)
    reg_value = mc.communication.get_register(STO_STATUS_REGISTER, servo=alias)
    assert test_value == reg_value


def patch_get_sto_status(mocker, value):
    mocker.patch("ingeniamotion.configuration.Configuration.get_sto_status", return_value=value)


@pytest.mark.smoke
@pytest.mark.parametrize(
    "sto_status_value, expected_result",
    [
        (0x4843, 1),
        (0xF567, 1),
        (0xFFFF, 1),
        (0x0000, 0),
        (0x4766, 0),
        (0xF6A4, 0),
    ],
)
def test_is_sto1_active(mocker, motion_controller, sto_status_value, expected_result):
    mc, alias = motion_controller
    patch_get_sto_status(mocker, sto_status_value)
    value = mc.configuration.is_sto1_active(servo=alias)
    assert value == expected_result


@pytest.mark.smoke
@pytest.mark.parametrize(
    "sto_status_value, expected_result",
    [(0xA187, 1), (0x31BA, 1), (0xD7DD, 0), (0xFB8, 0), (0xA8DE, 1), (0x99A5, 0)],
)
def test_is_sto2_active(mocker, motion_controller, sto_status_value, expected_result):
    mc, alias = motion_controller
    patch_get_sto_status(mocker, sto_status_value)
    value = mc.configuration.is_sto2_active(servo=alias)
    assert value == expected_result


@pytest.mark.smoke
@pytest.mark.parametrize(
    "sto_status_value, expected_result",
    [(0xFAC4, 1), (0x1AE1, 0), (0xD9CA, 0), (0xEE94, 1), (0xAE9F, 1), (0x478B, 0)],
)
def test_check_sto_power_supply(mocker, motion_controller, sto_status_value, expected_result):
    mc, alias = motion_controller
    patch_get_sto_status(mocker, sto_status_value)
    value = mc.configuration.check_sto_power_supply(servo=alias)
    assert value == expected_result


@pytest.mark.smoke
@pytest.mark.parametrize(
    "sto_status_value, expected_result",
    [(0x1BAF, 1), (0xD363, 0), (0xAD9D, 1), (0x8D14, 0), (0x9AEE, 1), (0x94A7, 0)],
)
def test_check_sto_abnormal_fault(mocker, motion_controller, sto_status_value, expected_result):
    mc, alias = motion_controller
    patch_get_sto_status(mocker, sto_status_value)
    value = mc.configuration.check_sto_abnormal_fault(servo=alias)
    assert value == expected_result


@pytest.mark.smoke
@pytest.mark.parametrize(
    "sto_status_value, expected_result",
    [(0xF29C, 1), (0xF440, 0), (0xD1A7, 0), (0x86D7, 1), (0x2A43, 0), (0x33E6, 0)],
)
def test_get_sto_report_bit(mocker, motion_controller, sto_status_value, expected_result):
    mc, alias = motion_controller
    patch_get_sto_status(mocker, sto_status_value)
    value = mc.configuration.get_sto_report_bit(servo=alias)
    assert value == expected_result


@pytest.mark.smoke
@pytest.mark.parametrize(
    "sto_status_value, expected_result", [(0x13A0, False), (0x7648, False), (0x4, True)]
)
def test_is_sto_active(mocker, motion_controller, sto_status_value, expected_result):
    mc, alias = motion_controller
    patch_get_sto_status(mocker, sto_status_value)
    value = mc.configuration.is_sto_active(servo=alias)
    assert value == expected_result


@pytest.mark.smoke
@pytest.mark.parametrize(
    "sto_status_value, expected_result", [(0xC18A, False), (0x742C, False), (0x17, True)]
)
def test_is_sto_inactive(mocker, motion_controller, sto_status_value, expected_result):
    mc, alias = motion_controller
    patch_get_sto_status(mocker, sto_status_value)
    value = mc.configuration.is_sto_inactive(servo=alias)
    assert value == expected_result


@pytest.mark.smoke
@pytest.mark.parametrize(
    "sto_status_value, expected_result", [(0x1BF3, False), (0x6B7, False), (0x1F, True)]
)
def test_is_sto_abnormal_latched(mocker, motion_controller, sto_status_value, expected_result):
    mc, alias = motion_controller
    patch_get_sto_status(mocker, sto_status_value)
    value = mc.configuration.is_sto_abnormal_latched(servo=alias)
    assert value == expected_result


def test_store_configuration(motion_controller):
    mc, alias = motion_controller
    mc.configuration.store_configuration(servo=alias)


def test_restore_configuration(motion_controller):
    mc, alias = motion_controller
    mc.configuration.restore_configuration(servo=alias)


@pytest.mark.no_connection
def test_get_drive_info_coco_moco(motion_controller):
    expected_product_codes = [12, 21]
    expected_revision_numbers = [123, 321]
    expected_firmware_versions = ["4.3.2", "2.3.4"]
    expected_serial_numbers = [3456, 6543]

    mc, alias = motion_controller
    prod_codes, rev_nums, fw_vers, ser_nums = mc.configuration.get_drive_info_coco_moco(alias)

    assert prod_codes == expected_product_codes
    assert rev_nums == expected_revision_numbers
    assert fw_vers == expected_firmware_versions
    assert ser_nums == expected_serial_numbers


@pytest.mark.no_connection
def test_get_product_code(motion_controller):
    expected_product_code_0 = 12
    expected_product_code_1 = 21

    mc, alias = motion_controller
    product_code_0 = mc.configuration.get_product_code(alias, 0)
    product_code_1 = mc.configuration.get_product_code(alias, 1)

    assert product_code_0 == expected_product_code_0
    assert product_code_1 == expected_product_code_1


@pytest.mark.no_connection
def test_get_revision_number(motion_controller):
    expected_revision_number_0 = 123
    expected_revision_number_1 = 321

    mc, alias = motion_controller
    revision_number_0 = mc.configuration.get_revision_number(alias, 0)
    revision_number_1 = mc.configuration.get_revision_number(alias, 1)

    assert revision_number_0 == expected_revision_number_0
    assert revision_number_1 == expected_revision_number_1


@pytest.mark.no_connection
def test_get_serial_number(motion_controller):
    expected_serial_number_0 = 3456
    expected_serial_number_1 = 6543

    mc, alias = motion_controller
    serial_number_0 = mc.configuration.get_serial_number(alias, 0)
    serial_number_1 = mc.configuration.get_serial_number(alias, 1)

    assert serial_number_0 == expected_serial_number_0
    assert serial_number_1 == expected_serial_number_1


@pytest.mark.no_connection
def test_get_fw_version(motion_controller):
    expected_fw_version_0 = "4.3.2"
    expected_fw_version_1 = "2.3.4"

    mc, alias = motion_controller
    firmware_version_0 = mc.configuration.get_fw_version(alias, 0)
    firmware_version_1 = mc.configuration.get_fw_version(alias, 1)

    assert firmware_version_0 == expected_fw_version_0
    assert firmware_version_1 == expected_fw_version_1


<<<<<<< HEAD
@pytest.mark.develop
def test_set_velocity_pid(motion_controller_teardown):
    mc, alias = motion_controller_teardown
    kp_test = 1
    ki_test = 2
    kd_test = 3
    mc.configuration.set_velocity_pid(kp_test, ki_test, kd_test, servo=alias)
    kp_reg = mc.communication.get_register(VELOCITY_LOOP_KP_REGISTER, servo=alias)
    ki_reg = mc.communication.get_register(VELOCITY_LOOP_KI_REGISTER, servo=alias)
    kd_reg = mc.communication.get_register(VELOCITY_LOOP_KD_REGISTER, servo=alias)
    assert kp_test == kp_reg
    assert ki_test == ki_reg
    assert kd_test == kd_reg


@pytest.mark.develop
def test_set_position_pid(motion_controller_teardown):
    mc, alias = motion_controller_teardown
    kp_test = 1
    ki_test = 2
    kd_test = 3
    mc.configuration.set_position_pid(kp_test, ki_test, kd_test, servo=alias)
    kp_reg = mc.communication.get_register(POSITION_LOOP_KP_REGISTER, servo=alias)
    ki_reg = mc.communication.get_register(POSITION_LOOP_KI_REGISTER, servo=alias)
    kd_reg = mc.communication.get_register(POSITION_LOOP_KD_REGISTER, servo=alias)
    assert kp_test == kp_reg
    assert ki_test == ki_reg
    assert kd_test == kd_reg


@pytest.mark.develop
@pytest.mark.smoke
def test_get_set_rated_current(motion_controller):
    mc, alias = motion_controller
    initial_rated_current = mc.communication.get_register(RATED_CURRENT_REGISTER, servo=alias)
    read_rated_current = mc.configuration.get_rated_current(alias)
    assert pytest.approx(initial_rated_current) == read_rated_current
    test_rated_current = 1.23
    mc.configuration.set_rated_current(test_rated_current, servo=alias)
    read_test_rated_current = mc.communication.get_register(RATED_CURRENT_REGISTER, servo=alias)
    assert pytest.approx(test_rated_current) == read_test_rated_current
    # Teardown
    mc.communication.set_register(RATED_CURRENT_REGISTER, initial_rated_current, servo=alias)


@pytest.mark.develop
@pytest.mark.smoke
def test_get_max_current(motion_controller):
    mc, alias = motion_controller
    real_max_current = mc.communication.get_register(MAX_CURRENT_REGISTER, servo=alias)
    test_max_current = mc.configuration.get_max_current(alias)
    assert pytest.approx(real_max_current) == test_max_current
=======
@pytest.mark.no_connection
def test_change_baudrate_exception(motion_controller):
    mc, alias = motion_controller
    with pytest.raises(ValueError):
        mc.configuration.change_baudrate(CAN_BAUDRATE.Baudrate_1M, alias)


@pytest.mark.no_connection
def test_get_vendor_id(motion_controller):
    expected_vendor_id = 123456789

    mc, alias = motion_controller
    vendor_id = mc.configuration.get_vendor_id(alias)

    assert vendor_id == expected_vendor_id


@pytest.mark.no_connection
def test_change_node_id_exception(motion_controller):
    mc, alias = motion_controller
    with pytest.raises(ValueError):
        mc.configuration.change_node_id(32, alias)
>>>>>>> faed52b2
<|MERGE_RESOLUTION|>--- conflicted
+++ resolved
@@ -527,7 +527,30 @@
     assert firmware_version_1 == expected_fw_version_1
 
 
-<<<<<<< HEAD
+@pytest.mark.no_connection
+def test_change_baudrate_exception(motion_controller):
+    mc, alias = motion_controller
+    with pytest.raises(ValueError):
+        mc.configuration.change_baudrate(CAN_BAUDRATE.Baudrate_1M, alias)
+
+
+@pytest.mark.no_connection
+def test_get_vendor_id(motion_controller):
+    expected_vendor_id = 123456789
+
+    mc, alias = motion_controller
+    vendor_id = mc.configuration.get_vendor_id(alias)
+
+    assert vendor_id == expected_vendor_id
+
+
+@pytest.mark.no_connection
+def test_change_node_id_exception(motion_controller):
+    mc, alias = motion_controller
+    with pytest.raises(ValueError):
+        mc.configuration.change_node_id(32, alias)
+
+
 @pytest.mark.develop
 def test_set_velocity_pid(motion_controller_teardown):
     mc, alias = motion_controller_teardown
@@ -579,28 +602,4 @@
     mc, alias = motion_controller
     real_max_current = mc.communication.get_register(MAX_CURRENT_REGISTER, servo=alias)
     test_max_current = mc.configuration.get_max_current(alias)
-    assert pytest.approx(real_max_current) == test_max_current
-=======
-@pytest.mark.no_connection
-def test_change_baudrate_exception(motion_controller):
-    mc, alias = motion_controller
-    with pytest.raises(ValueError):
-        mc.configuration.change_baudrate(CAN_BAUDRATE.Baudrate_1M, alias)
-
-
-@pytest.mark.no_connection
-def test_get_vendor_id(motion_controller):
-    expected_vendor_id = 123456789
-
-    mc, alias = motion_controller
-    vendor_id = mc.configuration.get_vendor_id(alias)
-
-    assert vendor_id == expected_vendor_id
-
-
-@pytest.mark.no_connection
-def test_change_node_id_exception(motion_controller):
-    mc, alias = motion_controller
-    with pytest.raises(ValueError):
-        mc.configuration.change_node_id(32, alias)
->>>>>>> faed52b2
+    assert pytest.approx(real_max_current) == test_max_current