[project]
dynamic = ["version", "urls"]

name = "ingeniamotion"
description = "Motion library for Novanta servo drives"
authors = [
  { name = "Novanta", email = "support@ingeniamc.com" }
]
readme = { file = "README.md", content-type = "text/markdown" }

classifiers = [
    "Programming Language :: Python :: 3",
    "Programming Language :: Python :: 3.9",
    "Programming Language :: Python :: 3.10",
    "Programming Language :: Python :: 3.11",
    "Programming Language :: Python :: 3.12",
    "Operating System :: OS Independent",
]

requires-python = ">=3.9"

dependencies = [
    "ingenialink>=7.4.3, < 8.0.0",
    "ingenialogger>=0.2.1",
    "ifaddr==0.1.7",
]

[project.optional-dependencies]
fsoe = ["fsoe_master==0.1.4+g9115368a2"]

[tool.poetry]
version = "0.9.2"  # base version

[[tool.poetry.source]]
name = "PyPI"
priority = "primary"

[[tool.poetry.source]]
name = "ingenia"
url = "http://pypi.novanta.com/simple"
priority = "supplemental"

[build-system]
requires = ["setuptools==75.6.0", "setuptools_scm[toml]>=8", "wheel==0.42.0"]
build-backend = "setuptools.build_meta"

[tool.setuptools_scm]
version_scheme = "only-version"
local_scheme = "node-and-date"
write_to = "ingeniamotion/_version.py"

[tool.setuptools]
include-package-data = true

[tool.setuptools.packages.find]
include = ["ingeniamotion"]

[tool.setuptools.package-data]
ingeniamotion = ["py.typed"]

# Dependencies to run poe tasks
[tool.poetry.group.dev]
optional = true
[tool.poetry.group.dev.dependencies]
poethepoet = {extras = ["poetry-plugin"], version = "^0.35.0"}

# Dependencies for build wheel tasks
[tool.poetry.group.build]
optional = true
[tool.poetry.group.build.dependencies]
twine = "==6.1.0"

# Dependencies for format task
[tool.poetry.group.format]
optional = true
[tool.poetry.group.format.dependencies]
ruff = "==0.9.2"

# Dependencies for docs task
[tool.poetry.group.docs]
optional = true
[tool.poetry.group.docs.dependencies]
sphinx = "==7.3.7"
sphinx-rtd-theme = "==2.0.0"
sphinxcontrib-bibtex = "==2.6.2"
sphinx_autodoc_typehints = "==1.12.0"
nbsphinx = "==0.9.4"
m2r2 = "==0.3.4"
jinja2 = "==3.1.4"

# Dependencies for type task
[tool.poetry.group.type]
optional = true
[tool.poetry.group.type.dependencies]
mypy = "==1.10.0"

# Dependencies for tests task
[tool.poetry.group.tests]
optional = true
[tool.poetry.group.tests.dependencies]
pytest = "==8.4.1"
pytest-env = "==1.1.5"
pytest-cov = "==2.12.1"
pytest-mock = "==3.6.1"
pytest-rerunfailures = "==15.1"
pytest-console-scripts = "==1.4.1"
matplotlib = "==3.8.2"
<<<<<<< HEAD
summit-testing-framework = "==0.1.5+pr44b14"
ingenialink = {version = "7.5.0+pr618b46", source = "ingenia"}
=======
summit-testing-framework = "==0.1.5"
ingenialink = "==7.5.0+g1f81ae3fe"
>>>>>>> 1d59082a

# -----------------------------------------------------------------------
#                                   TASKS
# -----------------------------------------------------------------------

# ----------------------------- Build wheel -----------------------------
[tool.poe.tasks.build]
help = "Build wheels"
sequence = [
    { cmd = "poetry build"},
    { cmd = "twine check dist/*"}
]

# ----------------------------- Ruff format -----------------------------
[tool.poe.tasks.ruff-format-check]
help = "Format check with ruff"
cmd = "ruff format --check ingeniamotion tests examples"

[tool.poe.tasks.ruff-check]
help = "Check with ruff"
cmd = "ruff check ingeniamotion tests"

[tool.poe.tasks.format]
help     = "Check format"
sequence = ["ruff-format-check", "ruff-check"]

# ----------------------------- Ruff reformat -----------------------------
[tool.poe.tasks.ruff-format]
help = "Format files with ruff"
cmd = "ruff format ingeniamotion tests examples"

[tool.poe.tasks.ruff-check-fix]
help = "Fix lint errors"
cmd = "ruff check --fix ingeniamotion tests"

[tool.poe.tasks.reformat]
help     = "Reformat files and fix lint errors"
sequence = ["ruff-format", "ruff-check-fix"]

# ----------------------------- Documentation -----------------------------
[tool.poe.tasks.docs]
help = "Build documentation"
cmd = "python -I -m sphinx -E -b html docs _docs"

# ----------------------------- Mypy -----------------------------
[tool.poe.tasks.type]
help = "Run type checks"
cmd = "mypy ingeniamotion"

# ----------------------------- Run unit tests -----------------------------
[tool.poe.tasks.tests]
cmd = "python -I -m pytest tests"

# ----------------------------- Coverage combine -----------------------------
[tool.poe.tasks.cov-combine]
cmd = "python -I -m coverage combine"

# ----------------------------- Coverage report -----------------------------
[tool.poe.tasks.cov-report]
cmd = "python -I -m coverage xml"<|MERGE_RESOLUTION|>--- conflicted
+++ resolved
@@ -105,13 +105,8 @@
 pytest-rerunfailures = "==15.1"
 pytest-console-scripts = "==1.4.1"
 matplotlib = "==3.8.2"
-<<<<<<< HEAD
 summit-testing-framework = "==0.1.5+pr44b14"
-ingenialink = {version = "7.5.0+pr618b46", source = "ingenia"}
-=======
-summit-testing-framework = "==0.1.5"
 ingenialink = "==7.5.0+g1f81ae3fe"
->>>>>>> 1d59082a
 
 # -----------------------------------------------------------------------
 #                                   TASKS
