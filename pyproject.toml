[project]
dynamic = ["version", "urls"]

name = "ingeniamotion"
description = "Motion library for Novanta servo drives"
authors = [
  { name = "Novanta", email = "support@ingeniamc.com" }
]
readme = { file = "README.md", content-type = "text/markdown" }

classifiers = [
    "Programming Language :: Python :: 3",
    "Programming Language :: Python :: 3.9",
    "Programming Language :: Python :: 3.10",
    "Programming Language :: Python :: 3.11",
    "Programming Language :: Python :: 3.12",
    "Operating System :: OS Independent",
]

requires-python = ">=3.9"

dependencies = [
    "ingenialink>=7.4.3, < 8.0.0",
    "ingenialogger>=0.2.1",
    "ifaddr==0.1.7",
]

[project.optional-dependencies]
fsoe = ["fsoe_master==0.1.4+g9115368a2"]

[tool.poetry]
version = "0.9.2"  # base version

[[tool.poetry.source]]
name = "PyPI"
priority = "primary"

[[tool.poetry.source]]
name = "ingenia"
url = "http://pypi.novanta.com/simple"
priority = "supplemental"

[build-system]
requires = ["setuptools==75.6.0", "setuptools_scm[toml]>=8", "wheel==0.42.0"]
build-backend = "setuptools.build_meta"

[tool.setuptools_scm]
version_scheme = "only-version"
local_scheme = "node-and-date"
write_to = "ingeniamotion/_version.py"

[tool.setuptools]
include-package-data = true

[tool.setuptools.packages.find]
include = ["ingeniamotion"]

[tool.setuptools.package-data]
ingeniamotion = ["py.typed"]

# Dependencies to run poe tasks
[tool.poetry.group.dev]
optional = true
[tool.poetry.group.dev.dependencies]
poethepoet = {extras = ["poetry-plugin"], version = "^0.35.0"}

# Dependencies for build wheel tasks
[tool.poetry.group.build]
optional = true
[tool.poetry.group.build.dependencies]
twine = "==6.1.0"

# Dependencies for format task
[tool.poetry.group.format]
optional = true
[tool.poetry.group.format.dependencies]
ruff = "==0.9.2"

# Dependencies for docs task
[tool.poetry.group.docs]
optional = true
[tool.poetry.group.docs.dependencies]
sphinx = "==7.3.7"
sphinx-rtd-theme = "==2.0.0"
sphinxcontrib-bibtex = "==2.6.2"
sphinx_autodoc_typehints = "==1.12.0"
nbsphinx = "==0.9.4"
m2r2 = "==0.3.4"
jinja2 = "==3.1.4"

# Dependencies for type task
[tool.poetry.group.type]
optional = true
[tool.poetry.group.type.dependencies]
mypy = "==1.10.0"

# Dependencies for tests task
[tool.poetry.group.tests]
optional = true
[tool.poetry.group.tests.dependencies]
pytest = "==8.4.1"
pytest-env = "==1.1.5"
pytest-cov = "==2.12.1"
pytest-mock = "==3.6.1"
pytest-rerunfailures = "==15.1"
pytest-console-scripts = "==1.4.1"
matplotlib = "==3.8.2"
summit-testing-framework = "==0.1.5"
<<<<<<< HEAD
ingenialink = {version = "7.5.0+pr618b46", source = "ingenia"}
=======
ingenialink = "==7.5.0+g1f81ae3fe"
>>>>>>> 36c435bc

# -----------------------------------------------------------------------
#                                   TASKS
# -----------------------------------------------------------------------

# ----------------------------- Build wheel -----------------------------
[tool.poe.tasks.build]
help = "Build wheels"
sequence = [
    { cmd = "poetry build"},
    { cmd = "twine check dist/*"}
]

# ----------------------------- Ruff format -----------------------------
[tool.poe.tasks.ruff-format-check]
help = "Format check with ruff"
cmd = "ruff format --check ingeniamotion tests examples"

[tool.poe.tasks.ruff-check]
help = "Check with ruff"
cmd = "ruff check ingeniamotion tests"

[tool.poe.tasks.format]
help     = "Check format"
sequence = ["ruff-format-check", "ruff-check"]

# ----------------------------- Ruff reformat -----------------------------
[tool.poe.tasks.ruff-format]
help = "Format files with ruff"
cmd = "ruff format ingeniamotion tests examples"

[tool.poe.tasks.ruff-check-fix]
help = "Fix lint errors"
cmd = "ruff check --fix ingeniamotion tests"

[tool.poe.tasks.reformat]
help     = "Reformat files and fix lint errors"
sequence = ["ruff-format", "ruff-check-fix"]

# ----------------------------- Documentation -----------------------------
[tool.poe.tasks.docs]
help = "Build documentation"
cmd = "python -I -m sphinx -E -b html docs _docs"

# ----------------------------- Mypy -----------------------------
[tool.poe.tasks.type]
help = "Run type checks"
cmd = "mypy ingeniamotion"

# ----------------------------- Run unit tests -----------------------------
[tool.poe.tasks.tests]
cmd = "python -I -m pytest tests"

# ----------------------------- Coverage combine -----------------------------
[tool.poe.tasks.cov-combine]
cmd = "python -I -m coverage combine"

# ----------------------------- Coverage report -----------------------------
[tool.poe.tasks.cov-report]
cmd = "python -I -m coverage xml"<|MERGE_RESOLUTION|>--- conflicted
+++ resolved
@@ -106,11 +106,7 @@
 pytest-console-scripts = "==1.4.1"
 matplotlib = "==3.8.2"
 summit-testing-framework = "==0.1.5"
-<<<<<<< HEAD
-ingenialink = {version = "7.5.0+pr618b46", source = "ingenia"}
-=======
 ingenialink = "==7.5.0+g1f81ae3fe"
->>>>>>> 36c435bc
 
 # -----------------------------------------------------------------------
 #                                   TASKS
