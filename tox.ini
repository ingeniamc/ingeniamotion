--- conflicted
+++ resolved
@@ -7,11 +7,7 @@
 # For instance, to install ingenialink from a custom branch wheel
 # It should be empty in production.
 [develop]
-<<<<<<< HEAD
-ingenialink = ingenialink==7.4.3+pr618b7
-=======
-ingenialink = ingenialink==7.5.0+pr617b31
->>>>>>> 07170db1
+ingenialink = ingenialink==7.5.0+pr618b24
 
 [testenv]
 description = run unit tests
