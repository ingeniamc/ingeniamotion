--- conflicted
+++ resolved
@@ -7,11 +7,7 @@
 # For instance, to install ingenialink from a custom branch.
 # It should be empty in production.
 [develop]
-<<<<<<< HEAD
-    deps = git+https://github.com/ingeniamc/ingenialink-python@INGK-845-implement-pdo-padding
-=======
     deps = git+https://github.com/ingeniamc/ingenialink-python@develop
->>>>>>> b7f7bf5b
 
 [testenv]
 description = run unit tests
