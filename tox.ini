[tox]
requires =
    tox>=4
env_list = coverage, build, firmware, docs, format, type, py{39,310,311}, virtual

# Use this deps to install custom requirements in develop.
# For instance, to install ingenialink from a custom branch.
# It should be empty in production.
[develop]
<<<<<<< HEAD
    ingenialink = git+https://github.com/ingeniamc/ingenialink-python@INGK-950-create-coco-product-code-attribute
=======
    ingenialink =
>>>>>>> d8490bed

[testenv]
description = run unit tests
deps =
    {[develop]ingenialink}
    pytest==7.0.1
    pytest-cov==2.12.1
    pytest-mock==3.6.1
    ping3==4.0.3
    pytest-html==3.1.1
    pytest-console-scripts==1.4.1
    matplotlib==3.8.2
commands =
    python -m pytest {posargs:tests}

[testenv:coverage]
description = combine and export coverage report
skip_install = true
deps =
    pytest==7.0.1
    pytest-cov==2.12.1
commands =
    python -m coverage combine {posargs}
    python -m coverage xml --include=ingeniamotion/*

[testenv:format]
description = check format
skip_install = true
deps =
    ruff==0.2.2
commands =
    ruff format --check {posargs:ingeniamotion tests}
    ruff check {posargs:ingeniamotion}

[testenv:type]
description = run type checks
deps =
    {[develop]ingenialink}
    mypy==1.5.1
commands =
    mypy {posargs:ingeniamotion}

[testenv:docs]
description = build documentation
deps =
    {[develop]ingenialink}
    sphinx==3.5.4
    sphinx-rtd-theme==1.0.0
    sphinxcontrib-bibtex==2.4.1
    sphinx_autodoc_typehints==1.12.0
    sphinxcontrib-applehelp==1.0.2
    sphinxcontrib-devhelp==1.0.2
    sphinxcontrib-htmlhelp==2.0.0
    sphinxcontrib-qthelp==1.0.3
    sphinxcontrib-serializinghtml==1.1.5
    sphinxcontrib-jsmath==1.0.1
    nbsphinx==0.8.6
    rst2pdf==0.98
    m2r2==0.3.2
    jinja2==3.0.3
commands =
    python -m sphinx -b html {posargs:docs _docs}

[testenv:build]
description = build wheels
deps =
    wheel==0.42.0
commands =
    python setup.py {posargs:build sdist bdist_wheel}

[testenv:firmware]
description = update firmware
deps =
    numpy==1.26.3 # Remove it after the release of ingenialink 7.2.0
commands =
    python -m tests.load_FWs {posargs}<|MERGE_RESOLUTION|>--- conflicted
+++ resolved
@@ -7,11 +7,7 @@
 # For instance, to install ingenialink from a custom branch.
 # It should be empty in production.
 [develop]
-<<<<<<< HEAD
-    ingenialink = git+https://github.com/ingeniamc/ingenialink-python@INGK-950-create-coco-product-code-attribute
-=======
-    ingenialink =
->>>>>>> d8490bed
+    ingenialink = git+https://github.com/ingeniamc/ingenialink-python@develop
 
 [testenv]
 description = run unit tests
