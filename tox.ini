--- conflicted
+++ resolved
@@ -7,11 +7,7 @@
 # For instance, to install ingenialink from a custom branch wheel
 # It should be empty in production.
 [develop]
-<<<<<<< HEAD
-ingenialink = ingenialink==7.4.3+pr613b3
-=======
 ingenialink = ingenialink==7.4.3+pr611b17
->>>>>>> 7fe7a868
 
 [testenv]
 description = run unit tests
