@Library('cicd-lib@0.12') _

def SW_NODE = "windows-slave"
def ECAT_NODE = "ecat-test"
def ECAT_NODE_LOCK = "test_execution_lock_ecat"
def CAN_NODE = "canopen-test"
def CAN_NODE_LOCK = "test_execution_lock_can"

def LIN_DOCKER_IMAGE = "ingeniacontainers.azurecr.io/docker-python:1.5"
def WIN_DOCKER_IMAGE = "ingeniacontainers.azurecr.io/win-python-builder:1.6"

DEFAULT_PYTHON_VERSION = "3.9"

ALL_PYTHON_VERSIONS = "py39,py310,py311,py312"
RUN_PYTHON_VERSIONS = ""
PYTHON_VERSION_MIN = "py39"
def PYTHON_VERSION_MAX = "py312"

def BRANCH_NAME_MASTER = "master"
def DISTEXT_PROJECT_DIR = "doc/ingeniamotion"

WIRESHARK_DIR = "wireshark"
USE_WIRESHARK_LOGGING = ""
START_WIRESHARK_TIMEOUT_S = 10.0

FSOE_INSTALL_VERSION = ".[FSoE]"
FSOE_MAPS_DIR = "fsoe_maps"

coverage_stashes = []


def clearWiresharkLogs() {
    bat(script: 'del /f "%WIRESHARK_DIR%\\*.pcap"', returnStatus: true)
}

def archiveWiresharkLogs() {
    archiveArtifacts artifacts: "${WIRESHARK_DIR}\\*.pcap", allowEmptyArchive: true
}

def runTestHW(run_identifier, markers, setup_name, install_fsoe = false, extra_args = "") {
    try {
        timeout(time: 1, unit: 'HOURS') {
            def fsoe_package = null
            if (install_fsoe) {
                fsoe_package = FSOE_INSTALL_VERSION
            }

            def pythonVersions = RUN_PYTHON_VERSIONS.split(',')

            pythonVersions.each { version ->
                withEnv(["FSOE_PACKAGE=${fsoe_package}", "WIRESHARK_SCOPE=${params.WIRESHARK_LOGGING_SCOPE}", "CLEAR_WIRESHARK_LOG_IF_SUCCESSFUL=${params.CLEAR_SUCCESSFUL_WIRESHARK_LOGS}", "START_WIRESHARK_TIMEOUT_S=${START_WIRESHARK_TIMEOUT_S}"]) {
                    try {
                        bat "py -${DEFAULT_PYTHON_VERSION} -m tox -e ${version} -- " +
                                "-m \"${markers}\" " +
                                "--setup tests.setups.rack_specifiers.${setup_name} " +
                                "--job_name=\"${env.JOB_NAME}-#${env.BUILD_NUMBER}-${run_identifier}\" " +
                                "${extra_args}"
                    } catch (err) {
                        unstable(message: "Tests failed")
                    } finally {
                        junit "pytest_reports\\*.xml"
                        // Delete the junit after publishing it so it not re-published on the next stage
                        bat "del /S /Q pytest_reports\\*.xml"
                        // Save the coverage so it can be unified and published later
                        def coverage_stash = ".coverage_${run_identifier}_${version}"
                        bat "move .coverage ${coverage_stash}"
                        stash includes: coverage_stash, name: coverage_stash
                        coverage_stashes.add(coverage_stash)
                    }
                }
            }
        }
    } finally {
        archiveWiresharkLogs()
        clearWiresharkLogs()
    }
}

/* Build develop everyday 3 times starting at 19:00 UTC (21:00 Barcelona Time), running all python versions */
CRON_SETTINGS = BRANCH_NAME == "develop" ? '''0 19,21,23 * * * % PYTHON_VERSIONS=All''' : ""

pipeline {
    agent none
    options {
        timestamps()
    }
    triggers {
        parameterizedCron(CRON_SETTINGS)
    }
    parameters {
        choice(
                choices: ['MIN', 'MAX', 'MIN_MAX', 'All'],
                name: 'PYTHON_VERSIONS'
        )
        choice(
            choices: [
                '.*',
                'virtual_drive_tests',
                'canopen_.*',
                'ethernet_.*',
                'canopen_everest.*',
                'canopen_capitan.*',
                'ethernet_everest.*',
                'ethernet_capitan.*',
                'ethercat_.*',
                'ethercat_everest.*',
                'ethercat_capitan.*',
                'ethercat_multislave.*',
                'fsoe_.*',
                'fsoe_phase1.*',
                'fsoe_phase2.*'
            ],
            name: 'run_test_stages',
            description: 'Regex pattern for which testing stage or substage to run (e.g. "fsoe_.*", "ethercat_everest", ".*" for all)'
        )
        booleanParam(name: 'WIRESHARK_LOGGING', defaultValue: true, description: 'Enable Wireshark logging')
        choice(
            choices: ['function', 'module', 'session'],
            name: 'WIRESHARK_LOGGING_SCOPE'
        )
        booleanParam(name: 'CLEAR_SUCCESSFUL_WIRESHARK_LOGS', defaultValue: true, description: 'Clears Wireshark logs if the test passed')
    }
    stages {
        stage("Set env") {
            steps {
                script {
                    if (env.BRANCH_NAME == 'master') {
                        RUN_PYTHON_VERSIONS = ALL_PYTHON_VERSIONS
                    } else if (env.BRANCH_NAME.startsWith('release/')) {
                        RUN_PYTHON_VERSIONS = ALL_PYTHON_VERSIONS
                    } else {
                        if (env.PYTHON_VERSIONS == "MIN_MAX") {
                          RUN_PYTHON_VERSIONS = "${PYTHON_VERSION_MIN},${PYTHON_VERSION_MAX}"
                        } else if (env.PYTHON_VERSIONS == "MIN") {
                          RUN_PYTHON_VERSIONS = PYTHON_VERSION_MIN
                        } else if (env.PYTHON_VERSIONS == "MAX") {
                          RUN_PYTHON_VERSIONS = PYTHON_VERSION_MAX
                        } else if (env.PYTHON_VERSIONS == "All") {
                          RUN_PYTHON_VERSIONS = ALL_PYTHON_VERSIONS
                        } else { // Branch-indexing
                          RUN_PYTHON_VERSIONS = PYTHON_VERSION_MIN
                        }
                    }

                    if (params.WIRESHARK_LOGGING) {
                        USE_WIRESHARK_LOGGING = "--run_wireshark"
                    } else {
                        USE_WIRESHARK_LOGGING = ""
                    }
                }
            }
        }

        stage('Build and Tests') {
            parallel {
                stage('Virtual drive tests on Linux') {
                    when {
                        expression { "virtual_drive_tests" ==~ params.run_test_stages }
                    }
                    agent {
                        docker {
                            label "worker"
                            image LIN_DOCKER_IMAGE
                        }
                    }
                    stages {
                        stage('Run no-connection tests') {
                            steps {
                                sh "python${DEFAULT_PYTHON_VERSION} -m tox -e ${RUN_PYTHON_VERSIONS} -- " +
                                    "-m virtual " +
                                    "--setup summit_testing_framework.setups.virtual_drive.TESTS_SETUP"
                            }
                            post {
                                always {
                                    junit "pytest_reports/*.xml"
                                }
                            }
                        }
                    }
                }

                stage('Build and publish') {
                    stages {
                        stage('Build') {
                            agent {
                                docker {
                                    label SW_NODE
                                    image WIN_DOCKER_IMAGE
                                }
                            }
                            stages {
                                stage('Build wheels') {
                                    steps {
                                        bat "py -${DEFAULT_PYTHON_VERSION} -m tox -e build"
                                        stash includes: 'dist\\*', name: 'build'
                                        archiveArtifacts artifacts: "dist\\*"
                                    }
                                }
                                stage('Make a static type analysis') {
                                    steps {
                                        bat "py -${DEFAULT_PYTHON_VERSION} -m tox -e type"
                                    }
                                }
                                stage('Check formatting') {
                                    steps {
                                        bat "py -${DEFAULT_PYTHON_VERSION} -m tox -e format"
                                    }
                                }
                                stage('Generate documentation') {
                                    steps {
                                        bat "py -${DEFAULT_PYTHON_VERSION} -m tox -e docs"
                                        bat """
                                            "C:\\Program Files\\7-Zip\\7z.exe" a -r docs.zip -w _docs -mem=AES256
                                        """
                                        stash includes: 'docs.zip', name: 'docs'
                                    }
                                }
                                stage("Run unit tests") {
                                    steps {
                                        bat """
                                            py -${DEFAULT_PYTHON_VERSION} -m tox -e ${RUN_PYTHON_VERSIONS} -- ^
                                            -m "not ethernet and not soem and not fsoe and not fsoe_phase2 and not canopen and not virtual and not soem_multislave and not skip_testing_framework"
                                        """
                                    }
                                    post {
                                        always {
                                            bat "move .coverage .coverage_unit_tests"
                                            junit "pytest_reports\\*.xml"
                                            // Delete the junit after publishing it so it not re-published on the next stage
                                            bat "del /S /Q pytest_reports\\*.xml"
                                            stash includes: '.coverage_unit_tests', name: '.coverage_unit_tests'
                                            script {
                                                coverage_stashes.add(".coverage_unit_tests")
                                            }
                                        }
                                    }
                                }
                                stage("Run virtual drive tests") {
                                    steps {
                                        bat "py -${DEFAULT_PYTHON_VERSION} -m tox -e ${RUN_PYTHON_VERSIONS} -- " +
                                                "-m virtual " +
                                                "--setup summit_testing_framework.setups.virtual_drive.TESTS_SETUP "
                                    }
                                    post {
                                        always {
                                            bat "move .coverage .coverage_virtual"
                                            junit "pytest_reports\\*.xml"
                                            // Delete the junit after publishing it so it not re-published on the next stage
                                            bat "del /S /Q pytest_reports\\*.xml"
                                            stash includes: '.coverage_virtual', name: '.coverage_virtual'
                                            script {
                                                coverage_stashes.add(".coverage_virtual")
                                            }
                                        }
                                    }
                                }
                            }
                        }
                        stage('Publish documentation') {
                            when {
                                beforeAgent true
                                branch BRANCH_NAME_MASTER
                            }
                            agent {
                                label "worker"
                            }
                            steps {
                                unstash 'docs'
                                unzip zipFile: 'docs.zip', dir: '.'
                                publishDistExt("_docs", DISTEXT_PROJECT_DIR, false)
                            }
                        }
                        stage('Publish to pypi') {
                            when {
                                beforeAgent true
                                branch BRANCH_NAME_MASTER
                            }
                            agent {
                                docker {
                                    label 'worker'
                                    image "ingeniacontainers.azurecr.io/publisher:1.8"
                                }
                            }
                            steps {
                                unstash 'build'
                                publishPyPi("dist/*")
                            }
                        }
                    }
                }

                stage('HW Tests CanOpen and Ethernet') {
                    when {
                        beforeOptions true
                        beforeAgent true
                        expression {
                          params.run_test_stages.contains("canopen") ||
                          params.run_test_stages.contains("ethernet")
                        }
                    }
                    options {
                        lock(CAN_NODE_LOCK)
                    }
                    agent {
                        label CAN_NODE
                    }
                    stages {
                        stage ("Clear Wireshark logs") {
                            steps {
                                clearWiresharkLogs()
                            }
                        }
                        stage("CanOpen Everest") {
                            when {
                                expression {
                                    "canopen_everest" ==~ params.run_test_stages
                                }
                            }
                            steps {
                                runTestHW("canopen_everest", "canopen and not skip_testing_framework", "CAN_EVE_SETUP")
                            }
                        }
                        stage("CanOpen Everest (skip_testing_framework)") {
                            when {
                                expression {
                                    "canopen_everest_no_framework" ==~ params.run_test_stages
                                }
                            }
                            steps {
                                runTestHW("canopen_everest_no_framework", "canopen and skip_testing_framework", "CAN_EVE_SETUP")
                            }
                        }
                        stage("Ethernet Everest") {
                            when {
                                expression {
                                    "ethernet_everest" ==~ params.run_test_stages
                                }
                            }
                            steps {
                                runTestHW("ethernet_everest", "ethernet", "ETH_EVE_SETUP", false, USE_WIRESHARK_LOGGING)
                            }
                        }
                        stage("CanOpen Capitan") {
                            when {
                                expression {
                                    "canopen_capitan" ==~ params.run_test_stages
                                }
                            }
                            steps {
                                runTestHW("canopen_capitan", "canopen and not skip_testing_framework", "CAN_CAP_SETUP")
                            }
                        }
                        stage("CanOpen Capitan (skip_testing_framework)") {
                            when {
                                expression {
                                    "canopen_capitan_no_framework" ==~ params.run_test_stages
                                }
                            }
                            steps {
                                runTestHW("canopen_capitan_no_framework", "canopen and skip_testing_framework", "CAN_EVE_SETUP")
                            }
                        }
                        stage("Ethernet Capitan") {
                            when {
                                // Remove this after fixing INGK-982
                                expression { false }
                            }
                            steps {
                                runTestHW("ethernet_capitan", "ethernet", "ETH_CAP_SETUP", false, USE_WIRESHARK_LOGGING)
                            }
                        }
                    }
                }
                stage('Hw Tests Ethercat') {
                    when {
                        beforeOptions true
                        beforeAgent true
                        expression {
                            params.run_test_stages.contains("ethercat") ||
                            params.run_test_stages.contains("fsoe")
                        }
                    }
                    options {
                        lock(ECAT_NODE_LOCK)
                    }
                    agent {
                        label ECAT_NODE
                    }
                    stages {
                        stage ("Clear Wireshark logs") {
                            steps {
                                clearWiresharkLogs()
                            }
                        }
                        stage("Ethercat Everest") {
                            when {
                                expression {
                                    "ethercat_everest" ==~ params.run_test_stages
                                }
                            }
                            steps {
                                runTestHW("ethercat_everest", "soem and not skip_testing_framework", "ECAT_EVE_SETUP", false, USE_WIRESHARK_LOGGING)
                                 runTestHW("ethercat_everest", "soem and skip_testing_framework", "ECAT_EVE_SETUP", false, USE_WIRESHARK_LOGGING)
                            }
                        }
                        stage("Ethercat Capitan") {
                            when {
                                expression {
                                    "ethercat_capitan" ==~ params.run_test_stages
                                }
                            }
                            steps {
                                runTestHW("ethercat_capitan", "soem and not skip_testing_framework", "ECAT_CAP_SETUP", false, USE_WIRESHARK_LOGGING)
                                runTestHW("ethercat_capitan", "soem and skip_testing_framework", "ECAT_CAP_SETUP", false, USE_WIRESHARK_LOGGING)
                            }
                        }
                        stage("Safety Denali Phase I") {
                            when {
                                expression {
                                    "fsoe_phase1" ==~ params.run_test_stages
                                }
                            }
                            steps {
<<<<<<< HEAD
                                runTestHW("fsoe_phase1", "fsoe and not skip_testing_framework", "ECAT_DEN_S_PHASE1_SETUP", true, USE_WIRESHARK_LOGGING)
=======
                                runTestHW("fsoe_phase1", "fsoe", "ECAT_DEN_S_PHASE1_SETUP", true, USE_WIRESHARK_LOGGING)
>>>>>>> 51614df2
                            }
                        }
                        stage("Safety Denali Phase II") {
                            when {
                                expression {
                                    "fsoe_phase2" ==~ params.run_test_stages
                                }
                            }
                            steps {
<<<<<<< HEAD
                                runTestHW("fsoe_phase2", "(fsoe or fsoe_phase2) and not skip_testing_framework", "ECAT_DEN_S_PHASE2_SETUP", true, USE_WIRESHARK_LOGGING)

                                script {
                                    if (fileExists(FSOE_MAPS_DIR)) {
                                        def result = bat(script: 'dir /b "%FSOE_MAPS_DIR%\\**" | find /c /v ""', returnStdout: true).trim()
                                        def fileCount = result.tokenize().last() as Integer
                                        if (fileCount > 0) {
                                            addWarningBadge(text: "There are invalid safety maps, review archived artifacts.")
                                            echo "Number of failed maps: ${fileCount / 2}"
                                            archiveArtifacts artifacts: "${FSOE_MAPS_DIR}\\**", allowEmptyArchive: true
                                            bat(script: 'del /f "%FSOE_MAPS_DIR%\\**"', returnStatus: true)
                                        }
                                    }
                                }

                                runTestHW("fsoe_phase2", "(fsoe or fsoe_phase2) and skip_testing_framework", "ECAT_DEN_S_PHASE2_SETUP", true, USE_WIRESHARK_LOGGING)
=======
                                runTestHW("fsoe_phase2", "fsoe or fsoe_phase2", "ECAT_DEN_S_PHASE2_SETUP", true, USE_WIRESHARK_LOGGING)
>>>>>>> 51614df2
                            }
                        }
                        stage("Ethercat Multislave") {
                            when {
                                expression {
                                    "ethercat_multislave" ==~ params.run_test_stages
                                }
                            }
                            steps {
                                runTestHW("ethercat_multislave", "soem_multislave", "ECAT_MULTISLAVE_SETUP", false, USE_WIRESHARK_LOGGING)
                            }
                        }
                    }
                }
            }
        }

        stage('Publish coverage') {
            agent {
                docker {
                    label SW_NODE
                    image WIN_DOCKER_IMAGE
                }
            }
            steps {
                script {
                    def coverage_files = ""

                    for (coverage_stash in coverage_stashes) {
                        unstash coverage_stash
                        coverage_files += " " + coverage_stash
                    }
                    bat "py -${DEFAULT_PYTHON_VERSION} -m tox -e coverage -- ${coverage_files}"
                }
                recordCoverage(tools: [[parser: 'COBERTURA', pattern: 'coverage.xml']])
                archiveArtifacts artifacts: '*.xml'
            }
        }
    }
}<|MERGE_RESOLUTION|>--- conflicted
+++ resolved
@@ -421,11 +421,7 @@
                                 }
                             }
                             steps {
-<<<<<<< HEAD
                                 runTestHW("fsoe_phase1", "fsoe and not skip_testing_framework", "ECAT_DEN_S_PHASE1_SETUP", true, USE_WIRESHARK_LOGGING)
-=======
-                                runTestHW("fsoe_phase1", "fsoe", "ECAT_DEN_S_PHASE1_SETUP", true, USE_WIRESHARK_LOGGING)
->>>>>>> 51614df2
                             }
                         }
                         stage("Safety Denali Phase II") {
@@ -435,7 +431,6 @@
                                 }
                             }
                             steps {
-<<<<<<< HEAD
                                 runTestHW("fsoe_phase2", "(fsoe or fsoe_phase2) and not skip_testing_framework", "ECAT_DEN_S_PHASE2_SETUP", true, USE_WIRESHARK_LOGGING)
 
                                 script {
@@ -452,9 +447,6 @@
                                 }
 
                                 runTestHW("fsoe_phase2", "(fsoe or fsoe_phase2) and skip_testing_framework", "ECAT_DEN_S_PHASE2_SETUP", true, USE_WIRESHARK_LOGGING)
-=======
-                                runTestHW("fsoe_phase2", "fsoe or fsoe_phase2", "ECAT_DEN_S_PHASE2_SETUP", true, USE_WIRESHARK_LOGGING)
->>>>>>> 51614df2
                             }
                         }
                         stage("Ethercat Multislave") {
