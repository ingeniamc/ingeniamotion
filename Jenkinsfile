--- conflicted
+++ resolved
@@ -39,19 +39,6 @@
     archiveArtifacts artifacts: "${WIRESHARK_DIR}\\*.pcap", allowEmptyArchive: true
 }
 
-<<<<<<< HEAD
-def getIngenialinkArtifactWheelPath(python_version) {
-    if (!env.INGENIALINK_COMMIT_HASH.isEmpty()) {
-        unstash 'ingenialink_wheels'
-        script {
-            def pythonVersionTag = "cp${python_version.replace('py', '')}"
-            def files = findFiles(glob: "${INGENIALINK_WHEELS_DIR}/**/*${pythonVersionTag}*.whl")
-            if (files.length == 0) {
-                error "No .whl file found for Python version ${python_version} in the dist directory."
-            }
-            def wheelFile = files[0].name
-            return "${INGENIALINK_WHEELS_DIR}\\dist\\${wheelFile}"
-=======
 def runTestHW(run_identifier, markers, setup_name, extra_args = "") {
     try {
         timeout(time: 1, unit: 'HOURS') {
@@ -85,7 +72,6 @@
                     }
                 }
             }
->>>>>>> 46d36d00
         }
     } finally {
         archiveWiresharkLogs()
@@ -93,18 +79,11 @@
     }
 }
 
-<<<<<<< HEAD
-def runTestHW(markers, setup_name) {
-    unstash 'ingenialink_wheels'
-    if (RUN_ONLY_SMOKE_TESTS) {
-        markers = markers + " and smoke"
-=======
 def runPython(command, py_version = DEFAULT_PYTHON_VERSION) {
     if (isUnix()) {
         sh "python${py_version} -I -m ${command}"
     } else {
         bat "py -${py_version} -I -m ${command}"
->>>>>>> 46d36d00
     }
 }
 
