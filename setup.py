--- conflicted
+++ resolved
@@ -43,11 +43,7 @@
         "ifaddr==0.1.7",
     ],
     extras_require={
-<<<<<<< HEAD
-        "FSoE": ["fsoe_master==0.1.4+pr77b2"],
-=======
         "FSoE": ["fsoe_master==0.1.4+g9115368a2"],
->>>>>>> 36f84657
     },
     python_requires=">=3.9",
 )