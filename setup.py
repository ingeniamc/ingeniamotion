--- conflicted
+++ resolved
@@ -43,11 +43,7 @@
         "ifaddr==0.1.7",
     ],
     extras_require={
-<<<<<<< HEAD
-        "FSoE": ["fsoe_master==0.1.4+pr69b1"],
-=======
         "FSoE": ["fsoe_master==0.1.4+pr69b3"],
->>>>>>> 35103547
     },
     python_requires=">=3.9",
 )